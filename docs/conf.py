--- conflicted
+++ resolved
@@ -34,9 +34,7 @@
 # ones.
 extensions = [
     'sphinx_rtd_theme',
-<<<<<<< HEAD
     'sphinx.ext.napoleon',  # Google and NumPy-style docstrings
-=======
     'sphinx.ext.autodoc',
     'sphinx.ext.autodoc',
     'sphinx.ext.intersphinx',
@@ -48,7 +46,6 @@
     'sphinx.ext.napoleon',
     'sphinx.ext.autosectionlabel',
     'sphinx.ext.doctest'
->>>>>>> 778b95c4
 ]
 
 autosectionlabel_prefix_document = True
