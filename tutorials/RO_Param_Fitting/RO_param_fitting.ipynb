--- conflicted
+++ resolved
@@ -169,19 +169,10 @@
    "outputs": [],
    "source": [
     "# fix the 4 inlet state variables\n",
-<<<<<<< HEAD
-    "m.fs.RO.inlet.flow_mass_phase_comp[0, \"Liq\", \"NaCl\"].fix(\n",
-    "    0.035\n",
-    ")  # feed mass flowrate of TDS (kg/s)\n",
-    "m.fs.RO.inlet.flow_mass_phase_comp[0, \"Liq\", \"H2O\"].fix(\n",
-    "    0.965\n",
-    ")  # feed mass flowrate of water (kg/s)\n",
-=======
     "# feed mass flowrate of TDS (kg/s)\n",
     "m.fs.RO.inlet.flow_mass_phase_comp[0, \"Liq\", \"NaCl\"].fix(0.035)\n",
     "# feed mass flowrate of water (kg/s)\n",
     "m.fs.RO.inlet.flow_mass_phase_comp[0, \"Liq\", \"H2O\"].fix(0.965)\n",
->>>>>>> e2df5def
     "m.fs.RO.inlet.pressure[0].fix(50e5)  # feed pressure (Pa)\n",
     "m.fs.RO.inlet.temperature[0].fix(298)  # feed temperature (K)\n",
     "\n",
