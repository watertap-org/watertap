--- conflicted
+++ resolved
@@ -841,15 +841,6 @@
     # add the mixer
     build_stoich_softening_mixer_unit(model)
 
-    # Commented section below was implemented for quick test of softening costing
-    # # need load factor from costing_param_block for annual_water_production
-    # financials.add_costing_param_block(model.fs)
-    # # annual water production
-    # model.fs.annual_water_production = Expression(
-    #     expr=pyunits.convert(0.85 * pyunits.m**3 / pyunits.s, to_units=pyunits.m ** 3 / pyunits.year)
-    #          * model.fs.costing_param.load_factor)
-    # costing.build_costing(model, module=financials)
-
     # set model values
     set_stoich_softening_mixer_inlets(model)
 
@@ -976,6 +967,17 @@
         # fix inlets at the mixer for testing
         fix_stoich_softening_mixer_inlet_stream(model)
 
+
+    # Commented section below was implemented for quick test of softening costing
+    # # need load factor from costing_param_block for annual_water_production
+    # financials.add_costing_param_block(model.fs)
+    # # annual water production
+    # model.fs.annual_water_production = Expression(
+    #     expr=pyunits.convert(0.85 * pyunits.m**3 / pyunits.s, to_units=pyunits.m ** 3 / pyunits.year)
+    #          * model.fs.costing_param.load_factor)
+    # costing.build_costing(model, module=financials)
+
+
     # Fix the amount of lime added for simulation
     fix_stoich_softening_mixer_lime_stream(model)
 
@@ -1025,14 +1027,8 @@
     return model
 
 if __name__ == "__main__":
-<<<<<<< HEAD
-    model = run_stoich_softening_mixer_example()
-    # model = run_stoich_softening_reactor_example()
-    #model = run_stoich_softening_separator_example()
-    # costing.display_costing(model)
-=======
     #model = run_stoich_softening_mixer_example()
     #model = run_stoich_softening_reactor_example()
     #model = run_stoich_softening_separator_example()
     model = run_softening_block_example()
->>>>>>> 408f615c
+    # costing.display_costing(model)