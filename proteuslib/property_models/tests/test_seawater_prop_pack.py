--- conflicted
+++ resolved
@@ -28,10 +28,7 @@
                         EnergyBalanceType)
 from idaes.core.components import Solute, Solvent
 from idaes.core.phases import LiquidPhase
-<<<<<<< HEAD
-from idaes.core.util.scaling import calculate_scaling_factors
-from idaes.core.util import get_solver
-=======
+
 from idaes.core.util.model_statistics import (degrees_of_freedom,
                                               number_variables,
                                               number_total_constraints,
@@ -49,7 +46,6 @@
 # Get default solver for testing
 solver = get_solver()
 solver.options["nlp_scaling_method"] = "user-scaling"
->>>>>>> 0dc9b30c
 
 # -----------------------------------------------------------------------------
 @pytest.mark.unit
