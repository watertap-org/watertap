# This workflow will install Python dependencies, run tests and lint with a variety of Python versions
# For more information see: https://help.github.com/actions/language-and-framework-guides/using-python-with-github-actions

name: MPI tests

on:
  push:
    branches: [main]
  pull_request:
    branches: [main]

concurrency:
  # NOTE: the value of `group` should be chosen carefully,
  # otherwise we might end up over- or under-canceling workflow runs
  # github.head_ref is only defined for pull request events
  # so, if it's not present (i.e. event was triggered by push)
  # we use github.ref instead
  group: ${{ github.workflow }}-${{ github.head_ref || github.ref }}
  cancel-in-progress: true

env:
  # --color=yes needed for colorized output to be shown in GHA logs
  # --pyargs watertap is needed to be able to define CLI options in watertap/conftest.py
  PYTEST_ADDOPTS: "--color=yes"
  PIP_PROGRESS_BAR: "off"

jobs:
  build:

    runs-on: ${{ matrix.os-version }}
    defaults:
      run:
        shell: bash -l {0}
    strategy:
      fail-fast: false
      matrix:
        python-version: [3.8]
        os:
          - linux
          - win64
          # - macos
        include:
          - os: linux
            os-version: ubuntu-20.04
          - os: win64
            os-version: windows-2019
          # - os: macos
          #   os-version: macos-10.15

    steps:
    - uses: actions/checkout@v3
    - name: Set up Python ${{ matrix.python-version }}
      uses: conda-incubator/setup-miniconda@v2
      with:
        auto-update-conda: true
        python-version: ${{ matrix.python-version }}
    - name: Install dependencies
      run: |
        conda install --quiet --yes -c conda-forge mpi4py
        python -m pip install --upgrade pip
        pip install -r requirements-dev.txt
        idaes get-extensions --verbose
    - name: Conda info
      run: conda info
    - name: Test parallel pytest w/ MPI
      run: |
<<<<<<< HEAD
        mpiexec -n 2 pytest watertap/tools/parameter_sweep/tests/test*parameter_sweep.py --no-cov
    - name: Test parallel loopTop;
      run: |
        mpiexec -n 2 pytest watertap/tools/analysis_tools/loop_tool/tests/test*loop_tool.py --no-cov
=======
        mpiexec -n 2 coverage run --parallel-mode -m mpi4py -m pytest watertap/tools/parameter_sweep/tests/test*parameter_sweep.py --no-cov
        # single report
        coverage combine
        # convert to XML
        coverage xml
    - name: Upload coverage report to Codecov
      uses: codecov/codecov-action@v2
>>>>>>> 14dc1a89
<|MERGE_RESOLUTION|>--- conflicted
+++ resolved
@@ -64,17 +64,17 @@
       run: conda info
     - name: Test parallel pytest w/ MPI
       run: |
-<<<<<<< HEAD
-        mpiexec -n 2 pytest watertap/tools/parameter_sweep/tests/test*parameter_sweep.py --no-cov
-    - name: Test parallel loopTop;
-      run: |
-        mpiexec -n 2 pytest watertap/tools/analysis_tools/loop_tool/tests/test*loop_tool.py --no-cov
-=======
         mpiexec -n 2 coverage run --parallel-mode -m mpi4py -m pytest watertap/tools/parameter_sweep/tests/test*parameter_sweep.py --no-cov
         # single report
         coverage combine
         # convert to XML
         coverage xml
+    - name: Test parallel loopTop w/MPI
+      run: |
+        mpiexec -n 2 pytest watertap/tools/analysis_tools/loop_tool/tests/test*loop_tool.py --no-cov 
+        # single report
+        coverage combine
+        # convert to XML
+        coverage xml
     - name: Upload coverage report to Codecov
-      uses: codecov/codecov-action@v2
->>>>>>> 14dc1a89
+      uses: codecov/codecov-action@v2