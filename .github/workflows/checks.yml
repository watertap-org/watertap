--- conflicted
+++ resolved
@@ -41,11 +41,7 @@
       - uses: actions/checkout@v4
       - uses: actions/setup-python@v5
         with:
-<<<<<<< HEAD
           python-version: '3.12'
-=======
-          python-version: '3.11'
->>>>>>> 2919cd63
       - name: Install Black
         # unlike the other jobs, we don't need to install WaterTAP and/or all the dev dependencies,
         # but we still want to specify the Black version to use in requirements-dev.txt for local development
@@ -65,12 +61,8 @@
       - uses: actions/checkout@v4
       - uses: actions/setup-python@v5
         with:
-<<<<<<< HEAD
           # use minimum Python version for compatibility
           python-version: '3.9'
-=======
-          python-version: '3.11'
->>>>>>> 2919cd63
       - name: Install dev dependencies
         run: |
           pip install -r requirements-dev.txt
@@ -86,14 +78,7 @@
     strategy:
       fail-fast: false
       matrix:
-<<<<<<< HEAD
         python-version: ['3.9', '3.10', '3.11', '3.12']
-=======
-        python-version:
-          - '3.9'
-          - '3.10'
-          - '3.11'
->>>>>>> 2919cd63
         os:
           - linux
           - win64
@@ -190,13 +175,7 @@
     strategy:
       fail-fast: false
       matrix:
-<<<<<<< HEAD
         python-version: ['3.9', '3.12']
-=======
-        python-version:
-          - '3.9'
-          - '3.11'
->>>>>>> 2919cd63
         os:
           - linux
           - win64
@@ -251,13 +230,7 @@
     strategy:
       fail-fast: false
       matrix:
-<<<<<<< HEAD
         python-version: ['3.9', '3.12']
-=======
-        python-version:
-          - '3.9'
-          - '3.11'
->>>>>>> 2919cd63
         os:
           - linux
           - win64
@@ -300,49 +273,4 @@
 
     - name: Run pytest with nbmake
       run: |
-<<<<<<< HEAD
-        pytest --nbmake --nbmake-kernel="${{ env.WATERTAP_KERNEL_NAME }}" **/*.ipynb
-=======
-        pytest --nbmake --nbmake-kernel="${{ env.WATERTAP_KERNEL_NAME }}" **/*.ipynb
-
-  macos:
-    name: macOS setup (EXPERIMENTAL)
-    runs-on: macos-13
-    needs: [code-formatting]
-    strategy:
-      fail-fast: false
-      matrix:
-        python-version:
-          - '3.9'
-    steps:
-    - uses: actions/checkout@v4
-    - name: Set up Python ${{ matrix.python-version }}
-      uses: conda-incubator/setup-miniconda@v3
-      with:
-        activate-environment: watertap
-        python-version: ${{ matrix.python-version }}
-    - name: Install WaterTAP (dev) without idaes get-extensions
-      run: |
-        echo '::group::Output of "conda install" commands'
-        conda install --quiet --yes pip=21.1 wheel setuptools pandoc
-        echo '::endgroup::'
-        echo '::group::Output of "pip install" commands'
-        pip install -r requirements-dev.txt
-        echo '::endgroup::'
-        echo '::group::Display installed packages'
-        conda list
-        pip list
-        pip show pyomo idaes-pse
-        echo '::endgroup::'
-    - name: Install Ipopt from conda-forge
-      run:
-        conda install --quiet --yes -c conda-forge ipopt=3.14.11
-    - name: Build Pyomo extensions
-      run: |
-        conda install --quiet --yes cmake
-        # some failures are expected, but this should succeed as long as pynumero is built correctly
-        pyomo build-extensions || python -c "from pyomo.contrib.pynumero.asl import AmplInterface; exit(0) if AmplInterface.available() else exit(1)"
-    - name: Run pytest
-      run: |
-        pytest --pyargs watertap -k 'not (nf_dspmde.nf_ui or nf_dspmde.nf_with_bypass_ui or mvc.mvc_single_stage_ui or full_water_resource_recovery_facility.BSM2_P_extension_ui )'
->>>>>>> 2919cd63
+        pytest --nbmake --nbmake-kernel="${{ env.WATERTAP_KERNEL_NAME }}" **/*.ipynb