--- conflicted
+++ resolved
@@ -204,62 +204,12 @@
         h5file = h5py.File(
             lp.h5_file_location_default + "_analysisType_ro_analysis.h5", "r"
         )
-<<<<<<< HEAD
-        data = h5file[
-            "ro_analysis/erd_type/pressure_exchanger/membrane_cost/outputs/LCOW/value"
-        ]
-
-        true_vals = [0.38265415, 0.39908421, 0.41551427]
-        d = data[()]
-        # print(true_vals, d)
-        for i, tv in enumerate(true_vals):
-            assert d[i] == pytest.approx(tv, rel=1e-2)
-        data = h5file[
-            "ro_analysis/erd_type/pump_as_turbine/membrane_cost/outputs/LCOW/value"
-        ]
-
-        true_vals = [0.519239, 0.53566907, 0.54814424]
-        d = data[()]
-        # print(true_vals, d)
-        for i, tv in enumerate(true_vals):
-            assert d[i] == pytest.approx(tv, rel=1e-2)
-        data = h5file[
-            "ro_analysis/erd_type/pressure_exchanger/membrane_group/outputs/LCOW/value"
-        ]
-
-        true_vals = [
-            0.3901548266020976,
-            0.3990842091271465,
-            0.4047990139431831,
-            0.41551427457321827,
-        ]
-        d = data[()]
-        # print(true_vals, d)
-        for i, tv in enumerate(true_vals):
-            assert d[i] == pytest.approx(tv, rel=1e-2)
-        data = h5file[
-            "ro_analysis/erd_type/pump_as_turbine/membrane_group/outputs/LCOW/value"
-        ]
-
-        true_vals = [
-            0.5267396909076865,
-            0.535669073432733,
-            0.5413838782487631,
-            0.5481442364124981,
-        ]
-        d = data[()]
-        # print(true_vals, d)
-        for i, tv in enumerate(true_vals):
-            assert d[i] == pytest.approx(tv, rel=1e-2)
-        h5file.close()
-=======
-
         try:
             data = h5file[
                 "ro_analysis/erd_type/pressure_exchanger/membrane_cost/outputs/LCOW/value"
             ]
 
-            true_vals = [0.37203417, 0.39167574, 0.41117995]
+            true_vals = [0.38265415, 0.39908421, 0.415514275]
             d = data[()]
             # print(true_vals, d)
             for i, tv in enumerate(true_vals):
@@ -268,7 +218,7 @@
                 "ro_analysis/erd_type/pump_as_turbine/membrane_cost/outputs/LCOW/value"
             ]
 
-            true_vals = [0.50886109, 0.52850266, 0.54814424]
+            true_vals = [0.51923901, 0.53566907, 0.54814424]
             d = data[()]
             # print(true_vals, d)
             for i, tv in enumerate(true_vals):
@@ -278,10 +228,10 @@
             ]
 
             true_vals = [
-                0.3810009713006634,
-                0.3916757385992817,
-                0.3985075912766517,
-                0.4111799488092862,
+                0.3901548266020976,
+                0.39908420912714665,
+                0.4047990139431831,
+                0.41551427457321816,
             ]
             d = data[()]
             # print(true_vals, d)
@@ -292,9 +242,9 @@
             ]
 
             true_vals = [
-                0.5178278972844322,
-                0.5285026645830471,
-                0.5353345156541605,
+                0.5267396909076865,
+                0.535669073432733,
+                0.5413838782487631,
                 0.5481442364124981,
             ]
             d = data[()]
@@ -304,7 +254,6 @@
 
         finally:
             h5file.close()
->>>>>>> 15c5d75d
 
 
 @pytest.mark.component
@@ -322,36 +271,20 @@
         h5file = h5py.File(
             lp.h5_file_location_default + "_analysisType_ro_analysis.h5", "r"
         )
-<<<<<<< HEAD
-        data = h5file[
-            "ro_analysis/erd_type/pressure_exchanger/membrane_cost/outputs/LCOW/value"
-        ]
-
-        true_vals = [0.38265415, 0.3990842, 0.41551427]
-        d = data[()]
-        for i, tv in enumerate(true_vals):
-            assert d[i] == pytest.approx(tv, rel=1e-2)
-        data = h5file[
-            "ro_analysis/erd_type/pump_as_turbine/membrane_cost/outputs/LCOW/value"
-        ]
-        true_vals = [0.519239, 0.53566907, 0.54814424]
-        d = data[()]
-=======
->>>>>>> 15c5d75d
 
         try:
             data = h5file[
                 "ro_analysis/erd_type/pressure_exchanger/membrane_cost/outputs/LCOW/value"
             ]
 
-            true_vals = [0.37203417, 0.39167574, 0.41117995]
+            true_vals = [0.38265415, 0.39908421, 0.415514275]
             d = data[()]
             for i, tv in enumerate(true_vals):
                 assert d[i] == pytest.approx(tv, rel=1e-2)
             data = h5file[
                 "ro_analysis/erd_type/pump_as_turbine/membrane_cost/outputs/LCOW/value"
             ]
-            true_vals = [0.50886109, 0.52850266, 0.54814424]
+            true_vals = [0.51923901, 0.53566907, 0.54814424]
             d = data[()]
 
             for i, tv in enumerate(true_vals):
