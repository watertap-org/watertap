--- conflicted
+++ resolved
@@ -82,11 +82,7 @@
         self.interactive_mode = interactive_mode
         if self.interactive_mode:
             _logger.info(
-<<<<<<< HEAD
                 "OLI running in interactive mode, disable with 'interactive_mode=False'"
-=======
-                "OLI runing in interactive mode - to disable set interactive_mode to: False"
->>>>>>> 9a59306d
             )
         if debug_level == "INFO":
             _logger.setLevel(logging.INFO)
@@ -101,14 +97,7 @@
     # return False if no exceptions raised
     def __exit__(self, exc_type=None, exc_value=None, traceback=None):
         # delete all .dbs files created during session
-<<<<<<< HEAD
         self.dbs_file_cleanup(self.session_dbs_files)
-=======
-        delete_dbs_files = [
-            file for file in self.session_dbs_files if file not in self.keep_dbs_files
-        ]
-        self.dbs_file_cleanup(delete_dbs_files)
->>>>>>> 9a59306d
         return False
 
     def upload_dbs_file(self, dbs_file_path, keep_file=False):
@@ -149,32 +138,21 @@
         Generate a DBS file on OLI Cloud given chemistry inputs.
 
         :param inflows: dictionary with inflows and optional custom parameters
+        :param thermo_framework: string name of thermodynamic databank to use
+        :param model_name: string name of model OLI will use
+        :param phases: container dict for chemistry model parameters
+        :param databanks: list of databanks to include in DBS file
         :param keep_file: bool to remove (default) or ignore DBS file during session cleanup
 
         :return dbs_file_id: string name for DBS file ID
         """
 
-<<<<<<< HEAD
         dbs_file_inputs = {
             "thermodynamicFramework": None,
             "modelName": None,
             "phases": None,
             "inflows": None,
             "privateDatabanks": None,
-=======
-        solute_list = [{"name": get_oli_name(solute)} for solute in chemistry_source]
-        if not solute_list:
-            raise RuntimeError("No solutes extracted from {chemistry_source}.")
-        if thermo_framework is None:
-            thermo_framework = "MSE (H3O+ ion)"
-        if phases is None:
-            phases = ["liquid1", "solid"]
-        params = {
-            "thermodynamicFramework": thermo_framework,
-            "modelName": model_name,
-            "phases": phases,
-            "inflows": solute_list,
->>>>>>> 9a59306d
         }
 
         if not inflows:
