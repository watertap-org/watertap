--- conflicted
+++ resolved
@@ -154,7 +154,6 @@
 
         :return json_input: JSON for Water Analysis
         """
-<<<<<<< HEAD
 
         _logger.info("Configuring Water Analysis JSON ...")
         input_list = []
@@ -384,31 +383,6 @@
         use_scaling_rigorous=True,
         file_name=None,
     ):
-=======
-        _name = lambda k: get_oli_name(k) if get_oli_names else k
-        if mesh_grid:
-            keys = [get_oli_name(k) if get_oli_names else k for k in survey_arrays]
-            values = list(product(*(survey_arrays.values())))
-            survey = {
-                _name(keys[i]): [val[i] for val in values] for i in range(len(keys))
-            }
-        else:
-            survey = {}
-            values = None
-            for key, arr in survey_arrays.items():
-                survey[_name(key)] = arr
-                if values is not None and len(values) != len(arr):
-                    raise ValueError(
-                        "The number of samples in {} did not match other keys".format(
-                            key
-                        )
-                    )
-                values = arr
-        _logger.info(f"Survey contains {len(values)} items.")
-        if file_name:
-            self.write_output(survey, file_name)
-        return survey
->>>>>>> 9a59306d
 
         """
         Configure Flash Analysis JSON input.
@@ -866,124 +840,6 @@
         new_values = {k: not v for k, v in props.items() if "prescaling" in k}
         props.update(new_values)
 
-<<<<<<< HEAD
-=======
-    def extract_oli_data(self, result_dict):
-        """
-        function for pulling out OLI json data into a normal dictionary structure
-        This will build a following out put structure.
-        The depth will depend on returned OLI, will import list of dicts and dicts
-
-        Assumes that unit, value, and values are used as terminating keys for identifing where data is stored!
-
-        :param result_dict: data from OLI in dict form
-
-        {data: {sub_data:{values:[],units: unit from OLI}}"""
-        output_dict = {}
-
-        def _update_dir(key, current_directory):
-            if key not in current_directory:
-                current_directory.append(key)
-            return current_directory
-
-        def _recurse_search(last_key, input_dict):
-            temp_dict = {}
-            if isinstance(input_dict, dict):
-                # check if we found dict with actual data, otherwise dive deeper
-                if any(test in input_dict for test in ["unit", "values", "value"]):
-                    # Oli indicates a single value with "value" key
-                    if "value" in input_dict:
-                        unit = input_dict.get("unit")
-                        if unit == None or unit == "":
-                            unit = "dimensionless"
-                        temp_dict[last_key] = {
-                            "values": [input_dict["value"]],
-                            "units": unit,
-                        }
-                    # Oli indicates a dict of values with "values" key
-                    elif "values" in input_dict:
-                        temp_dict[last_key] = {}
-                        for key, val in input_dict["values"].items():
-                            temp_dict[last_key][key] = {
-                                "values": [val],
-                                "units": input_dict["unit"],
-                            }
-                    else:
-                        _logger.warning(
-                            "Could not processes input_dict: {}".format(input_dict)
-                        )
-                else:
-                    for key, idict in input_dict.items():
-                        return_dict = _recurse_search(key, idict)
-                        for sub_key, items in return_dict.items():
-                            temp_dict[sub_key] = items
-
-            if isinstance(input_dict, list):
-                temp_dict[last_key] = {}
-                for sub_dict in input_dict:
-                    if "name" in sub_dict:
-                        key = sub_dict["name"]
-                        result_dict = _recurse_search(key, sub_dict)
-                        for key, item in result_dict.items():
-                            temp_dict[last_key][key] = item
-            return temp_dict
-
-        for key, items in result_dict.items():
-            output_dict[key] = _recurse_search(key, items)
-        return copy.deepcopy(output_dict)
-
-    def merge_data_list(self, data_list):
-        """
-        merges all data collected during survey
-        :param data_list: a list of dicts extracted from OLI using recursive extraction function
-
-        """
-
-        def _recursive_merge(data_dict, output_dict, overwrite=False):
-            """
-            Merge data structure generated from OLI dicts
-            data_dict: single dictionary that contains data for import
-            output_dict: global dictionary to store all the data in
-            overwrite: enable to overwrite data in the global dict, should be used on import of first data set only!
-            """
-            for key, value in output_dict.items():
-                if "values" in value:
-                    if key in data_dict:
-                        if overwrite:
-                            output_dict[key]["values"] = data_dict[key]["values"]
-                        else:
-                            output_dict[key]["values"].append(
-                                data_dict[key]["values"][0]
-                            )
-                    else:
-                        if overwrite:
-                            output_dict[key]["values"] = [float_nan]
-                        else:
-                            output_dict[key]["values"].append(float_nan)
-                else:
-                    if key not in data_dict:
-                        _recursive_merge({}, output_dict[key], overwrite)
-                    else:
-                        _recursive_merge(data_dict[key], output_dict[key], overwrite)
-
-        float_nan = float("nan")
-        # merge all keys in all dicts to ensure we got em all.
-        global_data_output = copy.deepcopy(data_list[0])
-        for d in data_list:
-            global_data_output.update(d)
-
-        for i, d in enumerate(data_list):
-            if i == 0:
-                # ensure we update first value in global dict with data in first list.
-                # these might not be same as we ran update during global_dict_creation
-                overwrite = True
-            else:
-                overwrite = False
-            _recursive_merge(d, global_data_output, overwrite)
-        return copy.deepcopy(global_data_output)
-
-    # TODO: consider modifications for async/parallel calculations
->>>>>>> 9a59306d
     def run_flash(
         self,
         flash_method,
@@ -1009,30 +865,12 @@
         :return processed_requests: results from processed OLI flash requests
         """
 
-<<<<<<< HEAD
         if self.relative_inflows:
             _logger.info(
                 f"relative_inflows={self.relative_inflows},"
                 + " surveys will add values to initial state"
             )
-=======
-        def create_output(input_dict):
-            """
-            generate output_dict from incoming OLI flash result.
-
-            :param input_dict: dictionary for incoming data
-            """
-            data = None
-            if "result" not in input_dict:
-                raise Exception(
-                    "Error recieved from OLIAPI, message is: {}".format(input_dict)
-                )
-            else:
-                data = self.extract_oli_data(input_dict)
-            return data
-
-        output_dict = {}
->>>>>>> 9a59306d
+
         if survey is None:
             survey = {}
         num_samples = None
@@ -1043,7 +881,6 @@
                 raise RuntimeError(f"Length of list for key {k} differs from prior key")
         if num_samples is None:
             num_samples = 1
-<<<<<<< HEAD
         requests_to_process = []
         for idx in range(num_samples):
             _logger.info(f"Flash sample #{idx+1} of {num_samples}")
@@ -1062,19 +899,8 @@
             # max_concurrent_processes=max_concurrent_processes,
             # batch_size=batch_size,
         )
+        _logger.info("Completed running flash calculations")
         result = flatten_results(processed_requests)
-=======
-        output_list = []
-        for index in range(num_samples):
-            _logger.info(f"Flash sample #{index+1} of {num_samples}")
-            clone = self.get_clone(flash_method, initial_input, survey, index)
-            clone_output = oliapi_instance.call(flash_method, dbs_file_id, clone)
-            data_dict = create_output(clone_output)
-            if data_dict != None:
-                output_list.append(data_dict)
-        output_dict = self.merge_data_list(output_list)
-        _logger.info("Completed running flash calculations")
->>>>>>> 9a59306d
         if file_name:
             write_output(result, file_name)
         return result
@@ -1205,7 +1031,6 @@
         path = path if path is not None else []
         if isinstance(data, dict):
             for k, v in data.items():
-<<<<<<< HEAD
                 if isinstance(v, (str, bool)):
                     props.append([*path, k])
                 elif isinstance(v, list):
@@ -1261,96 +1086,6 @@
                         }
                         for k, v in values["values"].items()
                     }
-=======
-                path.append(k)
-                if hasattr(v, "items"):
-                    # our global output uses "values to indicate we have data"
-                    if "values" not in v:
-                        _get_nested_paths(v, prop)
-                if k == prop:
-                    nested_paths.append(copy.deepcopy(path))
-                del path[-1]
-            return nested_paths
-
-        def _get_filtered_result(data, keys, samples, filter_zero):
-            """
-            Get unit and values from nested dictionary data.
-
-            :param data: dictionary of nested data
-            :param keys: list of keys for property
-            :param samples: list of indices to extract
-            :param filter_zero: bool switch to exclude zero values properties
-
-            :return filtered_result: dictionary for unit and values
-            """
-
-            def _filter_values(sampled_data, filter_zero):
-                filtered_values = copy.deepcopy(sampled_data)
-                if filter_zero:
-                    if isinstance(sampled_data, dict):
-                        for k, v in sampled_data.items():
-                            if not any(val for val in v):
-                                del filtered_values[k]
-                return filtered_values
-
-            # get nested data
-            for key in keys:
-                data = data[key]
-            filtered_result = {}
-            # make sure we have a dict in form of {'pro_key':{"values":[],"units":[]}}
-            if "values" not in data:
-                for key, nested_data in data.items():
-                    unit = nested_data["units"]
-                    # sample nested data
-                    sampled_data = [
-                        nested_data["values"][s] for s in samples
-                    ]  # nested_data["values"]
-
-                    values = _filter_values(sampled_data, filter_zero)
-                    filtered_result[key] = {"units": unit, "values": values}
-            else:
-                # prop does not have nested data
-                unit = data["units"]
-                # sample nested data
-                sampled_data = [
-                    data["values"][s] for s in samples
-                ]  # nested_data["values"]
-
-                values = _filter_values(sampled_data, filter_zero)
-                filtered_result = {"units": unit, "values": values}
-            return filtered_result
-
-        # load data
-        _logger.info("Extracting properties from OLI stream output")
-        if isinstance(raw_result, (str, Path)):
-            with open(raw_result, "rb") as json_input:
-                full_dataset = json.loads(json_input.read())
-        elif isinstance(raw_result, dict):
-            full_dataset = raw_result
-        else:
-            raise Exception(f"Unexpected object for raw_result: {type(raw_result)}.")
-        dataset_size = len(full_dataset["metaData"]["executionTime"]["values"])
-        samples = list(samples) if samples else list(range(dataset_size))
-        base_result = full_dataset["result"]
-        if base_result:
-            # find keys for each property
-            paths = {}
-            for prop in properties:
-                nested_paths = _get_nested_paths(base_result, prop)
-                paths[prop] = copy.deepcopy(nested_paths)
-                nested_paths.clear()
-            extracted_properties = {"samples": samples, "properties": {}}
-            # create property labels
-            for prop in properties:
-                for path in paths[prop]:
-                    label = copy.deepcopy(prop)
-                    extracted_properties["properties"][label] = _get_filtered_result(
-                        base_result,
-                        path,
-                        samples,
-                        filter_zero,
-                    )
->>>>>>> 9a59306d
         else:
             raise RuntimeError(f"Unexpected type for data: {type(values)}")
         return extracted_values
@@ -1379,7 +1114,7 @@
                 if "params" in prop:
                     if isinstance(prop[-1], int):
                         prop_tag = _get_nested_data(result, prop)["name"]
-            else
+            else:
                 _logger.warning(f"Unexpected result in result")
             label = f"{prop_tag}_{phase_tag}" if phase_tag else prop_tag
             input_dict[k][label] = _extract_values(result, prop)
