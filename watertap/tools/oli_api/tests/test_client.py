--- conflicted
+++ resolved
@@ -41,63 +41,6 @@
 # derivative works, incorporate into other computer software, distribute, and sublicense such enhancements
 # or derivative works thereof, in binary and source code form.
 ###############################################################################
-<<<<<<< HEAD
-
-import pytest
-
-from os.path import join
-from pathlib import Path
-from os import listdir, remove
-
-from watertap.tools.oli_api.client import OLIApi
-from watertap.tools.oli_api.credentials import (
-    CredentialManager,
-    cryptography_available,
-)
-
-
-@pytest.fixture
-def oliapi_instance():
-    def _cleanup(file_list, file_path):
-        new_files = [
-            f"{file_path}/{f}" for f in listdir(file_path) if f not in file_list
-        ]
-        for f in new_files:
-            remove(f)
-
-    root_dir = Path(__file__).parents[1]
-    test_dir = Path(__file__).parents[0]
-    root_contents = listdir(root_dir)
-    test_contents = listdir(test_dir)
-
-    if not cryptography_available:
-        pytest.skip(reason="cryptography module not available.")
-    credentials = {
-        "username": "",
-        "password": "",
-        "root_url": "",
-        "auth_url": "",
-    }
-    try:
-        credential_manager = CredentialManager(**credentials, test=True)
-        credential_manager.login()
-        with OLIApi(credential_manager, test=True) as oliapi:
-            local_dbs_file = join(test_dir, "test.dbs")
-            oliapi.get_dbs_file_id(local_dbs_file)
-            yield oliapi
-    except:
-        pytest.xfail("Unable to test OLI logins.")
-
-    _cleanup(root_contents, root_dir)
-    _cleanup(test_contents, test_dir)
-
-
-@pytest.mark.unit
-def test_dbs_file_cleanup(oliapi_instance):
-    test_dir = Path(__file__).parents[0]
-    local_dbs_file = join(test_dir, "test.dbs")
-    ids = [oliapi_instance.get_dbs_file_id(local_dbs_file) for i in range(10)]
-=======
 
 from pathlib import Path
 
@@ -114,14 +57,9 @@
 @pytest.mark.unit
 def test_dbs_file_cleanup(oliapi_instance: OLIApi, local_dbs_file: Path):
     ids = [oliapi_instance.get_dbs_file_id(str(local_dbs_file)) for i in range(3)]
->>>>>>> 2c697109
     oliapi_instance.dbs_file_cleanup(ids)
 
 
 @pytest.mark.unit
-<<<<<<< HEAD
-def test_get_user_summary(oliapi_instance):
-=======
 def test_get_user_summary(oliapi_instance: OLIApi):
->>>>>>> 2c697109
     oliapi_instance.get_user_summary()