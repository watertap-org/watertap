--- conflicted
+++ resolved
@@ -35,7 +35,6 @@
 
 __author__ = "Austin Ladshaw"
 
-<<<<<<< HEAD
 ## Set of var names for testing cloud connection
 NAME = "edbnawi"
 PW = "edb-user"
@@ -79,8 +78,6 @@
     # Call the run_the_basics_with_mockdb function, but using the cloud db
     #       NOTE: Cloud DB and bootstrap/local are expected to give same result
     assert run_the_basics_with_mockdb(database) == True
-=======
->>>>>>> 621e80e2
 
 @pytest.mark.component
 def test_the_basics(edb):
@@ -214,11 +211,8 @@
         == 0
     )
 
-<<<<<<< HEAD
     # Check for correct reaction order on solid species
     assert model.fs.rxn_params.reaction_CaOH2_Ksp.reaction_order[('Sol', 'Ca[OH]2')].value == 0
-=======
->>>>>>> 621e80e2
 
 @pytest.mark.component
 def test_solid_precipitation_reactions_liq_only(edb):
