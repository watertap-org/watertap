from pyomo.environ import (
    ConcreteModel,
    SolverFactory,
    TerminationCondition,
    value,
    Constraint,
    Var,
    Objective,
    Expression,
)
from pyomo.environ import units as pyunits
from pyomo.util.check_units import (
    assert_units_consistent,
    assert_units_equivalent,
    check_units_equivalent,
)
import pyomo.util.infeasible as infeas
from idaes.core import FlowsheetBlock
from idaes.core.util.model_statistics import (
    degrees_of_freedom,
    number_variables,
    number_total_constraints,
    number_activated_constraints,
    number_unfixed_variables_in_activated_equalities,
    number_activated_equalities,
    number_unused_variables,
)

import idaes.core.util.model_statistics as stats
from idaes.core.util.constants import Constants
import idaes.core.util.scaling as iscale
import idaes.logger as idaeslog
from idaes.core.util import get_solver
from idaes.generic_models.costing import UnitModelCostingBlock

from watertap.property_models import cryst_prop_pack as props
from watertap.unit_models.crystallizer import Crystallization
from watertap.costing import WaterTAPCosting
<<<<<<< HEAD
=======
from watertap.costing.watertap_costing_package import CrystallizerCostType
>>>>>>> cc904745

from io import StringIO
from pyomo.util.infeasible import (
    log_active_constraints,
    log_close_to_bounds,
    log_infeasible_bounds,
    log_infeasible_constraints,
)
from pyomo.common.log import LoggingIntercept
import logging


if __name__ == "__main__":

    # create model, flowsheet
    m = ConcreteModel()
    m.fs = FlowsheetBlock(default={"dynamic": False})
    # attach property package
    m.fs.properties = props.NaClParameterBlock()
    m.fs.costing = WaterTAPCosting()
    # build the unit model
    m.fs.crystallizer = Crystallization(default={"property_package": m.fs.properties})

    # now specify the model
    print("DOF before specifying:", degrees_of_freedom(m.fs))

    # Specify the Feed
    m.fs.crystallizer.inlet.flow_mass_phase_comp[0, "Liq", "NaCl"].fix(10.5119)
    m.fs.crystallizer.inlet.flow_mass_phase_comp[0, "Liq", "H2O"].fix(38.9326)
    # m.fs.crystallizer.properties_in[0].flow_vol_phase['Liq'].fix(150/3600)
    # m.fs.crystallizer.properties_in[0].mass_frac_phase_comp['Liq', 'NaCl'].fix(0.2126)
    m.fs.crystallizer.inlet.flow_mass_phase_comp[0, "Sol", "NaCl"].fix(1e-6)
    m.fs.crystallizer.inlet.flow_mass_phase_comp[0, "Vap", "H2O"].fix(1e-6)
    m.fs.crystallizer.inlet.pressure[0].fix(101325)
    m.fs.crystallizer.inlet.temperature[0].fix(273.15 + 20)
    print("DOF after specifying feed:", degrees_of_freedom(m.fs))  # Should be 2

    ##########################################
    # # Case 1: Fix crystallizer temperature
    ##########################################
    print("\n--- Case 1 ---")
    m.fs.crystallizer.temperature_operating.fix(273.15 + 55)
    #  m.fs.crystallizer.pressure_operating.fix(10000)
    m.fs.crystallizer.solids.flow_mass_phase_comp[0, "Sol", "NaCl"].fix(5.556)
    # m.fs.crystallizer.vapor.flow_mass_phase_comp[0, 'Vap', 'H2O'].fix(20.56)

    # Fix
    m.fs.crystallizer.crystal_growth_rate.fix()
    m.fs.crystallizer.souders_brown_constant.fix()
    m.fs.crystallizer.crystal_median_length.fix()

    # # Scaling
    m.fs.properties.set_default_scaling(
        "flow_mass_phase_comp", 1e-1, index=("Liq", "H2O")
    )
    m.fs.properties.set_default_scaling(
        "flow_mass_phase_comp", 1e-1, index=("Liq", "NaCl")
    )
    m.fs.properties.set_default_scaling(
        "flow_mass_phase_comp", 1e0, index=("Vap", "H2O")
    )
    m.fs.properties.set_default_scaling(
        "flow_mass_phase_comp", 1e-1, index=("Sol", "NaCl")
    )
    iscale.calculate_scaling_factors(m.fs)
<<<<<<< HEAD
=======
    m.fs.crystallizer.costing = UnitModelCostingBlock(
        default={
            "flowsheet_costing_block": m.fs.costing,
            "costing_method_arguments": {"cost_type": CrystallizerCostType.mass_basis},
        },
    )
>>>>>>> cc904745
    m.fs.costing.cost_process()

    #  m.fs.crystallizer.k_param = 0.06
    # solving
    m.fs.crystallizer.initialize(outlvl=idaeslog.DEBUG)
    assert_units_consistent(m)  # check that units are consistent
    assert (
        degrees_of_freedom(m) == 0
    )  # check that the degrees of freedom are what we expect
    solver = get_solver()
    # solver = SolverFactory('ipopt')
    # solver.options = {'tol': 1e-8, 'nlp_scaling_method': 'user-scaling', 'halt_on_ampl_error': 'yes'}
    results = solver.solve(m, tee=True, symbolic_solver_labels=True)
    output = StringIO()
    with LoggingIntercept(output, "pyomo.util.infeasible", logging.INFO):
        log_infeasible_constraints(m)
    print(output.getvalue().splitlines())
    assert results.solver.termination_condition == TerminationCondition.optimal
    # m.fs.crystallizer.display()

    m.fs.crystallizer.report()
    m.fs.pprint()
    assert False

    # assert False
    ##########################################
    # # Case 2: Fix crystallizer yield
    ##########################################
    print("\n--- Case 2 ---")
    # m.fs.crystallizer.T_crystallization.unfix()
    m.fs.crystallizer.solids.flow_mass_phase_comp[0, "Sol", "NaCl"].unfix()
    m.fs.crystallizer.crystallization_yield["NaCl"].fix(0.7)

    # solving
    assert_units_consistent(m)  # check that units are consistent
    assert (
        degrees_of_freedom(m) == 0
    )  # check that the degrees of freedom are what we expect
    # solver = SolverFactory('ipopt')
    # solver.options = {'tol': 1e-8, 'nlp_scaling_method': 'user-scaling'}
    solver = get_solver()
    results = solver.solve(m, tee=True)
    output = StringIO()
    with LoggingIntercept(output, "pyomo.util.infeasible", logging.INFO):
        log_infeasible_constraints(m)
    print(output.getvalue().splitlines())
    assert results.solver.termination_condition == TerminationCondition.optimal
    # m.fs.crystallizer.display()

    m.fs.crystallizer.report()

    # ##########################################
    # # # Case 3: Fix crystallizer solids outlet
    # ##########################################
    print("\n--- Case 3 ---")
    m.fs.crystallizer.crystallization_yield["NaCl"].unfix()
    m.fs.crystallizer.product_volumetric_solids_fraction.fix(0.1182)

    # solving
    assert_units_consistent(m)  # check that units are consistent
    assert (
        degrees_of_freedom(m) == 0
    )  # check that the degrees of freedom are what we expect
    solver = get_solver()
    # solver = SolverFactory('ipopt')
    # solver.options = {'tol': 1e-8, 'nlp_scaling_method': 'user-scaling'}
    results = solver.solve(m, tee=True)
    output = StringIO()
    with LoggingIntercept(output, "pyomo.util.infeasible", logging.INFO):
        log_infeasible_constraints(m)
    print(output.getvalue().splitlines())
    assert results.solver.termination_condition == TerminationCondition.optimal
    # m.fs.crystallizer.display()

    m.fs.crystallizer.report()

    #########################################
    # Case 4: Fix magma density
    #########################################
    print("\n--- Case 4 ---")
    m.fs.crystallizer.product_volumetric_solids_fraction.unfix()
    m.fs.crystallizer.dens_mass_magma.fix(250)

    # solving
    assert_units_consistent(m)  # check that units are consistent
    assert (
        degrees_of_freedom(m) == 0
    )  # check that the degrees of freedom are what we expect
    solver = get_solver()
    # solver = SolverFactory('ipopt')
    # solver.options = {'tol': 1e-8, 'nlp_scaling_method': 'user-scaling'}
    results = solver.solve(m, tee=True)
    output = StringIO()
    with LoggingIntercept(output, "pyomo.util.infeasible", logging.INFO):
        log_infeasible_constraints(m)
    print(output.getvalue().splitlines())
    assert results.solver.termination_condition == TerminationCondition.optimal
    # m.fs.crystallizer.display()

    m.fs.crystallizer.report()

    #########################################
    # Case 5: Fix heat addition
    #########################################
    print("\n--- Case 5 ---")
    m.fs.crystallizer.dens_mass_magma.unfix()
    m.fs.crystallizer.work_mechanical[0].fix(55000)

    # solving
    assert_units_consistent(m)  # check that units are consistent
    assert (
        degrees_of_freedom(m) == 0
    )  # check that the degrees of freedom are what we expect
    solver = get_solver()
    # solver = SolverFactory('ipopt')
    # solver.options = {'tol': 1e-8, 'nlp_scaling_method': 'user-scaling'}
    results = solver.solve(m, tee=True)
    output = StringIO()
    with LoggingIntercept(output, "pyomo.util.infeasible", logging.INFO):
        log_infeasible_constraints(m)
    print(output.getvalue().splitlines())
    assert results.solver.termination_condition == TerminationCondition.optimal
    # m.fs.crystallizer.display()

    m.fs.crystallizer.report()

    # print('number_variables:', number_variables(m.fs))
    # print('number_unused_variables:', number_unused_variables(m.fs))
    # print('number_total_constraints:', number_total_constraints(m.fs))
    # print('number_activated_constraints:', number_activated_constraints(m.fs))
    # print('number_activated_equalities', number_activated_equalities(m.fs))<|MERGE_RESOLUTION|>--- conflicted
+++ resolved
@@ -36,10 +36,7 @@
 from watertap.property_models import cryst_prop_pack as props
 from watertap.unit_models.crystallizer import Crystallization
 from watertap.costing import WaterTAPCosting
-<<<<<<< HEAD
-=======
 from watertap.costing.watertap_costing_package import CrystallizerCostType
->>>>>>> cc904745
 
 from io import StringIO
 from pyomo.util.infeasible import (
@@ -105,15 +102,12 @@
         "flow_mass_phase_comp", 1e-1, index=("Sol", "NaCl")
     )
     iscale.calculate_scaling_factors(m.fs)
-<<<<<<< HEAD
-=======
     m.fs.crystallizer.costing = UnitModelCostingBlock(
         default={
             "flowsheet_costing_block": m.fs.costing,
             "costing_method_arguments": {"cost_type": CrystallizerCostType.mass_basis},
         },
     )
->>>>>>> cc904745
     m.fs.costing.cost_process()
 
     #  m.fs.crystallizer.k_param = 0.06
@@ -135,8 +129,6 @@
     # m.fs.crystallizer.display()
 
     m.fs.crystallizer.report()
-    m.fs.pprint()
-    assert False
 
     # assert False
     ##########################################
