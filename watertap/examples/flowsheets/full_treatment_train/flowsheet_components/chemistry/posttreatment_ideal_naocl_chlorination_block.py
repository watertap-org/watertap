###############################################################################
# WaterTAP Copyright (c) 2021, The Regents of the University of California,
# through Lawrence Berkeley National Laboratory, Oak Ridge National
# Laboratory, National Renewable Energy Laboratory, and National Energy
# Technology Laboratory (subject to receipt of any required approvals from
# the U.S. Dept. of Energy). All rights reserved.
#
# Please see the files COPYRIGHT.md and LICENSE.md for full copyright and license
# information, respectively. These files are also available online at the URL
# "https://github.com/watertap-org/watertap/"
#
###############################################################################

"""
    Ideal NaOCl Chlorination posttreatment process

    This will build an ideal NaOCl pretreatment block as a combination of a
    Mixer (where NaOCl is added) and an EquilibriumReactor (where pH and free
    chlorine is calculated)::

                    NaOCl stream
                        |
                        V
       inlet stream ---> [Mixer] --- outlet stream ---> [EquilibriumReactor] ---> exit stream (to distribution)
"""

# Importing the object for units from pyomo
from pyomo.environ import units as pyunits

# Imports from idaes core
from idaes.core import AqueousPhase
from idaes.core.components import Solvent, Solute, Cation, Anion
from idaes.core.phases import PhaseType as PT

# Imports from idaes generic models
import idaes.generic_models.properties.core.pure.Perrys as Perrys
from idaes.generic_models.properties.core.state_definitions import FTPx
from idaes.generic_models.properties.core.eos.ideal import Ideal

# Importing the enum for concentration unit basis used in the 'get_concentration_term' function
from idaes.generic_models.properties.core.generic.generic_reaction import ConcentrationForm

# Import the object/function for heat of reaction
from idaes.generic_models.properties.core.reactions.dh_rxn import constant_dh_rxn

# Import safe log power law equation
from idaes.generic_models.properties.core.reactions.equilibrium_forms import log_power_law_equil

# Import built-in van't Hoff function
from idaes.generic_models.properties.core.reactions.equilibrium_constant import van_t_hoff

# Import specific pyomo objects
from pyomo.environ import (ConcreteModel,
                           Var,
                           Constraint,
                           SolverStatus,
                           TerminationCondition,
                           TransformationFactory,
                           value,
                           Suffix,
                           Expression)

from pyomo.network import Arc

from idaes.core.util import scaling as iscale
from idaes.core.util.initialization import fix_state_vars, revert_state_vars

# Import pyomo methods to check the system units
from pyomo.util.check_units import assert_units_consistent


from watertap.examples.flowsheets.full_treatment_train.util import solve_block, check_dof
from watertap.examples.flowsheets.full_treatment_train.model_components import property_models
from idaes.core.util import get_solver

# Import the idaes objects for Generic Properties and Reactions
from idaes.generic_models.properties.core.generic.generic_property import (
        GenericParameterBlock)
from idaes.generic_models.properties.core.generic.generic_reaction import (
        GenericReactionParameterBlock)

# Import the idaes object for the EquilibriumReactor unit model
from idaes.generic_models.unit_models.equilibrium_reactor import EquilibriumReactor

# Import the WaterTAP object inherited for the Mixer unit model
from watertap.examples.flowsheets.full_treatment_train.model_components import Mixer

# Import costing and financials to test
from watertap.examples.flowsheets.full_treatment_train.flowsheet_components import costing, financials

from idaes.generic_models.unit_models.translator import Translator

# Import the core idaes objects for Flowsheets and types of balances
from idaes.core import FlowsheetBlock

# Import log10 function from pyomo
from pyomo.environ import log10

import idaes.logger as idaeslog

# Grab the scaling utilities
from watertap.examples.flowsheets.full_treatment_train.electrolyte_scaling_utils import (
    approximate_chemical_state_args,
    calculate_chemical_scaling_factors,
    calculate_chemical_scaling_factors_for_energy_balances)

from watertap.examples.flowsheets.full_treatment_train.chemical_flowsheet_util import (
    set_H2O_molefraction, zero_out_non_H2O_molefractions, fix_all_molefractions,
    unfix_all_molefractions, seq_decomp_initializer )

from watertap.examples.flowsheets.full_treatment_train.flowsheet_components import desalination
from idaes.core.util.initialization import propagate_state

__author__ = "Austin Ladshaw"

# Configuration dictionary
ideal_naocl_thermo_config = {
    "components": {
        'H2O': {"type": Solvent,
              # Define the methods used to calculate the following properties
              "dens_mol_liq_comp": Perrys,
              "enth_mol_liq_comp": Perrys,
              "cp_mol_liq_comp": Perrys,
              "entr_mol_liq_comp": Perrys,
              # Parameter data is always associated with the methods defined above
              "parameter_data": {
                    "mw": (18.0153, pyunits.g/pyunits.mol),
                    "pressure_crit": (220.64E5, pyunits.Pa),
                    "temperature_crit": (647, pyunits.K),
                    # Comes from Perry's Handbook:  p. 2-98
                    "dens_mol_liq_comp_coeff": {
                        '1': (5.459, pyunits.kmol*pyunits.m**-3),
                        '2': (0.30542, pyunits.dimensionless),
                        '3': (647.13, pyunits.K),
                        '4': (0.081, pyunits.dimensionless)},
                    "enth_mol_form_liq_comp_ref": (-285.830, pyunits.kJ/pyunits.mol),
                    "enth_mol_form_vap_comp_ref": (0, pyunits.kJ/pyunits.mol),
                    # Comes from Perry's Handbook:  p. 2-174
                    "cp_mol_liq_comp_coeff": {
                        '1': (2.7637E5, pyunits.J/pyunits.kmol/pyunits.K),
                        '2': (-2.0901E3, pyunits.J/pyunits.kmol/pyunits.K**2),
                        '3': (8.125, pyunits.J/pyunits.kmol/pyunits.K**3),
                        '4': (-1.4116E-2, pyunits.J/pyunits.kmol/pyunits.K**4),
                        '5': (9.3701E-6, pyunits.J/pyunits.kmol/pyunits.K**5)},
                    "cp_mol_ig_comp_coeff": {
                        'A': (30.09200, pyunits.J/pyunits.mol/pyunits.K),
                        'B': (6.832514, pyunits.J*pyunits.mol**-1*pyunits.K**-1*pyunits.kiloK**-1),
                        'C': (6.793435, pyunits.J*pyunits.mol**-1*pyunits.K**-1*pyunits.kiloK**-2),
                        'D': (-2.534480, pyunits.J*pyunits.mol**-1*pyunits.K**-1*pyunits.kiloK**-3),
                        'E': (0.082139, pyunits.J*pyunits.mol**-1*pyunits.K**-1*pyunits.kiloK**2),
                        'F': (-250.8810, pyunits.kJ/pyunits.mol),
                        'G': (223.3967, pyunits.J/pyunits.mol/pyunits.K),
                        'H': (0, pyunits.kJ/pyunits.mol)},
                    "entr_mol_form_liq_comp_ref": (69.95, pyunits.J/pyunits.K/pyunits.mol),
                    "pressure_sat_comp_coeff": {
                        'A': (4.6543, None),  # [1], temperature range 255.9 K - 373 K
                        'B': (1435.264, pyunits.K),
                        'C': (-64.848, pyunits.K)}
                                },
                    # End parameter_data
                    },
        'H_+': {"type": Cation, "charge": 1,
              # Define the methods used to calculate the following properties
              "dens_mol_liq_comp": Perrys,
              "enth_mol_liq_comp": Perrys,
              "cp_mol_liq_comp": Perrys,
              "entr_mol_liq_comp": Perrys,
              # Parameter data is always associated with the methods defined above
              "parameter_data": {
                    "mw": (1.00784, pyunits.g/pyunits.mol),
                    "dens_mol_liq_comp_coeff": {
                        '1': (5.459, pyunits.kmol*pyunits.m**-3),
                        '2': (0.30542, pyunits.dimensionless),
                        '3': (647.13, pyunits.K),
                        '4': (0.081, pyunits.dimensionless)},
                    "enth_mol_form_liq_comp_ref": (-230.000, pyunits.kJ/pyunits.mol),
                    "cp_mol_liq_comp_coeff": {
                        '1': (2.7637E5, pyunits.J/pyunits.kmol/pyunits.K),
                        '2': (-2.0901E3, pyunits.J/pyunits.kmol/pyunits.K**2),
                        '3': (8.125, pyunits.J/pyunits.kmol/pyunits.K**3),
                        '4': (-1.4116E-2, pyunits.J/pyunits.kmol/pyunits.K**4),
                        '5': (9.3701E-6, pyunits.J/pyunits.kmol/pyunits.K**5)},
                    "entr_mol_form_liq_comp_ref": (-10.75, pyunits.J/pyunits.K/pyunits.mol)
                                },
                    # End parameter_data
                    },
        'Na_+': {"type": Cation, "charge": 1,
              # Define the methods used to calculate the following properties
              "dens_mol_liq_comp": Perrys,
              "enth_mol_liq_comp": Perrys,
              "cp_mol_liq_comp": Perrys,
              "entr_mol_liq_comp": Perrys,
              # Parameter data is always associated with the methods defined above
              "parameter_data": {
                    "mw": (22.989769, pyunits.g/pyunits.mol),
                    "dens_mol_liq_comp_coeff": {
                        '1': (5.252, pyunits.kmol*pyunits.m**-3),
                        '2': (0.347, pyunits.dimensionless),
                        '3': (1595.8, pyunits.K),
                        '4': (0.6598, pyunits.dimensionless)},
                    "enth_mol_form_liq_comp_ref": (-240.1, pyunits.J/pyunits.mol),
                    "cp_mol_liq_comp_coeff": {
                        '1': (167039, pyunits.J/pyunits.kmol/pyunits.K),
                        '2': (0, pyunits.J/pyunits.kmol/pyunits.K**2),
                        '3': (0, pyunits.J/pyunits.kmol/pyunits.K**3),
                        '4': (0, pyunits.J/pyunits.kmol/pyunits.K**4),
                        '5': (0, pyunits.J/pyunits.kmol/pyunits.K**5)},
                    "entr_mol_form_liq_comp_ref": (59, pyunits.J/pyunits.K/pyunits.mol)
                                },
                    # End parameter_data
                    },
        'Cl_-': {"type": Anion, "charge": -1,
              # Define the methods used to calculate the following properties
              "dens_mol_liq_comp": Perrys,
              "enth_mol_liq_comp": Perrys,
              "cp_mol_liq_comp": Perrys,
              "entr_mol_liq_comp": Perrys,
              # Parameter data is always associated with the methods defined above
              "parameter_data": {
                    "mw": (35.453, pyunits.g/pyunits.mol),
                    "dens_mol_liq_comp_coeff": {
                        '1': (4.985, pyunits.kmol*pyunits.m**-3),
                        '2': (0.36, pyunits.dimensionless),
                        '3': (1464.06, pyunits.K),
                        '4': (0.739, pyunits.dimensionless)},
                    "enth_mol_form_liq_comp_ref": (-167.2, pyunits.kJ/pyunits.mol),
                    "cp_mol_liq_comp_coeff": {
                        '1': (83993.8, pyunits.J/pyunits.kmol/pyunits.K),
                        '2': (0, pyunits.J/pyunits.kmol/pyunits.K**2),
                        '3': (0, pyunits.J/pyunits.kmol/pyunits.K**3),
                        '4': (0, pyunits.J/pyunits.kmol/pyunits.K**4),
                        '5': (0, pyunits.J/pyunits.kmol/pyunits.K**5)},
                    "entr_mol_form_liq_comp_ref": (56.5, pyunits.J/pyunits.K/pyunits.mol)
                                },
                    # End parameter_data
                    },
        'OH_-': {"type": Anion,
                "charge": -1,
              # Define the methods used to calculate the following properties
              "dens_mol_liq_comp": Perrys,
              "enth_mol_liq_comp": Perrys,
              "cp_mol_liq_comp": Perrys,
              "entr_mol_liq_comp": Perrys,
              # Parameter data is always associated with the methods defined above
              "parameter_data": {
                    "mw": (17.008, pyunits.g/pyunits.mol),
                    "dens_mol_liq_comp_coeff": {
                        '1': (5.459, pyunits.kmol*pyunits.m**-3),
                        '2': (0.30542, pyunits.dimensionless),
                        '3': (647.13, pyunits.K),
                        '4': (0.081, pyunits.dimensionless)},
                    "enth_mol_form_liq_comp_ref": (-230.000, pyunits.kJ/pyunits.mol),
                    "cp_mol_liq_comp_coeff": {
                        '1': (2.7637E5, pyunits.J/pyunits.kmol/pyunits.K),
                        '2': (-2.0901E3, pyunits.J/pyunits.kmol/pyunits.K**2),
                        '3': (8.125, pyunits.J/pyunits.kmol/pyunits.K**3),
                        '4': (-1.4116E-2, pyunits.J/pyunits.kmol/pyunits.K**4),
                        '5': (9.3701E-6, pyunits.J/pyunits.kmol/pyunits.K**5)},
                    "entr_mol_form_liq_comp_ref": (-10.75, pyunits.J/pyunits.K/pyunits.mol)
                                },
                    # End parameter_data
                    },
        'HOCl': {"type": Solute, "valid_phase_types": PT.aqueousPhase,
              # Define the methods used to calculate the following properties
              "dens_mol_liq_comp": Perrys,
              "enth_mol_liq_comp": Perrys,
              "cp_mol_liq_comp": Perrys,
              "entr_mol_liq_comp": Perrys,
              # Parameter data is always associated with the methods defined above
              "parameter_data": {
                    "mw": (52.46, pyunits.g/pyunits.mol),
                    "dens_mol_liq_comp_coeff": {
                        '1': (4.985, pyunits.kmol*pyunits.m**-3),
                        '2': (0.36, pyunits.dimensionless),
                        '3': (1464.06, pyunits.K),
                        '4': (0.739, pyunits.dimensionless)},
                    "enth_mol_form_liq_comp_ref": (-120.9, pyunits.kJ/pyunits.mol),
                    "cp_mol_liq_comp_coeff": {
                        '1': (83993.8, pyunits.J/pyunits.kmol/pyunits.K),
                        '2': (0, pyunits.J/pyunits.kmol/pyunits.K**2),
                        '3': (0, pyunits.J/pyunits.kmol/pyunits.K**3),
                        '4': (0, pyunits.J/pyunits.kmol/pyunits.K**4),
                        '5': (0, pyunits.J/pyunits.kmol/pyunits.K**5)},
                    "entr_mol_form_liq_comp_ref": (142, pyunits.J/pyunits.K/pyunits.mol)
                                },
                    # End parameter_data
                    },
        'OCl_-': {"type": Anion, "charge": -1,
              # Define the methods used to calculate the following properties
              "dens_mol_liq_comp": Perrys,
              "enth_mol_liq_comp": Perrys,
              "cp_mol_liq_comp": Perrys,
              "entr_mol_liq_comp": Perrys,
              # Parameter data is always associated with the methods defined above
              "parameter_data": {
                    "mw": (51.46, pyunits.g/pyunits.mol),
                    "dens_mol_liq_comp_coeff": {
                        '1': (4.985, pyunits.kmol*pyunits.m**-3),
                        '2': (0.36, pyunits.dimensionless),
                        '3': (1464.06, pyunits.K),
                        '4': (0.739, pyunits.dimensionless)},
                    "enth_mol_form_liq_comp_ref": (-107.1, pyunits.kJ/pyunits.mol),
                    "cp_mol_liq_comp_coeff": {
                        '1': (83993.8, pyunits.J/pyunits.kmol/pyunits.K),
                        '2': (0, pyunits.J/pyunits.kmol/pyunits.K**2),
                        '3': (0, pyunits.J/pyunits.kmol/pyunits.K**3),
                        '4': (0, pyunits.J/pyunits.kmol/pyunits.K**4),
                        '5': (0, pyunits.J/pyunits.kmol/pyunits.K**5)},
                    "entr_mol_form_liq_comp_ref": (42, pyunits.J/pyunits.K/pyunits.mol)
                                },
                    # End parameter_data
                    }
              },
              # End Component list
        "phases":  {'Liq': {"type": AqueousPhase,
                            "equation_of_state": Ideal},
                    },

        "state_definition": FTPx,
        "state_bounds": {"flow_mol": (0, 50, 100),
                         "temperature": (273.15, 300, 650),
                         "pressure": (5e4, 1e5, 1e6)
                        },

        "pressure_ref": 1e5,
        "temperature_ref": 300,
        "base_units": {"time": pyunits.s,
                       "length": pyunits.m,
                       "mass": pyunits.kg,
                       "amount": pyunits.mol,
                       "temperature": pyunits.K},

    }
    # End simple_naocl_thermo_config definition

# This config is REQUIRED to use EquilibriumReactor even if we have no equilibrium reactions
ideal_naocl_reaction_config = {
    "base_units": {"time": pyunits.s,
                   "length": pyunits.m,
                   "mass": pyunits.kg,
                   "amount": pyunits.mol,
                   "temperature": pyunits.K},
    "equilibrium_reactions": {
        "H2O_Kw": {
                "stoichiometry": {("Liq", "H2O"): -1,
                                 ("Liq", "H_+"): 1,
                                 ("Liq", "OH_-"): 1},
               "heat_of_reaction": constant_dh_rxn,
               "equilibrium_constant": van_t_hoff,
               "equilibrium_form": log_power_law_equil,
               "concentration_form": ConcentrationForm.moleFraction,
               "parameter_data": {
                   "dh_rxn_ref": (55.830, pyunits.J/pyunits.mol),
                   "k_eq_ref": (10**-14/55.2/55.2, pyunits.dimensionless),
                   "T_eq_ref": (298, pyunits.K),

                   # By default, reaction orders follow stoichiometry
                   #    manually set reaction order here to override
                   "reaction_order": {("Liq", "H2O"): 0,
                                    ("Liq", "H_+"): 1,
                                    ("Liq", "OH_-"): 1}
                    }
                    # End parameter_data
               },
        "HOCl_Ka": {
                "stoichiometry": {("Liq", "HOCl"): -1,
                                 ("Liq", "H_+"): 1,
                                 ("Liq", "OCl_-"): 1},
               "heat_of_reaction": constant_dh_rxn,
               "equilibrium_constant": van_t_hoff,
               "equilibrium_form": log_power_law_equil,
               "concentration_form": ConcentrationForm.moleFraction,
               "parameter_data": {
                   "dh_rxn_ref": (13.8, pyunits.J/pyunits.mol),
                   "k_eq_ref": (10**-7.6422/55.2, pyunits.dimensionless),
                   "T_eq_ref": (298, pyunits.K),

                   # By default, reaction orders follow stoichiometry
                   #    manually set reaction order here to override
                   "reaction_order": {("Liq", "HOCl"): -1,
                                    ("Liq", "H_+"): 1,
                                    ("Liq", "OCl_-"): 1}
                    }
                    # End parameter_data
               }
               # End R2
         }
         # End equilibrium_reactions
    }
    # End reaction_config definition

# Get default solver for testing
solver = get_solver()

def build_ideal_naocl_prop(model):
    model.fs.ideal_naocl_thermo_params = GenericParameterBlock(default=ideal_naocl_thermo_config)
    model.fs.ideal_naocl_rxn_params = GenericReactionParameterBlock(
            default={"property_package": model.fs.ideal_naocl_thermo_params, **ideal_naocl_reaction_config})

def build_ideal_naocl_mixer_unit(model):
    model.fs.ideal_naocl_mixer_unit = Mixer(default={
            "property_package": model.fs.ideal_naocl_thermo_params,
            "inlet_list": ["inlet_stream", "naocl_stream"]})

    # add new constraint for dosing rate (deactivate constraint for OCl_-)
    dr = model.fs.ideal_naocl_mixer_unit.naocl_stream.flow_mol[0].value* \
            model.fs.ideal_naocl_mixer_unit.naocl_stream.mole_frac_comp[0, "OCl_-"].value
    dr = dr*74.44*1000
    model.fs.ideal_naocl_mixer_unit.dosing_rate = Var(initialize=dr)

    def _dosing_rate_cons(blk):
        return blk.dosing_rate == blk.naocl_stream.flow_mol[0]*blk.naocl_stream.mole_frac_comp[0, "OCl_-"]*74.44*1000

    model.fs.ideal_naocl_mixer_unit.dosing_cons = Constraint( rule=_dosing_rate_cons )

def build_ideal_naocl_chlorination_unit(model):
    model.fs.ideal_naocl_chlorination_unit = EquilibriumReactor(default={
            "property_package": model.fs.ideal_naocl_thermo_params,
            "reaction_package": model.fs.ideal_naocl_rxn_params,
            "has_rate_reactions": False,
            "has_equilibrium_reactions": True,
            "has_heat_transfer": False,
            "has_heat_of_reaction": False,
            "has_pressure_change": False})

    # new var includes an initial calculation (will be overwritten later)
    fc = model.fs.ideal_naocl_chlorination_unit.inlet.mole_frac_comp[0, "HOCl"].value*55.6
    fc += model.fs.ideal_naocl_chlorination_unit.inlet.mole_frac_comp[0, "OCl_-"].value*55.6
    fc = fc*70900

    model.fs.ideal_naocl_chlorination_unit.free_chlorine = Var(initialize=fc)

    def _free_chlorine_cons(blk):
        return blk.free_chlorine == ((blk.control_volume.properties_out[0.0].conc_mol_phase_comp["Liq","HOCl"]/1000) \
                                    + (blk.control_volume.properties_out[0.0].conc_mol_phase_comp["Liq","OCl_-"]/1000)) \
                                    * 70900
    model.fs.ideal_naocl_chlorination_unit.chlorine_cons = Constraint( rule=_free_chlorine_cons )

def set_ideal_naocl_mixer_inlets(model, dosing_rate_of_NaOCl_mg_per_s = 0.4,
                                        inlet_water_density_kg_per_L = 1,
                                        inlet_temperature_K = 298,
                                        inlet_pressure_Pa = 101325,
                                        inlet_flow_mol_per_s = 10):

    #inlet stream
    model.fs.ideal_naocl_mixer_unit.inlet_stream.flow_mol[0].set_value(inlet_flow_mol_per_s)
    model.fs.ideal_naocl_mixer_unit.inlet_stream.pressure[0].set_value(inlet_pressure_Pa)
    model.fs.ideal_naocl_mixer_unit.inlet_stream.temperature[0].set_value(inlet_temperature_K)

    zero_out_non_H2O_molefractions(model.fs.ideal_naocl_mixer_unit.inlet_stream)
    set_H2O_molefraction(model.fs.ideal_naocl_mixer_unit.inlet_stream)

    #naocl stream
    model.fs.ideal_naocl_mixer_unit.naocl_stream.pressure[0].set_value(inlet_pressure_Pa)
    model.fs.ideal_naocl_mixer_unit.naocl_stream.temperature[0].set_value(inlet_temperature_K)
    # Use given dosing rate value to estimate OCl_- molefraction and flow rate for naocl stream
    zero_out_non_H2O_molefractions(model.fs.ideal_naocl_mixer_unit.naocl_stream)
    model.fs.ideal_naocl_mixer_unit.naocl_stream.mole_frac_comp[0, "OCl_-"].set_value(0.5)
    model.fs.ideal_naocl_mixer_unit.naocl_stream.mole_frac_comp[0, "Na_+"].set_value(0.5)
    set_H2O_molefraction(model.fs.ideal_naocl_mixer_unit.naocl_stream)
    flow_of_naocl = dosing_rate_of_NaOCl_mg_per_s/ \
                model.fs.ideal_naocl_mixer_unit.naocl_stream.mole_frac_comp[0, "OCl_-"].value/ \
                74.44/1000
    model.fs.ideal_naocl_mixer_unit.naocl_stream.flow_mol[0].set_value(flow_of_naocl)

    model.fs.ideal_naocl_mixer_unit.dosing_rate.set_value(dosing_rate_of_NaOCl_mg_per_s)

def set_ideal_naocl_chlorination_inlets(model, mg_per_L_NaOCl_added = 2,
                                                inlet_water_density_kg_per_L = 1,
                                                inlet_temperature_K = 298,
                                                inlet_pressure_Pa = 101325,
                                                inlet_flow_mol_per_s = 10):

    zero_out_non_H2O_molefractions(model.fs.ideal_naocl_chlorination_unit.inlet)

    total_molar_density = inlet_water_density_kg_per_L/18*1000 #mol/L

    # Free Chlorine (mg-Cl2/L) = total_chlorine_inlet (mol/L) * 70,900
    #       Assumes chlorine is added as NaOCl
    free_chlorine_added = mg_per_L_NaOCl_added/74.44/1000*70900 #mg/L as NaOCl
    total_chlorine_inlet = free_chlorine_added/70900 # mol/L
    total_molar_density+=total_chlorine_inlet

    model.fs.ideal_naocl_chlorination_unit.inlet.mole_frac_comp[0, "OCl_-"].set_value( total_chlorine_inlet/total_molar_density )
    model.fs.ideal_naocl_chlorination_unit.inlet.mole_frac_comp[0, "Na_+"].set_value( total_chlorine_inlet/total_molar_density )

    set_H2O_molefraction(model.fs.ideal_naocl_chlorination_unit.inlet)

    model.fs.ideal_naocl_chlorination_unit.inlet.pressure[0].set_value(inlet_pressure_Pa)
    model.fs.ideal_naocl_chlorination_unit.inlet.temperature[0].set_value(inlet_temperature_K)
    model.fs.ideal_naocl_chlorination_unit.inlet.flow_mol[0].set_value(inlet_flow_mol_per_s)

    model.fs.ideal_naocl_chlorination_unit.free_chlorine.set_value(mg_per_L_NaOCl_added)


def fix_ideal_naocl_mixer_inlets(model):
    model.fs.ideal_naocl_mixer_unit.inlet_stream.flow_mol[0].fix()
    model.fs.ideal_naocl_mixer_unit.inlet_stream.pressure[0].fix()
    model.fs.ideal_naocl_mixer_unit.inlet_stream.temperature[0].fix()
    fix_all_molefractions(model.fs.ideal_naocl_mixer_unit.inlet_stream)

    model.fs.ideal_naocl_mixer_unit.naocl_stream.flow_mol[0].fix()
    model.fs.ideal_naocl_mixer_unit.naocl_stream.pressure[0].fix()
    model.fs.ideal_naocl_mixer_unit.naocl_stream.temperature[0].fix()
    fix_all_molefractions(model.fs.ideal_naocl_mixer_unit.naocl_stream)

def unfix_ideal_naocl_mixer_inlet_stream(model):
    model.fs.ideal_naocl_mixer_unit.inlet_stream.flow_mol[0].unfix()
    model.fs.ideal_naocl_mixer_unit.inlet_stream.pressure[0].unfix()
    model.fs.ideal_naocl_mixer_unit.inlet_stream.temperature[0].unfix()
    unfix_all_molefractions(model.fs.ideal_naocl_mixer_unit.inlet_stream)

def unfix_ideal_naocl_mixer_naocl_stream(model):
    model.fs.ideal_naocl_mixer_unit.naocl_stream.flow_mol[0].unfix()
    model.fs.ideal_naocl_mixer_unit.naocl_stream.pressure[0].unfix()
    model.fs.ideal_naocl_mixer_unit.naocl_stream.temperature[0].unfix()
    unfix_all_molefractions(model.fs.ideal_naocl_mixer_unit.naocl_stream)

def fix_ideal_naocl_chlorination_inlets(model):
    model.fs.ideal_naocl_chlorination_unit.inlet.flow_mol[0].fix()
    model.fs.ideal_naocl_chlorination_unit.inlet.pressure[0].fix()
    model.fs.ideal_naocl_chlorination_unit.inlet.temperature[0].fix()
    fix_all_molefractions(model.fs.ideal_naocl_chlorination_unit.inlet)

def unfix_ideal_naocl_chlorination_inlets(model):
    model.fs.ideal_naocl_chlorination_unit.inlet.flow_mol[0].unfix()
    model.fs.ideal_naocl_chlorination_unit.inlet.pressure[0].unfix()
    model.fs.ideal_naocl_chlorination_unit.inlet.temperature[0].unfix()
    unfix_all_molefractions(model.fs.ideal_naocl_chlorination_unit.inlet)

def scale_ideal_naocl_chlorination(unit, rxn_params, thermo_params, rxn_config):
    state_args, stoich_extents = approximate_chemical_state_args(unit,
                                rxn_params, rxn_config)
    calculate_chemical_scaling_factors(unit,
                                        thermo_params,
                                        rxn_params, state_args)
    return state_args

def initialize_ideal_naocl_mixer(unit, debug_out=False):
    was_fixed = False
    if not unit.naocl_stream.flow_mol[0].is_fixed():
        unit.naocl_stream.flow_mol[0].fix()
        was_fixed = True
    if debug_out:
        unit.initialize(optarg=solver.options, outlvl=idaeslog.DEBUG)
    else:
        unit.initialize(optarg=solver.options)
    if was_fixed:
        unit.naocl_stream.flow_mol[0].unfix()

def initialize_ideal_naocl_chlorination(unit, state_args, debug_out=False):
    if debug_out:
        unit.initialize(state_args=state_args, optarg=solver.options, outlvl=idaeslog.DEBUG)
    else:
        unit.initialize(state_args=state_args, optarg=solver.options)

def setup_block_to_solve_naocl_dosing_rate(model, free_chlorine_mg_per_L = 2):
    model.fs.ideal_naocl_chlorination_unit.free_chlorine.fix(free_chlorine_mg_per_L)
    model.fs.ideal_naocl_mixer_unit.naocl_stream.flow_mol[0].unfix()

def display_results_of_ideal_naocl_mixer(unit):
    print()
    print("=========== Ideal NaOCl Mixer Results ============")
    print("Outlet Temperature:       \t" + str(unit.outlet.temperature[0].value))
    print("Outlet Pressure:          \t" + str(unit.outlet.pressure[0].value))
    print("Outlet FlowMole:          \t" + str(unit.outlet.flow_mol[0].value))
    print()
    total_molar_density = 55.6
    total_salt = value(unit.outlet.mole_frac_comp[0, "Na_+"])*total_molar_density*23
    total_salt += value(unit.outlet.mole_frac_comp[0, "Cl_-"])*total_molar_density*35.4
    psu = total_salt/(total_molar_density*18)*1000
    print("STP Salinity (PSU):           \t" + str(psu))
    print("NaOCl Dosing Rate (mg/s): \t" + str(unit.dosing_rate.value))
    print("-------------------------------------------------")
    print()

def display_results_of_chlorination_unit(unit):
    print()
    print("=========== Chlorination Results ============")
    print("Outlet Temperature:       \t" + str(unit.outlet.temperature[0].value))
    print("Outlet Pressure:          \t" + str(unit.outlet.pressure[0].value))
    print("Outlet FlowMole:          \t" + str(unit.outlet.flow_mol[0].value))
    print()
    total_molar_density = \
        value(unit.control_volume.properties_out[0.0].dens_mol_phase['Liq'])/1000
    pH = -value(log10(unit.outlet.mole_frac_comp[0, "H_+"]*total_molar_density))
    print("pH at Outlet:             \t" + str(pH))
    total_salt = value(unit.outlet.mole_frac_comp[0, "Na_+"])*total_molar_density*23
    total_salt += value(unit.outlet.mole_frac_comp[0, "Cl_-"])*total_molar_density*35.4
    psu = total_salt/(total_molar_density*18)*1000
    print("Salinity (PSU):           \t" + str(psu))
    print("Free Chlorine (mg/L):     \t" + str(unit.free_chlorine.value))
    print("\tDistribution:")
    hocl = (value(unit.control_volume.properties_out[0.0].conc_mol_phase_comp["Liq","HOCl"])/1000)/(unit.free_chlorine.value/70900)
    print("\t % HOCl: \t" + str(hocl*100))
    ocl = (value(unit.control_volume.properties_out[0.0].conc_mol_phase_comp["Liq","OCl_-"])/1000)/(unit.free_chlorine.value/70900)
    print("\t % OCl-: \t" + str(ocl*100))
    print("-------------------------------------------")
    print()

def build_ideal_naocl_chlorination_block(model, expand_arcs=False):

    # Add properties to model
    build_ideal_naocl_prop(model)

    # Add mixer to the model
    build_ideal_naocl_mixer_unit(model)

    # Add reactor to the model
    build_ideal_naocl_chlorination_unit(model)

    # Connect the mixer to the chlorination unit with arcs
    model.fs.ideal_nacol_arc_mixer_to_chlor = Arc(source=model.fs.ideal_naocl_mixer_unit.outlet,
                                                destination=model.fs.ideal_naocl_chlorination_unit.inlet)
    if expand_arcs == True:
        TransformationFactory("network.expand_arcs").apply_to(model)

# This method assumes that the flowsheet has a properties object named prop_TDS
def build_translator_from_RO_to_chlorination_block(model):
    # Translator inlet from RO and outlet goes to chlorination
    model.fs.RO_to_Chlor = Translator(
        default={"inlet_property_package": model.fs.prop_TDS,
                 "outlet_property_package": model.fs.ideal_naocl_thermo_params})

    # Add constraints to define how the translator will function
    model.fs.RO_to_Chlor.eq_equal_temperature = Constraint(
        expr=model.fs.RO_to_Chlor.inlet.temperature[0]
        == model.fs.RO_to_Chlor.outlet.temperature[0])
    model.fs.RO_to_Chlor.eq_equal_pressure = Constraint(
        expr=model.fs.RO_to_Chlor.inlet.pressure[0]
        == model.fs.RO_to_Chlor.outlet.pressure[0])

    model.fs.RO_to_Chlor.total_flow_cons = Constraint(
        expr=model.fs.RO_to_Chlor.outlet.flow_mol[0] ==
            (model.fs.RO_to_Chlor.inlet.flow_mass_phase_comp[0, 'Liq', 'H2O']/18e-3) +
            (model.fs.RO_to_Chlor.inlet.flow_mass_phase_comp[0, 'Liq', 'TDS']/58.4e-3) )

    model.fs.RO_to_Chlor.H_con = Constraint( expr=model.fs.RO_to_Chlor.outlet.mole_frac_comp[0, "H_+"] == 0 )
    model.fs.RO_to_Chlor.OH_con = Constraint( expr=model.fs.RO_to_Chlor.outlet.mole_frac_comp[0, "OH_-"] == 0 )
    model.fs.RO_to_Chlor.HOCl_con = Constraint( expr=model.fs.RO_to_Chlor.outlet.mole_frac_comp[0, "HOCl"] == 0 )
    model.fs.RO_to_Chlor.OCl_con = Constraint( expr=model.fs.RO_to_Chlor.outlet.mole_frac_comp[0, "OCl_-"] == 0 )

    model.fs.RO_to_Chlor.Cl_con = Constraint(
        expr=model.fs.RO_to_Chlor.outlet.mole_frac_comp[0, "Cl_-"] ==
            (model.fs.RO_to_Chlor.inlet.flow_mass_phase_comp[0, 'Liq', 'TDS']/58.4e-3) /
             model.fs.RO_to_Chlor.outlet.flow_mol[0] )

    model.fs.RO_to_Chlor.Na_con = Constraint(
        expr=model.fs.RO_to_Chlor.outlet.mole_frac_comp[0, "Na_+"] ==
            (model.fs.RO_to_Chlor.inlet.flow_mass_phase_comp[0, 'Liq', 'TDS']/58.4e-3) /
             model.fs.RO_to_Chlor.outlet.flow_mol[0] + model.fs.RO_to_Chlor.outlet.mole_frac_comp[0, "OCl_-"])

    model.fs.RO_to_Chlor.H2O_con = Constraint(
        expr=model.fs.RO_to_Chlor.outlet.mole_frac_comp[0, "H2O"] == 1 -
            sum(model.fs.RO_to_Chlor.outlet.mole_frac_comp[0, j] for j in ["H_+", "OH_-",
                "HOCl", "OCl_-", "Cl_-", "Na_+"]) )

    iscale.calculate_scaling_factors(model.fs.RO_to_Chlor)

def run_ideal_naocl_mixer_example(fixed_dosage=False):
    model = ConcreteModel()
    model.fs = FlowsheetBlock(default={"dynamic": False})

    # Add properties to model
    build_ideal_naocl_prop(model)

    # Add mixer to the model
    build_ideal_naocl_mixer_unit(model)

    # Set some inlet values
    set_ideal_naocl_mixer_inlets(model)

    # Fix the inlets for a solve
    fix_ideal_naocl_mixer_inlets(model)

    # unfix the flow_mol for the naocl_stream and fix dosing rate (alt form)
    if fixed_dosage == True:
        model.fs.ideal_naocl_mixer_unit.naocl_stream.flow_mol[0].unfix()
        model.fs.ideal_naocl_mixer_unit.dosing_rate.fix()

    check_dof(model)

    # initializer mixer
    initialize_ideal_naocl_mixer(model.fs.ideal_naocl_mixer_unit)

    solve_block(model, tee=True)

    display_results_of_ideal_naocl_mixer(model.fs.ideal_naocl_mixer_unit)

    return model

def run_ideal_naocl_chlorination_example():
    model = ConcreteModel()
    model.fs = FlowsheetBlock(default={"dynamic": False})

    # add properties to model
    build_ideal_naocl_prop(model)

    # add equilibrium unit
    build_ideal_naocl_chlorination_unit(model)

    # Set some inlet values
    set_ideal_naocl_chlorination_inlets(model)

    # fix the inlets
    fix_ideal_naocl_chlorination_inlets(model)

    check_dof(model)

    # scale the chlorination unit
    state_args = scale_ideal_naocl_chlorination(model.fs.ideal_naocl_chlorination_unit,
                                    model.fs.ideal_naocl_rxn_params,
                                    model.fs.ideal_naocl_thermo_params,
                                    ideal_naocl_reaction_config)

    # initialize the unit
    initialize_ideal_naocl_chlorination(model.fs.ideal_naocl_chlorination_unit, state_args, debug_out=False)

    solve_block(model, tee=True)

    display_results_of_chlorination_unit(model.fs.ideal_naocl_chlorination_unit)

    return model

def run_chlorination_block_example(fix_free_chlorine=False):
    model = ConcreteModel()
    model.fs = FlowsheetBlock(default={"dynamic": False})

    # Build the partial flowsheet of a mixer and chlorination unit
    build_ideal_naocl_chlorination_block(model, expand_arcs=True)

    # Commented section below was implemented for quick test of chlorination costing
    # # need load factor from costing_param_block for annual_water_production
    # financials.add_costing_param_block(model.fs)
    # # annual water production
    # model.fs.annual_water_production = Expression(
    #     expr=pyunits.convert(0.85 * pyunits.m**3 / pyunits.s, to_units=pyunits.m ** 3 / pyunits.year)
    #          * model.fs.costing_param.load_factor)
    # costing.build_costing(model, module=financials)

    # set some values (using defaults for testing)
    set_ideal_naocl_mixer_inlets(model, dosing_rate_of_NaOCl_mg_per_s = 0.4,
                                            inlet_water_density_kg_per_L = 1,
                                            inlet_temperature_K = 298,
                                            inlet_pressure_Pa = 101325,
                                            inlet_flow_mol_per_s = 25)
    set_ideal_naocl_chlorination_inlets(model)

    # fix only the inlets for the mixer
    fix_ideal_naocl_mixer_inlets(model)
    initialize_ideal_naocl_mixer(model.fs.ideal_naocl_mixer_unit)

    # scale and initialize the chlorination unit
    state_args = scale_ideal_naocl_chlorination(model.fs.ideal_naocl_chlorination_unit,
                                    model.fs.ideal_naocl_rxn_params,
                                    model.fs.ideal_naocl_thermo_params,
                                    ideal_naocl_reaction_config)

    # initialize the unit
    initialize_ideal_naocl_chlorination(model.fs.ideal_naocl_chlorination_unit, state_args, debug_out=False)

    check_dof(model)

    # Scale the full model and call the seq_decomp_initializer
    seq_decomp_initializer(model)

    if fix_free_chlorine:
        setup_block_to_solve_naocl_dosing_rate(model)

<<<<<<< HEAD
    solve_block(model, tee=True)
=======
    solve_with_user_scaling(model, tee=True, bound_push=1e-4, mu_init=1e-1)
>>>>>>> 1b66080c

    display_results_of_ideal_naocl_mixer(model.fs.ideal_naocl_mixer_unit)
    display_results_of_chlorination_unit(model.fs.ideal_naocl_chlorination_unit)

    return model<|MERGE_RESOLUTION|>--- conflicted
+++ resolved
@@ -767,11 +767,7 @@
     if fix_free_chlorine:
         setup_block_to_solve_naocl_dosing_rate(model)
 
-<<<<<<< HEAD
     solve_block(model, tee=True)
-=======
-    solve_with_user_scaling(model, tee=True, bound_push=1e-4, mu_init=1e-1)
->>>>>>> 1b66080c
 
     display_results_of_ideal_naocl_mixer(model.fs.ideal_naocl_mixer_unit)
     display_results_of_chlorination_unit(model.fs.ideal_naocl_chlorination_unit)
