--- conflicted
+++ resolved
@@ -174,11 +174,7 @@
 
 
 def display_reports(m):
-<<<<<<< HEAD
-    unit_list = ["feed", "pump", "mabr", "dmbr"]
-=======
     unit_list = ["feed", "P1", "mabr", "P2", "dmbr"]
->>>>>>> 664645e8
     for u in unit_list:
         m.fs.component(u).report()
 
@@ -241,21 +237,13 @@
             m.fs.costing.LCOT, to_units=m.fs.costing.base_currency / pyunits.m**3
         )
     )
-<<<<<<< HEAD
-    print(f"Levelized Cost of Treatment: {LCOT:.2f} $/m3 of feed")
-=======
     print(f"Levelized Cost of Treatment: {LCOT:.4f} $/m3 of feed")
->>>>>>> 664645e8
     LCOW = value(
         pyunits.convert(
             m.fs.costing.LCOW, to_units=m.fs.costing.base_currency / pyunits.m**3
         )
     )
-<<<<<<< HEAD
-    print(f"Levelized Cost of Water: {LCOW:.2f} $/m3 of product")
-=======
     print(f"Levelized Cost of Water: {LCOW:.4f} $/m3 of product")
->>>>>>> 664645e8
 
     print("----------Capital costs----------")
     DCC_normalized = value(
@@ -263,34 +251,22 @@
             (
                 m.fs.mabr.costing.capital_cost
                 + m.fs.dmbr.costing.capital_cost
-<<<<<<< HEAD
-                + m.fs.pump.costing.capital_cost
-=======
                 + m.fs.P1.costing.capital_cost
                 + m.fs.P2.costing.capital_cost
->>>>>>> 664645e8
             )
             / m.fs.costing.TIC
             / m.fs.feed.properties[0].flow_vol,
             to_units=m.fs.costing.base_currency / (pyunits.m**3 / pyunits.day),
         )
     )
-<<<<<<< HEAD
-    print(f"Normalized direct capital costs: {DCC_normalized:.2f} $/(m3/day)")
-=======
     print(f"Normalized direct capital costs: {DCC_normalized:.4f} $/(m3/day)")
->>>>>>> 664645e8
     ICC_normalized = value(
         pyunits.convert(
             m.fs.costing.total_capital_cost / m.fs.feed.properties[0].flow_vol,
             to_units=m.fs.costing.base_currency / (pyunits.m**3 / pyunits.day),
         )
     )
-<<<<<<< HEAD
-    print(f"Normalized total capital costs: {ICC_normalized:.2f} $/(m3/day)")
-=======
     print(f"Normalized total capital costs: {ICC_normalized:.4f} $/(m3/day)")
->>>>>>> 664645e8
 
     print("----------Operating costs----------")
     FMC_normalized = value(
@@ -299,11 +275,7 @@
             to_units=1 / pyunits.a,
         )
     )
-<<<<<<< HEAD
-    print(f"Normalized maintenance costs: {FMC_normalized:.3f} 1/year")
-=======
     print(f"Normalized maintenance costs: {FMC_normalized:.4f} 1/year")
->>>>>>> 664645e8
     BRC_normalized = value(
         pyunits.convert(
             m.fs.costing.aggregate_fixed_operating_cost
@@ -311,11 +283,7 @@
             to_units=1 / pyunits.a,
         )
     )
-<<<<<<< HEAD
-    print(f"Normalized bead replacement cost: {BRC_normalized:.3f} 1/year")
-=======
     print(f"Normalized bead replacement cost: {BRC_normalized:.4f} 1/year")
->>>>>>> 664645e8
     EC_normalized = value(
         pyunits.convert(
             m.fs.costing.aggregate_flow_costs["electricity"]
@@ -323,21 +291,13 @@
             to_units=m.fs.costing.base_currency / pyunits.m**3,
         )
     )
-<<<<<<< HEAD
-    print(f"Normalized electricity cost: {EC_normalized:.2f} $/m3 of feed")
-=======
     print(f"Normalized electricity cost: {EC_normalized:.4f} $/m3 of feed")
->>>>>>> 664645e8
 
     print("----------Performance metrics----------")
     volumetric_recovery = value(
         m.fs.product_H2O.properties[0].flow_vol / m.fs.feed.properties[0].flow_vol
     )
-<<<<<<< HEAD
-    print(f"Water recovery: {volumetric_recovery:.3f} m3 of product/m3 of feed")
-=======
     print(f"Water recovery: {volumetric_recovery:.4f} m3 of product/m3 of feed")
->>>>>>> 664645e8
     BODR_normalized = value(
         pyunits.convert(
             1
@@ -379,11 +339,7 @@
             to_units=pyunits.kWh / pyunits.m**3,
         )
     )
-<<<<<<< HEAD
-    print(f"Specific electricity consumption: {SEC:.3f} kWh/m3 of feed")
-=======
     print(f"Specific electricity consumption: {SEC:.4f} kWh/m3 of feed")
->>>>>>> 664645e8
 
 
 def display_additional_results(m):
@@ -394,33 +350,21 @@
             to_units=pyunits.m**3 / pyunits.hr,
         )
     )
-<<<<<<< HEAD
-    print(f"H2O outlet flow: {product_H2O_flow:.2f} m3/h")
-=======
     print(f"H2O outlet flow: {product_H2O_flow:.4f} m3/h")
->>>>>>> 664645e8
     product_H2O_BOD = value(
         pyunits.convert(
             m.fs.product_H2O.properties[0].conc_mass_comp["bod"],
             to_units=pyunits.g / pyunits.L,
         )
     )
-<<<<<<< HEAD
-    print(f"H2O outlet BOD conc: {product_H2O_BOD:.2f} g/L")
-=======
     print(f"H2O outlet BOD conc: {product_H2O_BOD:.4f} g/L")
->>>>>>> 664645e8
     product_H2O_TSS = value(
         pyunits.convert(
             m.fs.product_H2O.properties[0].conc_mass_comp["tss"],
             to_units=pyunits.g / pyunits.L,
         )
     )
-<<<<<<< HEAD
-    print(f"H2O outlet TSS conc: {product_H2O_TSS:.2f} g/L")
-=======
     print(f"H2O outlet TSS conc: {product_H2O_TSS:.4f} g/L")
->>>>>>> 664645e8
     product_H2O_total_nitrogen = value(
         pyunits.convert(
             (
@@ -430,29 +374,6 @@
             to_units=pyunits.g / pyunits.L,
         )
     )
-<<<<<<< HEAD
-    print(f"H2O outlet total nitrogen conc: {product_H2O_total_nitrogen:.2f} g/L")
-
-    print("----------Capital costs----------")
-    total_capital_costs = value(m.fs.costing.total_capital_cost) / 1e6
-    print(f"Total capital costs: {total_capital_costs:.1f} $M")
-    mabr_capital_costs = value(m.fs.mabr.costing.capital_cost) / 1e6
-    print(f"MABR capital costs: {mabr_capital_costs:.2f} $M")
-    dmbr_capital_costs = value(m.fs.dmbr.costing.capital_cost) / 1e6
-    print(f"DMBR capital costs: {dmbr_capital_costs:.1f} $M")
-    pump_capital_costs = value(m.fs.pump.costing.capital_cost) / 1e6
-    print(f"Pump capital costs: {pump_capital_costs:.1f} $M")
-
-    print("----------Operating costs----------")
-    total_operating_costs = value(m.fs.costing.total_operating_cost) / 1e6
-    print(f"Total operating costs: {total_operating_costs:.1f} $M/year")
-    fixed_operating_costs = value(m.fs.costing.total_fixed_operating_cost) / 1e6
-    print(f"Fixed operating costs: {fixed_operating_costs:.1f} $M/year")
-    electricity_operating_costs = (
-        value(m.fs.costing.aggregate_flow_costs["electricity"]) / 1e3
-    )
-    print(f"Electricity operating costs: {electricity_operating_costs:.1f} $k/year")
-=======
     print(f"H2O outlet total nitrogen conc: {product_H2O_total_nitrogen:.4f} g/L")
 
     print("----------Capital costs----------")
@@ -476,7 +397,6 @@
         value(m.fs.costing.aggregate_flow_costs["electricity"]) / 1e3
     )
     print(f"Electricity operating costs: {electricity_operating_costs:.4f} $k/year")
->>>>>>> 664645e8
 
 
 if __name__ == "__main__":
