--- conflicted
+++ resolved
@@ -111,13 +111,8 @@
     m.fs.feed.flow_vol[0].fix(flow_vol)
     m.fs.feed.conc_mass_comp[0, "nitrogen"].fix(conc_nitrogen)
     m.fs.feed.conc_mass_comp[0, "phosphorus"].fix(conc_phosphorus)
-<<<<<<< HEAD
-    m.fs.feed.conc_mass_comp[0, "struvite"].fix(conc_struvite)
-    solve(m.fs.feed, checkpoint="solve feed block")
-=======
     m.fs.feed.conc_mass_comp[0, "calcium"].fix(conc_calcium)
     solve(m.fs.feed)
->>>>>>> 1bce90f6
 
     # pump
     m.fs.pump.load_parameters_from_database(use_default_removal=True)
