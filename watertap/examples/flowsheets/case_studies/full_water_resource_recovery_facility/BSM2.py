--- conflicted
+++ resolved
@@ -26,6 +26,7 @@
 from watertap.unit_models.thickener import Thickener
 from watertap.unit_models.dewatering import DewateringUnit
 from watertap.unit_models.cstr import CSTR
+from watertap.unit_models.clarifier import Clarifier
 
 from watertap.unit_models.translators.translator_asm1_adm1 import Translator_ASM1_ADM1
 from watertap.unit_models.translators.translator_adm1_asm1 import Translator_ADM1_ASM1
@@ -61,6 +62,11 @@
 )
 from watertap.core.util.initialization import assert_degrees_of_freedom
 from watertap.costing import WaterTAPCosting
+from watertap.costing.unit_models.clarifier import (
+    cost_circular_clarifier,
+    cost_rectangular_clarifier,
+    cost_primary_clarifier,
+)
 from pyomo.util.check_units import assert_units_consistent
 
 
@@ -75,7 +81,7 @@
     results = solve(m)
 
     add_costing(m)
-    m.fs.costing.intialize()
+    m.fs.costing.initialize()
     assert_degrees_of_freedom(m, 0)
 
     results = solve(m)
@@ -131,7 +137,7 @@
     )
     # Clarifier
     # TODO: Replace with more detailed model when available
-    m.fs.CL1 = Separator(
+    m.fs.CL1 = Clarifier(
         property_package=m.fs.props_ASM1,
         outlet_list=["underflow", "effluent"],
         split_basis=SplittingType.componentFlow,
@@ -234,7 +240,7 @@
 
     # ====================================================================
     # Primary Clarifier
-    m.fs.CL = Separator(
+    m.fs.CL = Clarifier(
         property_package=m.fs.props_ASM1,
         outlet_list=["underflow", "effluent"],
         split_basis=SplittingType.componentFlow,
@@ -337,6 +343,8 @@
     m.fs.CL1.split_fraction[0, "effluent", "X_ND"].fix(0.00187)
     m.fs.CL1.split_fraction[0, "effluent", "S_ALK"].fix(0.48956)
 
+    m.fs.CL1.surface_area.fix(1500 * pyo.units.m**2)
+
     # Sludge purge separator
     m.fs.SP6.split_fraction[:, "recycle"].fix(0.985)
 
@@ -368,14 +376,12 @@
     # Dewatering Unit - fix either HRT or volume.
     m.fs.DU.hydraulic_retention_time.fix(1800 * pyo.units.s)
 
-<<<<<<< HEAD
     # Set specific energy consumption averaged for centrifuge
     m.fs.DU.energy_electric_flow_vol_inlet[0] = 0.069 * pyo.units.kWh / pyo.units.m**3
-=======
+
     # Thickener unit
     m.fs.TU.hydraulic_retention_time.fix(86400 * pyo.units.s)
     m.fs.TU.diameter.fix(10 * pyo.units.m)
->>>>>>> 955a1111
 
 
 def initialize_system(m):
@@ -456,9 +462,20 @@
     m.fs.R3.costing = UnitModelCostingBlock(flowsheet_costing_block=m.fs.costing)
     m.fs.R4.costing = UnitModelCostingBlock(flowsheet_costing_block=m.fs.costing)
     m.fs.R5.costing = UnitModelCostingBlock(flowsheet_costing_block=m.fs.costing)
+    m.fs.CL.costing = UnitModelCostingBlock(
+        flowsheet_costing_block=m.fs.costing,
+        costing_method=cost_primary_clarifier,
+    )
+
+    m.fs.CL1.costing = UnitModelCostingBlock(
+        flowsheet_costing_block=m.fs.costing,
+        costing_method=cost_circular_clarifier,
+    )
 
     m.fs.RADM.costing = UnitModelCostingBlock(flowsheet_costing_block=m.fs.costing)
     m.fs.DU.costing = UnitModelCostingBlock(flowsheet_costing_block=m.fs.costing)
+    m.fs.TU.costing = UnitModelCostingBlock(flowsheet_costing_block=m.fs.costing)
+
     # Leaving out mixer costs for now
     # m.fs.MX1.costing = UnitModelCostingBlock(flowsheet_costing_block=m.fs.costing)
     # m.fs.MX6.costing = UnitModelCostingBlock(flowsheet_costing_block=m.fs.costing)
@@ -533,27 +550,32 @@
     )
 
     print(
+        "electricity consumption R3",
+        pyo.value(m.fs.R3.electricity_consumption[0]),
+        pyo.units.get_units(m.fs.R3.electricity_consumption[0]),
+    )
+    print(
+        "electricity consumption R4",
+        pyo.value(m.fs.R4.electricity_consumption[0]),
+        pyo.units.get_units(m.fs.R4.electricity_consumption[0]),
+    )
+    print(
+        "electricity consumption R5",
+        pyo.value(m.fs.R5.electricity_consumption[0]),
+        pyo.units.get_units(m.fs.R5.electricity_consumption[0]),
+    )
+    print(
         "electricity consumption AD",
         pyo.value(m.fs.RADM.electricity_consumption[0]),
         pyo.units.get_units(m.fs.RADM.electricity_consumption[0]),
     )
     print(
-        "electricity consumption R3",
-        pyo.value(m.fs.R3.electricity_consumption[0]),
-        pyo.units.get_units(m.fs.R3.electricity_consumption[0]),
-    )
-    print(
-        "electricity consumption R4",
-        pyo.value(m.fs.R4.electricity_consumption[0]),
-        pyo.units.get_units(m.fs.R4.electricity_consumption[0]),
-    )
-    print(
-        "electricity consumption R5",
-        pyo.value(m.fs.R5.electricity_consumption[0]),
+        "electricity consumption dewatering Unit",
+        pyo.value(m.fs.DU.electricity_consumption[0]),
         pyo.units.get_units(m.fs.R5.electricity_consumption[0]),
     )
     print(
-        "electricity consumption Dewatering Unit",
+        "electricity consumption thickening Unit",
         pyo.value(m.fs.DU.electricity_consumption[0]),
         pyo.units.get_units(m.fs.R5.electricity_consumption[0]),
     )
@@ -574,29 +596,54 @@
     )
 
     print(
+        "capital cost R1",
+        pyo.value(m.fs.R1.costing.capital_cost),
+        pyo.units.get_units(m.fs.R1.costing.capital_cost),
+    )
+    print(
+        "capital cost R2",
+        pyo.value(m.fs.R2.costing.capital_cost),
+        pyo.units.get_units(m.fs.R2.costing.capital_cost),
+    )
+    print(
+        "capital cost R3",
+        pyo.value(m.fs.R3.costing.capital_cost),
+        pyo.units.get_units(m.fs.R3.costing.capital_cost),
+    )
+    print(
+        "capital cost R4",
+        pyo.value(m.fs.R4.costing.capital_cost),
+        pyo.units.get_units(m.fs.R4.costing.capital_cost),
+    )
+    print(
+        "capital cost R5",
+        pyo.value(m.fs.R5.costing.capital_cost),
+        pyo.units.get_units(m.fs.R5.costing.capital_cost),
+    )
+    print(
+        "capital cost primary clarifier",
+        pyo.value(m.fs.CL.costing.capital_cost),
+        pyo.units.get_units(m.fs.CL.costing.capital_cost),
+    )
+    print(
+        "capital cost secondary clarifier",
+        pyo.value(m.fs.CL1.costing.capital_cost),
+        pyo.units.get_units(m.fs.CL1.costing.capital_cost),
+    )
+    print(
         "capital cost AD",
         pyo.value(m.fs.RADM.costing.capital_cost),
         pyo.units.get_units(m.fs.RADM.costing.capital_cost),
     )
     print(
-        "capital cost R3",
-        pyo.value(m.fs.R3.costing.capital_cost),
-        pyo.units.get_units(m.fs.R3.costing.capital_cost),
-    )
-    print(
-        "capital cost R4",
-        pyo.value(m.fs.R4.costing.capital_cost),
-        pyo.units.get_units(m.fs.R4.costing.capital_cost),
-    )
-    print(
-        "capital cost R5",
-        pyo.value(m.fs.R5.costing.capital_cost),
-        pyo.units.get_units(m.fs.R5.costing.capital_cost),
-    )
-    print(
-        "capital cost Dewatering Unit",
-        pyo.value(m.fs.R5.costing.capital_cost),
+        "capital cost dewatering Unit",
+        pyo.value(m.fs.DU.costing.capital_cost),
         pyo.units.get_units(m.fs.DU.costing.capital_cost),
+    )
+    print(
+        "capital cost thickener unit",
+        pyo.value(m.fs.TU.costing.capital_cost),
+        pyo.units.get_units(m.fs.TU.costing.capital_cost),
     )
 
 
