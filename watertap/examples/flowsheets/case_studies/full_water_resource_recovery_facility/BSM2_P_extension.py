#################################################################################
# WaterTAP Copyright (c) 2020-2024, The Regents of the University of California,
# through Lawrence Berkeley National Laboratory, Oak Ridge National Laboratory,
# National Renewable Energy Laboratory, and National Energy Technology
# Laboratory (subject to receipt of any required approvals from the U.S. Dept.
# of Energy). All rights reserved.
#
# Please see the files COPYRIGHT.md and LICENSE.md for full copyright and license
# information, respectively. These files are also available online at the URL
# "https://github.com/watertap-org/watertap/"
#################################################################################
"""
Flowsheet example full Water Resource Recovery Facility
(WRRF; a.k.a., wastewater treatment plant) with ASM2d and ADM1 with P extension.

The flowsheet follows the same formulation as benchmark simulation model no.2 (BSM2)
but comprises different specifications for default values than BSM2.
"""

# Some more information about this module
__author__ = "Chenyu Wang, Adam Atia, Alejandro Garciadiego, Marcus Holly"

import pyomo.environ as pyo
from pyomo.network import Arc, SequentialDecomposition

from idaes.core import (
    FlowsheetBlock,
)
from idaes.models.unit_models import (
    CSTR,
    Feed,
    Separator,
    Product,
    Mixer,
    PressureChanger,
)
from idaes.models.unit_models.separator import SplittingType
from watertap.core.solvers import get_solver
from idaes.core.util.model_statistics import degrees_of_freedom
import idaes.logger as idaeslog
import idaes.core.util.scaling as iscale
from idaes.core.util.tables import (
    create_stream_table_dataframe,
    stream_table_dataframe_to_string,
)
from watertap.unit_models.cstr_injection import CSTR_Injection
from watertap.unit_models.clarifier import Clarifier
from watertap.property_models.anaerobic_digestion.modified_adm1_properties import (
    ModifiedADM1ParameterBlock,
)
from watertap.property_models.anaerobic_digestion.adm1_properties_vapor import (
    ADM1_vaporParameterBlock,
)
from watertap.property_models.anaerobic_digestion.modified_adm1_reactions import (
    ModifiedADM1ReactionParameterBlock,
)
from watertap.property_models.activated_sludge.modified_asm2d_properties import (
    ModifiedASM2dParameterBlock,
)
from watertap.property_models.activated_sludge.modified_asm2d_reactions import (
    ModifiedASM2dReactionParameterBlock,
)
from watertap.unit_models.translators.translator_adm1_asm2d import (
    Translator_ADM1_ASM2D,
)
from idaes.models.unit_models.mixer import MomentumMixingType
from watertap.unit_models.translators.translator_asm2d_adm1 import Translator_ASM2d_ADM1
from watertap.unit_models.anaerobic_digester import AD
from watertap.unit_models.dewatering import (
    DewateringUnit,
    ActivatedSludgeModelType as dewater_type,
)
from watertap.unit_models.thickener import (
    Thickener,
    ActivatedSludgeModelType as thickener_type,
)
from watertap.core.util.initialization import check_solve

# Set up logger
_log = idaeslog.getLogger(__name__)


<<<<<<< HEAD
def main(bio_P=False):
    m = build_flowsheet(bio_P=bio_P)
=======
def main():
    m = build()
>>>>>>> 77d56e62
    set_operating_conditions(m)
    for mx in m.fs.mixers:
        mx.pressure_equality_constraints[0.0, 2].deactivate()
    m.fs.MX3.pressure_equality_constraints[0.0, 2].deactivate()
    m.fs.MX3.pressure_equality_constraints[0.0, 3].deactivate()
    print(f"DOF before initialization: {degrees_of_freedom(m)}")

    initialize_system(m, bio_P=bio_P)
    for mx in m.fs.mixers:
        mx.pressure_equality_constraints[0.0, 2].deactivate()
    m.fs.MX3.pressure_equality_constraints[0.0, 2].deactivate()
    m.fs.MX3.pressure_equality_constraints[0.0, 3].deactivate()
    print(f"DOF after initialization: {degrees_of_freedom(m)}")

    results = solve(m)

    # Switch to fixed KLa in R5, R6, and R7 (S_O concentration is controlled in R5)
    m.fs.R5.KLa.fix(240)
    m.fs.R6.KLa.fix(240)
    m.fs.R7.KLa.fix(84)
    m.fs.R5.outlet.conc_mass_comp[:, "S_O2"].unfix()
    m.fs.R6.outlet.conc_mass_comp[:, "S_O2"].unfix()
    m.fs.R7.outlet.conc_mass_comp[:, "S_O2"].unfix()
    # Resolve with controls in place
    results = solve(m)

    pyo.assert_optimal_termination(results)
    check_solve(
        results,
        checkpoint="re-solve with controls in place",
        logger=_log,
        fail_flag=True,
    )

    return m, results


<<<<<<< HEAD
def build_flowsheet(bio_P=False):
=======
def build():
>>>>>>> 77d56e62
    m = pyo.ConcreteModel()

    m.fs = FlowsheetBlock(dynamic=False)

    # Properties
    m.fs.props_ASM2D = ModifiedASM2dParameterBlock()
    m.fs.rxn_props_ASM2D = ModifiedASM2dReactionParameterBlock(
        property_package=m.fs.props_ASM2D
    )
    m.fs.props_ADM1 = ModifiedADM1ParameterBlock()
    m.fs.props_vap_ADM1 = ADM1_vaporParameterBlock()
    m.fs.rxn_props_ADM1 = ModifiedADM1ReactionParameterBlock(
        property_package=m.fs.props_ADM1
    )

    # Feed water stream
    m.fs.FeedWater = Feed(property_package=m.fs.props_ASM2D)

    # ====================================================================
    # Primary Clarifier
    m.fs.CL = Clarifier(
        property_package=m.fs.props_ASM2D,
        outlet_list=["underflow", "effluent"],
        split_basis=SplittingType.componentFlow,
    )

    # ======================================================================
    # Activated Sludge Process
    # Mixer for feed water and recycled sludge
    m.fs.MX1 = Mixer(
        property_package=m.fs.props_ASM2D,
        inlet_list=["feed_water", "recycle"],
        momentum_mixing_type=MomentumMixingType.equality,
    )
    # First reactor (anaerobic) - standard CSTR
    m.fs.R1 = CSTR(
        property_package=m.fs.props_ASM2D, reaction_package=m.fs.rxn_props_ASM2D
    )
    # Second reactor (anaerobic) - standard CSTR
    m.fs.R2 = CSTR(
        property_package=m.fs.props_ASM2D, reaction_package=m.fs.rxn_props_ASM2D
    )
    # Third reactor (anoxic) - standard CSTR
    m.fs.R3 = CSTR(
        property_package=m.fs.props_ASM2D, reaction_package=m.fs.rxn_props_ASM2D
    )
    # Fourth reactor (anoxic) - standard CSTR
    m.fs.R4 = CSTR(
        property_package=m.fs.props_ASM2D, reaction_package=m.fs.rxn_props_ASM2D
    )
    # Fifth reactor (aerobic) - CSTR with injection
    m.fs.R5 = CSTR_Injection(
        property_package=m.fs.props_ASM2D, reaction_package=m.fs.rxn_props_ASM2D
    )
    # Sixth reactor (aerobic) - CSTR with injection
    m.fs.R6 = CSTR_Injection(
        property_package=m.fs.props_ASM2D, reaction_package=m.fs.rxn_props_ASM2D
    )
    # Seventh reactor (aerobic) - CSTR with injection
    m.fs.R7 = CSTR_Injection(
        property_package=m.fs.props_ASM2D, reaction_package=m.fs.rxn_props_ASM2D
    )
    m.fs.SP1 = Separator(
        property_package=m.fs.props_ASM2D, outlet_list=["underflow", "overflow"]
    )
    # Secondary Clarifier
    m.fs.CL2 = Clarifier(
        property_package=m.fs.props_ASM2D,
        outlet_list=["underflow", "effluent"],
        split_basis=SplittingType.componentFlow,
    )
    # Mixing sludge recycle and R5 underflow
    m.fs.MX2 = Mixer(
        property_package=m.fs.props_ASM2D,
        inlet_list=["reactor", "clarifier"],
        momentum_mixing_type=MomentumMixingType.equality,
    )
    # Sludge separator
    m.fs.SP2 = Separator(
        property_package=m.fs.props_ASM2D, outlet_list=["waste", "recycle"]
    )
    # Recycle pressure changer - use a simple isothermal unit for now
    m.fs.P1 = PressureChanger(property_package=m.fs.props_ASM2D)

    # ======================================================================
    # Thickener
    m.fs.thickener = Thickener(
        property_package=m.fs.props_ASM2D,
        activated_sludge_model=thickener_type.modified_ASM2D,
    )
    # Mixing feed and recycle streams from thickener and dewatering unit
    m.fs.MX3 = Mixer(
        property_package=m.fs.props_ASM2D,
        inlet_list=["feed_water", "recycle1", "recycle2"],
        momentum_mixing_type=MomentumMixingType.equality,
    )
    # Mixing sludge from thickener and primary clarifier
    m.fs.MX4 = Mixer(
        property_package=m.fs.props_ASM2D,
        inlet_list=["thickener", "clarifier"],
        momentum_mixing_type=MomentumMixingType.equality,
    )

    # ======================================================================
    # Anaerobic digester section
    # ASM2d-ADM1 translator
    m.fs.translator_asm2d_adm1 = Translator_ASM2d_ADM1(
        inlet_property_package=m.fs.props_ASM2D,
        outlet_property_package=m.fs.props_ADM1,
        inlet_reaction_package=m.fs.rxn_props_ASM2D,
        outlet_reaction_package=m.fs.rxn_props_ADM1,
        has_phase_equilibrium=False,
        outlet_state_defined=True,
        bio_P=bio_P,
    )

    # Anaerobic digester
    m.fs.AD = AD(
        liquid_property_package=m.fs.props_ADM1,
        vapor_property_package=m.fs.props_vap_ADM1,
        reaction_package=m.fs.rxn_props_ADM1,
        has_heat_transfer=True,
        has_pressure_change=False,
    )

    # ADM1-ASM2d translator
    m.fs.translator_adm1_asm2d = Translator_ADM1_ASM2D(
        inlet_property_package=m.fs.props_ADM1,
        outlet_property_package=m.fs.props_ASM2D,
        reaction_package=m.fs.rxn_props_ADM1,
        has_phase_equilibrium=False,
        outlet_state_defined=True,
    )

    # ======================================================================
    # Dewatering Unit
    m.fs.dewater = DewateringUnit(
        property_package=m.fs.props_ASM2D,
        activated_sludge_model=dewater_type.modified_ASM2D,
    )

    # ======================================================================
    # Product Blocks
    m.fs.Treated = Product(property_package=m.fs.props_ASM2D)
    m.fs.Sludge = Product(property_package=m.fs.props_ASM2D)
    # Mixers
    m.fs.mixers = (m.fs.MX1, m.fs.MX2, m.fs.MX4)

    # ======================================================================
    # Link units related to ASM section
    m.fs.stream2 = Arc(source=m.fs.MX1.outlet, destination=m.fs.R1.inlet)
    m.fs.stream3 = Arc(source=m.fs.R1.outlet, destination=m.fs.R2.inlet)
    m.fs.stream4 = Arc(source=m.fs.R2.outlet, destination=m.fs.MX2.reactor)
    m.fs.stream5 = Arc(source=m.fs.MX2.outlet, destination=m.fs.R3.inlet)
    m.fs.stream6 = Arc(source=m.fs.R3.outlet, destination=m.fs.R4.inlet)
    m.fs.stream7 = Arc(source=m.fs.R4.outlet, destination=m.fs.R5.inlet)
    m.fs.stream8 = Arc(source=m.fs.R5.outlet, destination=m.fs.R6.inlet)
    m.fs.stream9 = Arc(source=m.fs.R6.outlet, destination=m.fs.R7.inlet)
    m.fs.stream10 = Arc(source=m.fs.R7.outlet, destination=m.fs.SP1.inlet)
    m.fs.stream11 = Arc(source=m.fs.SP1.overflow, destination=m.fs.CL2.inlet)
    m.fs.stream12 = Arc(source=m.fs.SP1.underflow, destination=m.fs.MX2.clarifier)
    m.fs.stream13 = Arc(source=m.fs.CL2.effluent, destination=m.fs.Treated.inlet)
    m.fs.stream14 = Arc(source=m.fs.CL2.underflow, destination=m.fs.SP2.inlet)
    m.fs.stream15 = Arc(source=m.fs.SP2.recycle, destination=m.fs.P1.inlet)
    m.fs.stream16 = Arc(source=m.fs.P1.outlet, destination=m.fs.MX1.recycle)

    # Link units related to AD section
    m.fs.stream_AD_translator = Arc(
        source=m.fs.AD.liquid_outlet, destination=m.fs.translator_adm1_asm2d.inlet
    )
    m.fs.stream_SP_thickener = Arc(
        source=m.fs.SP2.waste, destination=m.fs.thickener.inlet
    )
    m.fs.stream3adm = Arc(
        source=m.fs.thickener.underflow, destination=m.fs.MX4.thickener
    )
    m.fs.stream7adm = Arc(source=m.fs.thickener.overflow, destination=m.fs.MX3.recycle2)
    m.fs.stream9adm = Arc(source=m.fs.CL.underflow, destination=m.fs.MX4.clarifier)
    m.fs.stream_translator_dewater = Arc(
        source=m.fs.translator_adm1_asm2d.outlet, destination=m.fs.dewater.inlet
    )
    m.fs.stream1a = Arc(source=m.fs.FeedWater.outlet, destination=m.fs.MX3.feed_water)
    m.fs.stream1b = Arc(source=m.fs.MX3.outlet, destination=m.fs.CL.inlet)
    m.fs.stream1c = Arc(source=m.fs.CL.effluent, destination=m.fs.MX1.feed_water)
    m.fs.stream_dewater_sludge = Arc(
        source=m.fs.dewater.underflow, destination=m.fs.Sludge.inlet
    )
    m.fs.stream_dewater_mixer = Arc(
        source=m.fs.dewater.overflow, destination=m.fs.MX3.recycle1
    )
    m.fs.stream10adm = Arc(
        source=m.fs.MX4.outlet, destination=m.fs.translator_asm2d_adm1.inlet
    )
    m.fs.stream_translator_AD = Arc(
        source=m.fs.translator_asm2d_adm1.outlet, destination=m.fs.AD.inlet
    )

    pyo.TransformationFactory("network.expand_arcs").apply_to(m)

    # Oxygen concentration in reactors 3 and 4 is governed by mass transfer
    # Add additional parameter and constraints
    m.fs.R5.KLa = pyo.Var(
        initialize=240,
        units=pyo.units.hour**-1,
        doc="Lumped mass transfer coefficient for oxygen",
    )
    m.fs.R6.KLa = pyo.Var(
        initialize=240,
        units=pyo.units.hour**-1,
        doc="Lumped mass transfer coefficient for oxygen",
    )
    m.fs.R7.KLa = pyo.Var(
        initialize=84,
        units=pyo.units.hour**-1,
        doc="Lumped mass transfer coefficient for oxygen",
    )
    m.fs.S_O_eq = pyo.Param(
        default=8e-3,
        units=pyo.units.kg / pyo.units.m**3,
        mutable=True,
        doc="Dissolved oxygen concentration at equilibrium",
    )

    @m.fs.R5.Constraint(m.fs.time, doc="Mass transfer constraint for R5")
    def mass_transfer_R5(self, t):
        return pyo.units.convert(
            m.fs.R5.injection[t, "Liq", "S_O2"], to_units=pyo.units.kg / pyo.units.hour
        ) == (
            m.fs.R5.KLa
            * m.fs.R5.volume[t]
            * (m.fs.S_O_eq - m.fs.R5.outlet.conc_mass_comp[t, "S_O2"])
        )

    @m.fs.R6.Constraint(m.fs.time, doc="Mass transfer constraint for R6")
    def mass_transfer_R6(self, t):
        return pyo.units.convert(
            m.fs.R6.injection[t, "Liq", "S_O2"], to_units=pyo.units.kg / pyo.units.hour
        ) == (
            m.fs.R6.KLa
            * m.fs.R6.volume[t]
            * (m.fs.S_O_eq - m.fs.R6.outlet.conc_mass_comp[t, "S_O2"])
        )

    @m.fs.R7.Constraint(m.fs.time, doc="Mass transfer constraint for R7")
    def mass_transfer_R7(self, t):
        return pyo.units.convert(
            m.fs.R7.injection[t, "Liq", "S_O2"], to_units=pyo.units.kg / pyo.units.hour
        ) == (
            m.fs.R7.KLa
            * m.fs.R7.volume[t]
            * (m.fs.S_O_eq - m.fs.R7.outlet.conc_mass_comp[t, "S_O2"])
        )

    return m


def set_operating_conditions(m):
    # Feed Water Conditions
    print(f"DOF before feed: {degrees_of_freedom(m)}")
    m.fs.FeedWater.flow_vol.fix(20935.15 * pyo.units.m**3 / pyo.units.day)
    m.fs.FeedWater.temperature.fix(308.15 * pyo.units.K)
    m.fs.FeedWater.pressure.fix(1 * pyo.units.atm)
    m.fs.FeedWater.conc_mass_comp[0, "S_O2"].fix(1e-6 * pyo.units.g / pyo.units.m**3)
    m.fs.FeedWater.conc_mass_comp[0, "S_F"].fix(1e-6 * pyo.units.g / pyo.units.m**3)
    m.fs.FeedWater.conc_mass_comp[0, "S_A"].fix(70 * pyo.units.g / pyo.units.m**3)
    m.fs.FeedWater.conc_mass_comp[0, "S_NH4"].fix(26.6 * pyo.units.g / pyo.units.m**3)
    m.fs.FeedWater.conc_mass_comp[0, "S_NO3"].fix(1e-6 * pyo.units.g / pyo.units.m**3)
    m.fs.FeedWater.conc_mass_comp[0, "S_PO4"].fix(1e-6 * pyo.units.g / pyo.units.m**3)
    m.fs.FeedWater.conc_mass_comp[0, "S_I"].fix(57.45 * pyo.units.g / pyo.units.m**3)
    m.fs.FeedWater.conc_mass_comp[0, "S_N2"].fix(25.19 * pyo.units.g / pyo.units.m**3)
    m.fs.FeedWater.conc_mass_comp[0, "X_I"].fix(84 * pyo.units.g / pyo.units.m**3)
    m.fs.FeedWater.conc_mass_comp[0, "X_S"].fix(94.1 * pyo.units.g / pyo.units.m**3)
    m.fs.FeedWater.conc_mass_comp[0, "X_H"].fix(370 * pyo.units.g / pyo.units.m**3)
    m.fs.FeedWater.conc_mass_comp[0, "X_PAO"].fix(
        51.5262 * pyo.units.g / pyo.units.m**3
    )
    m.fs.FeedWater.conc_mass_comp[0, "X_PP"].fix(1e-6 * pyo.units.g / pyo.units.m**3)
    m.fs.FeedWater.conc_mass_comp[0, "X_PHA"].fix(1e-6 * pyo.units.g / pyo.units.m**3)
    m.fs.FeedWater.conc_mass_comp[0, "X_AUT"].fix(1e-6 * pyo.units.g / pyo.units.m**3)
    m.fs.FeedWater.conc_mass_comp[0, "S_IC"].fix(5.652 * pyo.units.g / pyo.units.m**3)
    m.fs.FeedWater.conc_mass_comp[0, "S_K"].fix(374.6925 * pyo.units.g / pyo.units.m**3)
    m.fs.FeedWater.conc_mass_comp[0, "S_Mg"].fix(20 * pyo.units.g / pyo.units.m**3)

    # Primary Clarifier
    # TODO: Update primary clarifier once more detailed model available
    m.fs.CL.split_fraction[0, "effluent", "H2O"].fix(0.993)
    m.fs.CL.split_fraction[0, "effluent", "S_A"].fix(0.993)
    m.fs.CL.split_fraction[0, "effluent", "S_F"].fix(0.993)
    m.fs.CL.split_fraction[0, "effluent", "S_I"].fix(0.993)
    m.fs.CL.split_fraction[0, "effluent", "S_N2"].fix(0.993)
    m.fs.CL.split_fraction[0, "effluent", "S_NH4"].fix(0.993)
    m.fs.CL.split_fraction[0, "effluent", "S_NO3"].fix(0.993)
    m.fs.CL.split_fraction[0, "effluent", "S_O2"].fix(0.993)
    m.fs.CL.split_fraction[0, "effluent", "S_PO4"].fix(0.993)
    m.fs.CL.split_fraction[0, "effluent", "S_IC"].fix(0.993)
    m.fs.CL.split_fraction[0, "effluent", "S_K"].fix(0.993)
    m.fs.CL.split_fraction[0, "effluent", "S_Mg"].fix(0.993)
    m.fs.CL.split_fraction[0, "effluent", "X_AUT"].fix(0.5192)
    m.fs.CL.split_fraction[0, "effluent", "X_H"].fix(0.5192)
    m.fs.CL.split_fraction[0, "effluent", "X_I"].fix(0.5192)
    m.fs.CL.split_fraction[0, "effluent", "X_PAO"].fix(0.5192)
    m.fs.CL.split_fraction[0, "effluent", "X_PHA"].fix(0.5192)
    m.fs.CL.split_fraction[0, "effluent", "X_PP"].fix(0.5192)
    m.fs.CL.split_fraction[0, "effluent", "X_S"].fix(0.5192)

    # Reactor sizing
    m.fs.R1.volume.fix(1000 * pyo.units.m**3)
    m.fs.R2.volume.fix(1000 * pyo.units.m**3)
    m.fs.R3.volume.fix(1500 * pyo.units.m**3)
    m.fs.R4.volume.fix(1500 * pyo.units.m**3)
    m.fs.R5.volume.fix(3000 * pyo.units.m**3)
    m.fs.R6.volume.fix(3000 * pyo.units.m**3)
    m.fs.R7.volume.fix(3000 * pyo.units.m**3)

    # Injection rates to Reactions 5, 6 and 7
    for j in m.fs.props_ASM2D.component_list:
        if j != "S_O2":
            # All components except S_O have no injection
            m.fs.R5.injection[:, :, j].fix(0)
            m.fs.R6.injection[:, :, j].fix(0)
            m.fs.R7.injection[:, :, j].fix(0)
    # Then set injections rates for O2
    m.fs.R5.outlet.conc_mass_comp[:, "S_O2"].fix(1.91e-3)
    m.fs.R6.outlet.conc_mass_comp[:, "S_O2"].fix(2.60e-3)
    m.fs.R7.outlet.conc_mass_comp[:, "S_O2"].fix(3.20e-3)

    # Set fraction of outflow from reactor 7 that goes to recycle
    m.fs.SP1.split_fraction[:, "underflow"].fix(0.60)

    # Secondary Clarifier
    # TODO: Update once more detailed model available
    m.fs.CL2.split_fraction[0, "effluent", "H2O"].fix(0.48956)
    m.fs.CL2.split_fraction[0, "effluent", "S_A"].fix(0.48956)
    m.fs.CL2.split_fraction[0, "effluent", "S_F"].fix(0.48956)
    m.fs.CL2.split_fraction[0, "effluent", "S_I"].fix(0.48956)
    m.fs.CL2.split_fraction[0, "effluent", "S_N2"].fix(0.48956)
    m.fs.CL2.split_fraction[0, "effluent", "S_NH4"].fix(0.48956)
    m.fs.CL2.split_fraction[0, "effluent", "S_NO3"].fix(0.48956)
    m.fs.CL2.split_fraction[0, "effluent", "S_O2"].fix(0.48956)
    m.fs.CL2.split_fraction[0, "effluent", "S_PO4"].fix(0.48956)
    m.fs.CL2.split_fraction[0, "effluent", "S_IC"].fix(0.48956)
    m.fs.CL2.split_fraction[0, "effluent", "S_K"].fix(0.48956)
    m.fs.CL2.split_fraction[0, "effluent", "S_Mg"].fix(0.48956)
    m.fs.CL2.split_fraction[0, "effluent", "X_AUT"].fix(0.00187)
    m.fs.CL2.split_fraction[0, "effluent", "X_H"].fix(0.00187)
    m.fs.CL2.split_fraction[0, "effluent", "X_I"].fix(0.00187)
    m.fs.CL2.split_fraction[0, "effluent", "X_PAO"].fix(0.00187)
    m.fs.CL2.split_fraction[0, "effluent", "X_PHA"].fix(0.00187)
    m.fs.CL2.split_fraction[0, "effluent", "X_PP"].fix(0.00187)
    m.fs.CL2.split_fraction[0, "effluent", "X_S"].fix(0.00187)

    # Sludge purge separator
    m.fs.SP2.split_fraction[:, "recycle"].fix(0.985)

    # Outlet pressure from recycle pump
    m.fs.P1.outlet.pressure.fix(101325)

    # AD
    m.fs.AD.volume_liquid.fix(3400)
    m.fs.AD.volume_vapor.fix(300)
    m.fs.AD.liquid_outlet.temperature.fix(308.15)

    # Dewatering Unit - fix either HRT or volume.
    m.fs.dewater.hydraulic_retention_time.fix(1800 * pyo.units.s)

    # Thickener unit
    m.fs.thickener.hydraulic_retention_time.fix(86400 * pyo.units.s)
    m.fs.thickener.diameter.fix(10 * pyo.units.m)

    def scale_variables(m):
        for var in m.fs.component_data_objects(pyo.Var, descend_into=True):
            if "flow_vol" in var.name:
                iscale.set_scaling_factor(var, 1e1)
            if "temperature" in var.name:
                iscale.set_scaling_factor(var, 1e-2)
            if "pressure" in var.name:
                iscale.set_scaling_factor(var, 1e-4)
            if "conc_mass_comp" in var.name:
                iscale.set_scaling_factor(var, 1e2)

    for unit in ("R1", "R2", "R3", "R4", "R5", "R6", "R7"):
        block = getattr(m.fs, unit)
        iscale.set_scaling_factor(
            block.control_volume.reactions[0.0].rate_expression, 1e3
        )
        iscale.set_scaling_factor(block.cstr_performance_eqn, 1e3)
        iscale.set_scaling_factor(
            block.control_volume.rate_reaction_stoichiometry_constraint, 1e3
        )
        iscale.set_scaling_factor(block.control_volume.material_balances, 1e3)

    # Apply scaling
    scale_variables(m)
    iscale.calculate_scaling_factors(m)


def initialize_system(m, bio_P=False):
    # Initialize flowsheet
    # Apply sequential decomposition - 1 iteration should suffice
    seq = SequentialDecomposition()
    seq.options.tear_method = "Direct"
    seq.options.iterLim = 5
    seq.options.tear_set = [m.fs.stream5, m.fs.stream10adm]

    G = seq.create_graph(m)
    # Uncomment this code to see tear set and initialization order
    order = seq.calculation_order(G)
    print("Initialization Order")
    for o in order:
        print(o[0].name)

    if bio_P:
        # Initial guesses for flow into first reactor
        tear_guesses = {
            "flow_vol": {0: 1.2368},
            "conc_mass_comp": {
                (0, "S_A"): 0.0007,
                (0, "S_F"): 0.000429,
                (0, "S_I"): 0.05745,
                (0, "S_N2"): 0.0534,
                (0, "S_NH4"): 0.0092,
                (0, "S_NO3"): 0.00403,
                (0, "S_O2"): 0.00192,
                (0, "S_PO4"): 0.0123,
                (0, "S_K"): 0.373,
                (0, "S_Mg"): 0.023,
                (0, "S_IC"): 0.135,
                (0, "X_AUT"): 0.1382,
                (0, "X_H"): 3.6356,
                (0, "X_I"): 3.2611,
                (0, "X_PAO"): 3.3542,
                (0, "X_PHA"): 0.089416,
                (0, "X_PP"): 1.1127,
                (0, "X_S"): 0.059073,
            },
            "temperature": {0: 308.15},
            "pressure": {0: 101325},
        }

        tear_guesses2 = {
            "flow_vol": {0: 0.003},
            "conc_mass_comp": {
                (0, "S_A"): 0.10,
                (0, "S_F"): 0.16,
                (0, "S_I"): 0.05745,
                (0, "S_N2"): 0.039,
                (0, "S_NH4"): 0.034,
                (0, "S_NO3"): 0.0028,
                (0, "S_O2"): 0.00136,
                (0, "S_PO4"): 0.0254,
                (0, "S_K"): 0.379,
                (0, "S_Mg"): 0.0267,
                (0, "S_IC"): 0.078,
                (0, "X_AUT"): 0.342,
                (0, "X_H"): 23.4,
                (0, "X_I"): 11.5,
                (0, "X_PAO"): 10.3,
                (0, "X_PHA"): 0.0044,
                (0, "X_PP"): 2.76,
                (0, "X_S"): 3.83,
            },
            "temperature": {0: 308.15},
            "pressure": {0: 101325},
        }

    else:
        # Initial guesses for flow into first reactor
        tear_guesses = {
            "flow_vol": {0: 1.235},
            "conc_mass_comp": {
                (0, "S_A"): 0.0007,
                (0, "S_F"): 0.0004,
                (0, "S_I"): 0.0575,
                (0, "S_N2"): 0.05,
                (0, "S_NH4"): 0.007,
                (0, "S_NO3"): 0.0035,
                (0, "S_O2"): 0.00192,
                (0, "S_PO4"): 0.02,
                (0, "S_K"): 0.37,
                (0, "S_Mg"): 0.02,
                (0, "S_IC"): 0.11,
                (0, "X_AUT"): 0.12,
                (0, "X_H"): 3.3,
                (0, "X_I"): 3.0,
                (0, "X_PAO"): 2.3,
                (0, "X_PHA"): 0.06,
                (0, "X_PP"): 0.75,
                (0, "X_S"): 0.050,
            },
            "temperature": {0: 308.15},
            "pressure": {0: 101325},
        }

        tear_guesses2 = {
            "flow_vol": {0: 0.0027},
            "conc_mass_comp": {
                (0, "S_A"): 0.044,
                (0, "S_F"): 0.15,
                (0, "S_I"): 0.0575,
                (0, "S_N2"): 0.035,
                (0, "S_NH4"): 0.03,
                (0, "S_NO3"): 0.002,
                (0, "S_O2"): 0.0012,
                (0, "S_PO4"): 0.02,
                (0, "S_K"): 0.38,
                (0, "S_Mg"): 0.023,
                (0, "S_IC"): 0.063,
                (0, "X_AUT"): 0.31,
                (0, "X_H"): 24.8,
                (0, "X_I"): 11.8,
                (0, "X_PAO"): 8.5,
                (0, "X_PHA"): 0.086,
                (0, "X_PP"): 2.1,
                (0, "X_S"): 4.2,
            },
            "temperature": {0: 308.15},
            "pressure": {0: 101325},
        }

    # Pass the tear_guess to the SD tool
    seq.set_guesses_for(m.fs.R3.inlet, tear_guesses)
    seq.set_guesses_for(m.fs.translator_asm2d_adm1.inlet, tear_guesses2)

    def function(unit):
        unit.initialize(outlvl=idaeslog.INFO)

    seq.run(m, function)


def solve(m, solver=None):
    if solver is None:
        solver = get_solver()
    results = solver.solve(m, tee=True)
    check_solve(results, checkpoint="closing recycle", logger=_log, fail_flag=True)
    pyo.assert_optimal_termination(results)
    return results


if __name__ == "__main__":
    # This method builds and runs a steady state activated sludge flowsheet.
    m, results = main()

    stream_table = create_stream_table_dataframe(
        {
            "Feed": m.fs.FeedWater.outlet,
            "R1": m.fs.R1.outlet,
            "R2": m.fs.R2.outlet,
            "R3": m.fs.R3.outlet,
            "R4": m.fs.R4.outlet,
            "R5": m.fs.R5.outlet,
            "R6": m.fs.R6.outlet,
            "R7": m.fs.R7.outlet,
            "thickener outlet": m.fs.thickener.underflow,
            "ADM-ASM translator outlet": m.fs.translator_adm1_asm2d.outlet,
            "dewater outlet": m.fs.dewater.overflow,
            "Treated water": m.fs.Treated.inlet,
            "Sludge": m.fs.Sludge.inlet,
        },
        time_point=0,
    )
    print(stream_table_dataframe_to_string(stream_table))<|MERGE_RESOLUTION|>--- conflicted
+++ resolved
@@ -80,13 +80,8 @@
 _log = idaeslog.getLogger(__name__)
 
 
-<<<<<<< HEAD
 def main(bio_P=False):
-    m = build_flowsheet(bio_P=bio_P)
-=======
-def main():
-    m = build()
->>>>>>> 77d56e62
+    m = build(bio_P=bio_P)
     set_operating_conditions(m)
     for mx in m.fs.mixers:
         mx.pressure_equality_constraints[0.0, 2].deactivate()
@@ -124,11 +119,7 @@
     return m, results
 
 
-<<<<<<< HEAD
-def build_flowsheet(bio_P=False):
-=======
-def build():
->>>>>>> 77d56e62
+def build(bio_P=False):
     m = pyo.ConcreteModel()
 
     m.fs = FlowsheetBlock(dynamic=False)
