--- conflicted
+++ resolved
@@ -43,18 +43,11 @@
     PressureChangeType,
 )
 from watertap.unit_models.pressure_exchanger import PressureExchanger
-<<<<<<< HEAD
-from watertap.unit_models.pressure_changer import Pump, VariableEfficiency
-=======
-from watertap.unit_models.pressure_changer import Pump, EnergyRecoveryDevice
->>>>>>> cfe67807
+
+from watertap.unit_models.pressure_changer import Pump, EnergyRecoveryDevice, VariableEfficiency
 from watertap.core.util.initialization import assert_degrees_of_freedom
 from watertap.costing import WaterTAPCosting
 
-
-<<<<<<< HEAD
-def main(variable_efficiency=VariableEfficiency.none):
-=======
 class ERDtype(StrEnum):
     pressure_exchanger = "pressure_exchanger"
     pump_as_turbine = "pump_as_turbine"
@@ -68,43 +61,26 @@
     )
 
 
-def main(erd_type=ERDtype.pressure_exchanger):
->>>>>>> cfe67807
+def main(erd_type=ERDtype.pressure_exchanger, variable_efficiency=Variable_efficiency.none):
     # set up solver
     solver = get_solver()
 
     # build, set, and initialize
-<<<<<<< HEAD
-    m = build(variable_efficiency)
+    m = build(erd_type=erd_type, variable_efficiency=variable_efficiency)
     set_operating_conditions(
         m, variable_efficiency, water_recovery=0.5, over_pressure=0.3, solver=solver
     )
-
-=======
-    m = build(erd_type=erd_type)
-    set_operating_conditions(m)
->>>>>>> cfe67807
     initialize_system(m, solver=solver)
 
     # optimize and display
     optimize_set_up(m)
     solve(m, solver=solver)
-<<<<<<< HEAD
-    # print("\n***---Simulation results---***")
-    # display_system(m)
-    # display_design(m)
-    # display_state(m)
 
     # optimize and display
     optimize_set_up(m)
     optimize(m, solver=solver)
+    
     # print("\n***---Optimization results---***")
-    # display_system(m)
-    # display_design(m)
-    # display_state(m)
-=======
-
-    print("\n***---Simulation results---***")
     display_system(m)
     display_design(m)
     if erd_type == ERDtype.pressure_exchanger:
@@ -113,16 +89,9 @@
         pass
 
     return m
->>>>>>> cfe67807
-
-    return m
-
-<<<<<<< HEAD
-
-def build(variable_efficiency=VariableEfficiency.none):
-=======
-def build(erd_type=ERDtype.pressure_exchanger):
->>>>>>> cfe67807
+
+def build(erd_type=ERDtype.pressure_exchanger, variable_efficiency=VariableEfficiency.none):
+
     # flowsheet set up
     m = ConcreteModel()
     m.fs = FlowsheetBlock(default={"dynamic": False})
@@ -132,40 +101,18 @@
 
     # Control volume flow blocks
     m.fs.feed = Feed(default={"property_package": m.fs.properties})
-<<<<<<< HEAD
-    m.fs.S1 = Separator(
-        default={"property_package": m.fs.properties, "outlet_list": ["P1", "PXR"]}
-    )
-
+    m.fs.product = Product(default={"property_package": m.fs.properties})
+    m.fs.disposal = Product(default={"property_package": m.fs.properties})
+
+    # --- Main pump ---
     m.fs.P1 = Pump(
         default={
             "property_package": m.fs.properties,
             "variable_efficiency": variable_efficiency,
         }
     )
-    m.fs.P2 = Pump(
-        default={
-            "property_package": m.fs.properties,
-            "variable_efficiency": variable_efficiency,
-        }
-    )
-
-    m.fs.PXR = PressureExchanger(default={"property_package": m.fs.properties})
-    m.fs.M1 = Mixer(
-        default={
-            "property_package": m.fs.properties,
-            "momentum_mixing_type": MomentumMixingType.equality,  # booster pump will match pressure
-            "inlet_list": ["P1", "P2"],
-        }
-=======
-    m.fs.product = Product(default={"property_package": m.fs.properties})
-    m.fs.disposal = Product(default={"property_package": m.fs.properties})
-
-    # --- Main pump ---
-    m.fs.P1 = Pump(default={"property_package": m.fs.properties})
     m.fs.P1.costing = UnitModelCostingBlock(
         default={"flowsheet_costing_block": m.fs.costing}
->>>>>>> cfe67807
     )
 
     # --- Reverse Osmosis Block ---
@@ -189,7 +136,10 @@
         )
 
         m.fs.PXR = PressureExchanger(default={"property_package": m.fs.properties})
-        m.fs.P2 = Pump(default={"property_package": m.fs.properties})
+        m.fs.P2 = Pump(default={
+            "property_package": m.fs.properties,
+            "variable_efficiency": variable_efficiency,}
+        )
         m.fs.M1 = Mixer(
             default={
                 "property_package": m.fs.properties,
@@ -261,14 +211,7 @@
     iscale.set_scaling_factor(m.fs.RO.area, 1e-2)
     m.fs.feed.properties[0].flow_vol_phase["Liq"]
     m.fs.feed.properties[0].mass_frac_phase_comp["Liq", "NaCl"]
-<<<<<<< HEAD
-    m.fs.S1.mixed_state[0].mass_frac_phase_comp
-    m.fs.S1.PXR_state[0].flow_vol_phase["Liq"]
-    m.fs.P1.control_volume.properties_out[0].flow_vol
-    m.fs.P1.control_volume.properties_in[0].flow_vol
-    m.fs.P2.control_volume.properties_out[0].flow_vol
-    m.fs.P2.control_volume.properties_in[0].flow_vol
-=======
+
     if erd_type == ERDtype.pressure_exchanger:
         iscale.set_scaling_factor(m.fs.P2.control_volume.work, 1e-3)
         iscale.set_scaling_factor(m.fs.PXR.low_pressure_side.work, 1e-3)
@@ -280,7 +223,7 @@
         iscale.set_scaling_factor(m.fs.ERD.control_volume.work, 1e-3)
     else:
         erd_type_not_found(erd_type)
->>>>>>> cfe67807
+
     # unused scaling factors needed by IDAES base costing module
     # calculate and propagate scaling factors
     iscale.calculate_scaling_factors(m)
@@ -290,10 +233,7 @@
 
 def set_operating_conditions(
     m,
-<<<<<<< HEAD
     variable_efficiency=VariableEfficiency.none,
-=======
->>>>>>> cfe67807
     water_recovery=0.5,
     over_pressure=0.3,
     solver=None,
@@ -316,14 +256,6 @@
         hold_state=True,  # fixes the calculated component mass flow rates
     )
 
-<<<<<<< HEAD
-    # separator, no degrees of freedom (i.e. equal flow rates in PXR determines split fraction)
-
-    # system operating pressure / pump outlet pressure
-=======
-    # pump 1, high pressure pump, 2 degrees of freedom (efficiency and outlet pressure)
-    m.fs.P1.efficiency_pump.fix(0.80)  # pump efficiency [-]
->>>>>>> cfe67807
     operating_pressure = calculate_operating_pressure(
         feed_state_block=m.fs.feed.properties[0],
         over_pressure=over_pressure,
@@ -333,7 +265,6 @@
     )
     m.fs.P1.control_volume.properties_out[0].pressure.fix(operating_pressure)
 
-<<<<<<< HEAD
     default_efficiency = 0.8
     if variable_efficiency is VariableEfficiency.none:
         # pump 1, high pressure pump, 2 degrees of freedom (efficiency and outlet pressure)
@@ -351,15 +282,6 @@
         m.fs.P1.flow_ratio[0].fix(1)
         m.fs.P2.flow_ratio[0].fix(1)
 
-    # pressure exchanger
-    m.fs.PXR.efficiency_pressure_exchanger.fix(
-        0.95
-    )  # pressure exchanger efficiency [-]
-
-    # mixer, no degrees of freedom
-
-=======
->>>>>>> cfe67807
     # RO unit
     m.fs.RO.A_comp.fix(4.2e-12)  # membrane water permeability coefficient [m/s-Pa]
     m.fs.RO.B_comp.fix(3.5e-8)  # membrane salt permeability coefficient [m/s]
@@ -380,10 +302,6 @@
     m.fs.RO.feed_side.properties_in[0].pressure = value(
         m.fs.P1.control_volume.properties_out[0].pressure
     )
-<<<<<<< HEAD
-    m.fs.RO.area.fix(50)  # guess area for RO initialization
-    # m.fs.RO.initialize(optarg=solver.options)
-=======
 
     if m.fs.erd_type == ERDtype.pressure_exchanger:
         # pressure exchanger
@@ -401,7 +319,6 @@
         erd_type_not_found(m.fs.erd_type)
 
     m.fs.RO.initialize(optarg=solver.options)
->>>>>>> cfe67807
 
     m.fs.RO.recovery_mass_phase_comp[0, "Liq", "H2O"].fix(water_recovery)
 
@@ -704,9 +621,5 @@
 
 
 if __name__ == "__main__":
-<<<<<<< HEAD
-    m = main(variable_efficiency=VariableEfficiency.flow)
-=======
     # m = main(erd_type=ERDtype.pressure_exchanger)
-    m = main(erd_type=ERDtype.pump_as_turbine)
->>>>>>> cfe67807
+    m = main(erd_type=ERDtype.pump_as_turbine)