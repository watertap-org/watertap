#################################################################################
# WaterTAP Copyright (c) 2020-2023, The Regents of the University of California,
# through Lawrence Berkeley National Laboratory, Oak Ridge National Laboratory,
# National Renewable Energy Laboratory, and National Energy Technology
# Laboratory (subject to receipt of any required approvals from the U.S. Dept.
# of Energy). All rights reserved.
#
# Please see the files COPYRIGHT.md and LICENSE.md for full copyright and license
# information, respectively. These files are also available online at the URL
# "https://github.com/watertap-org/watertap/"
#################################################################################

from pyomo.environ import (
    ConcreteModel,
    value,
    Constraint,
    Objective,
    Param,
    TransformationFactory,
    assert_optimal_termination,
)
from pyomo.network import Arc

from idaes.core import FlowsheetBlock
from idaes.core.solvers import get_solver
from idaes.core.util.model_statistics import degrees_of_freedom
from idaes.core.util.initialization import solve_indexed_blocks, propagate_state
from idaes.models.unit_models import Mixer, Separator, Product, Feed
from idaes.models.unit_models.mixer import MomentumMixingType
from idaes.core import UnitModelCostingBlock
import idaes.core.util.scaling as iscale
import idaes.logger as idaeslog
from idaes.core.util.misc import StrEnum

import watertap.property_models.NaCl_prop_pack as props
from watertap.unit_models.reverse_osmosis_0D import (
    ReverseOsmosis0D,
    ConcentrationPolarizationType,
    MassTransferCoefficient,
    PressureChangeType,
)
from watertap.unit_models.pressure_exchanger import PressureExchanger

from watertap.unit_models.pressure_changer import (
    Pump,
    EnergyRecoveryDevice,
    VariableEfficiency,
)
from watertap.core.util.initialization import assert_degrees_of_freedom
from watertap.costing import WaterTAPCosting


class ERDtype(StrEnum):
    pressure_exchanger = "pressure_exchanger"
    pump_as_turbine = "pump_as_turbine"


def erd_type_not_found(erd_type):
    raise NotImplementedError(
        "erd_type was {}, but can only "
        "be pressure_exchanger or pump_as_turbine"
        "".format(erd_type.value)
    )


def main(
    erd_type=ERDtype.pressure_exchanger, variable_efficiency=VariableEfficiency.none
):
    # set up solver
    solver = get_solver()

    # build, set, and initialize
    m = build(erd_type=erd_type, variable_efficiency=variable_efficiency)
    set_operating_conditions(m, water_recovery=0.5, over_pressure=0.3, solver=solver)
    initialize_system(m, solver=solver)

    # optimize and display
    optimize_set_up(m)
    solve(m, solver=solver)

    # optimize and display
    optimize_set_up(m)
    optimize(m, solver=solver)

    # print("\n***---Optimization results---***")
    display_system(m)
    display_design(m)
    if erd_type == ERDtype.pressure_exchanger:
        display_state(m)
    else:
        pass

    return m


def build(
    erd_type=ERDtype.pressure_exchanger, variable_efficiency=VariableEfficiency.none
):

    # flowsheet set up
    m = ConcreteModel()
    m.fs = FlowsheetBlock(dynamic=False)
    m.fs.erd_type = erd_type
    m.fs.variable_efficiency = variable_efficiency
    m.fs.properties = props.NaClParameterBlock()
    m.fs.costing = WaterTAPCosting()

    # Control volume flow blocks
    m.fs.feed = Feed(property_package=m.fs.properties)
    m.fs.product = Product(property_package=m.fs.properties)
    m.fs.disposal = Product(property_package=m.fs.properties)

    # --- Main pump ---
<<<<<<< HEAD
    m.fs.P1 = Pump(
        default={
            "property_package": m.fs.properties,
            "variable_efficiency": variable_efficiency,
        }
    )
    m.fs.P1.costing = UnitModelCostingBlock(
        default={"flowsheet_costing_block": m.fs.costing}
    )
=======
    m.fs.P1 = Pump(property_package=m.fs.properties)
    m.fs.P1.costing = UnitModelCostingBlock(flowsheet_costing_block=m.fs.costing)
>>>>>>> 7ddf67d6

    # --- Reverse Osmosis Block ---
    m.fs.RO = ReverseOsmosis0D(
        property_package=m.fs.properties,
        has_pressure_change=True,
        pressure_change_type=PressureChangeType.calculated,
        mass_transfer_coefficient=MassTransferCoefficient.calculated,
        concentration_polarization_type=ConcentrationPolarizationType.calculated,
    )
    m.fs.RO.costing = UnitModelCostingBlock(flowsheet_costing_block=m.fs.costing)

    # --- ERD blocks ---
    if erd_type == ERDtype.pressure_exchanger:
        m.fs.S1 = Separator(property_package=m.fs.properties, outlet_list=["P1", "PXR"])

<<<<<<< HEAD
        m.fs.PXR = PressureExchanger(default={"property_package": m.fs.properties})
        m.fs.P2 = Pump(
            default={
                "property_package": m.fs.properties,
                "variable_efficiency": variable_efficiency,
            }
        )
=======
        m.fs.PXR = PressureExchanger(property_package=m.fs.properties)
        m.fs.P2 = Pump(property_package=m.fs.properties)
>>>>>>> 7ddf67d6
        m.fs.M1 = Mixer(
            property_package=m.fs.properties,
            momentum_mixing_type=MomentumMixingType.equality,
            inlet_list=["P1", "P2"],
        )

        # add costing for PX and recirculation pump
        m.fs.PXR.costing = UnitModelCostingBlock(flowsheet_costing_block=m.fs.costing)
        m.fs.P2.costing = UnitModelCostingBlock(flowsheet_costing_block=m.fs.costing)
        # mixer and separator have no associated costing
    elif erd_type == ERDtype.pump_as_turbine:
        # add energy recovery turbine block
        m.fs.ERD = EnergyRecoveryDevice(property_package=m.fs.properties)
        # add costing for ERD config
        m.fs.ERD.costing = UnitModelCostingBlock(flowsheet_costing_block=m.fs.costing)
    else:
        erd_type_not_found(erd_type)

    # process costing and add system level metrics
    m.fs.costing.cost_process()
    m.fs.costing.add_annual_water_production(m.fs.product.properties[0].flow_vol)
    m.fs.costing.add_LCOW(m.fs.product.properties[0].flow_vol)
    m.fs.costing.add_specific_energy_consumption(m.fs.product.properties[0].flow_vol)
    m.fs.costing.add_specific_electrical_carbon_intensity(
        m.fs.product.properties[0].flow_vol
    )

    # connections
    if erd_type == ERDtype.pressure_exchanger:
        m.fs.s01 = Arc(source=m.fs.feed.outlet, destination=m.fs.S1.inlet)
        m.fs.s02 = Arc(source=m.fs.S1.P1, destination=m.fs.P1.inlet)
        m.fs.s03 = Arc(source=m.fs.P1.outlet, destination=m.fs.M1.P1)
        m.fs.s04 = Arc(source=m.fs.M1.outlet, destination=m.fs.RO.inlet)
        m.fs.s05 = Arc(source=m.fs.RO.permeate, destination=m.fs.product.inlet)
        m.fs.s06 = Arc(
            source=m.fs.RO.retentate, destination=m.fs.PXR.high_pressure_inlet
        )
        m.fs.s07 = Arc(
            source=m.fs.PXR.high_pressure_outlet, destination=m.fs.disposal.inlet
        )
        m.fs.s08 = Arc(source=m.fs.S1.PXR, destination=m.fs.PXR.low_pressure_inlet)
        m.fs.s09 = Arc(source=m.fs.PXR.low_pressure_outlet, destination=m.fs.P2.inlet)
        m.fs.s10 = Arc(source=m.fs.P2.outlet, destination=m.fs.M1.P2)
    elif erd_type == ERDtype.pump_as_turbine:
        m.fs.s01 = Arc(source=m.fs.feed.outlet, destination=m.fs.P1.inlet)
        m.fs.s02 = Arc(source=m.fs.P1.outlet, destination=m.fs.RO.inlet)
        m.fs.s03 = Arc(source=m.fs.RO.permeate, destination=m.fs.product.inlet)
        m.fs.s04 = Arc(source=m.fs.RO.retentate, destination=m.fs.ERD.inlet)
        m.fs.s05 = Arc(source=m.fs.ERD.outlet, destination=m.fs.disposal.inlet)
    else:
        # this case should be caught in the previous conditional
        erd_type_not_found(erd_type)

    TransformationFactory("network.expand_arcs").apply_to(m)

    # scaling
    # set default property values
    m.fs.properties.set_default_scaling("flow_mass_phase_comp", 1, index=("Liq", "H2O"))
    m.fs.properties.set_default_scaling(
        "flow_mass_phase_comp", 1e2, index=("Liq", "NaCl")
    )
    # set unit model values
    iscale.set_scaling_factor(m.fs.P1.control_volume.work, 1e-3)
    iscale.set_scaling_factor(m.fs.RO.area, 1e-2)
    m.fs.feed.properties[0].flow_vol_phase["Liq"]
    m.fs.feed.properties[0].mass_frac_phase_comp["Liq", "NaCl"]

    if erd_type == ERDtype.pressure_exchanger:
        iscale.set_scaling_factor(m.fs.P2.control_volume.work, 1e-3)
        iscale.set_scaling_factor(m.fs.PXR.low_pressure_side.work, 1e-3)
        iscale.set_scaling_factor(m.fs.PXR.high_pressure_side.work, 1e-3)
        # touch properties used in specifying and initializing the model
        m.fs.S1.mixed_state[0].mass_frac_phase_comp
        m.fs.S1.PXR_state[0].flow_vol_phase["Liq"]
    elif erd_type == ERDtype.pump_as_turbine:
        iscale.set_scaling_factor(m.fs.ERD.control_volume.work, 1e-3)
    else:
        erd_type_not_found(erd_type)

    # unused scaling factors needed by IDAES base costing module
    # calculate and propagate scaling factors
    iscale.calculate_scaling_factors(m)

    return m


def set_operating_conditions(
    m,
    water_recovery=0.5,
    over_pressure=0.3,
    solver=None,
):

    if solver is None:
        solver = get_solver()
    # ---specifications---
    # feed
    # state variables
    m.fs.feed.properties[0].pressure.fix(101325)  # feed pressure [Pa]
    m.fs.feed.properties[0].temperature.fix(273.15 + 25)  # feed temperature [K]
    # properties (cannot be fixed for initialization routines, must calculate the state variables)
    m.fs.feed.properties.calculate_state(
        var_args={
            ("flow_vol_phase", "Liq"): 1e-3,  # feed volumetric flow rate [m3/s]
            ("mass_frac_phase_comp", ("Liq", "NaCl")): 0.035,
        },  # feed NaCl mass fraction [-]
        hold_state=True,  # fixes the calculated component mass flow rates
    )

    operating_pressure = calculate_operating_pressure(
        feed_state_block=m.fs.feed.properties[0],
        over_pressure=over_pressure,
        water_recovery=water_recovery,
        NaCl_passage=0.01,
        solver=solver,
    )
    m.fs.P1.control_volume.properties_out[0].pressure.fix(operating_pressure)

    default_efficiency = 0.8
    if m.fs.variable_efficiency is VariableEfficiency.none:
        # pump 1, high pressure pump, 2 degrees of freedom (efficiency and outlet pressure)
        m.fs.P1.efficiency_pump.fix(default_efficiency)  # pump efficiency [-]

        if m.fs.erd_type is ERDtype.pressure_exchanger:
            # pump 2, booster pump, 1 degree of freedom (efficiency, pressure must match high pressure pump)
            m.fs.P2.efficiency_pump.fix(default_efficiency)

    elif m.fs.variable_efficiency is VariableEfficiency.flow:
        # fix pump 1 efficiency and flow ratio
        m.fs.P1.bep_eta.fix(default_efficiency)
        m.fs.P1.flow_ratio[0].fix(1)

        if m.fs.erd_type is ERDtype.pressure_exchanger:
            m.fs.P2.bep_eta.fix(default_efficiency)
            m.fs.P2.flow_ratio[0].fix(1)

    # RO unit
    m.fs.RO.A_comp.fix(4.2e-12)  # membrane water permeability coefficient [m/s-Pa]
    m.fs.RO.B_comp.fix(3.5e-8)  # membrane salt permeability coefficient [m/s]
    m.fs.RO.feed_side.channel_height.fix(1e-3)  # channel height in membrane stage [m]
    m.fs.RO.feed_side.spacer_porosity.fix(0.97)  # spacer porosity in membrane stage [-]
    m.fs.RO.permeate.pressure[0].fix(101325)  # atmospheric pressure [Pa]
    m.fs.RO.width.fix(5)  # stage width [m]
    # initialize RO
    m.fs.RO.feed_side.properties_in[0].flow_mass_phase_comp["Liq", "H2O"] = value(
        m.fs.feed.properties[0].flow_mass_phase_comp["Liq", "H2O"]
    )
    m.fs.RO.feed_side.properties_in[0].flow_mass_phase_comp["Liq", "NaCl"] = value(
        m.fs.feed.properties[0].flow_mass_phase_comp["Liq", "NaCl"]
    )
    m.fs.RO.feed_side.properties_in[0].temperature = value(
        m.fs.feed.properties[0].temperature
    )
    m.fs.RO.feed_side.properties_in[0].pressure = value(
        m.fs.P1.control_volume.properties_out[0].pressure
    )

    m.fs.RO.area.fix(50)  # guess area for RO initialization

    if m.fs.erd_type == ERDtype.pressure_exchanger:
        # pressure exchanger efficiency
        m.fs.PXR.efficiency_pressure_exchanger.fix(0.95)

    elif m.fs.erd_type == ERDtype.pump_as_turbine:
        # energy recovery turbine - efficiency and outlet pressure
        m.fs.ERD.efficiency_pump.fix(0.95)
        m.fs.ERD.control_volume.properties_out[0].pressure.fix(101325)
    else:
        erd_type_not_found(m.fs.erd_type)

    m.fs.RO.initialize(optarg=solver.options)

    # unfix guessed area, and fix water recovery
    m.fs.RO.area.unfix()

    m.fs.RO.recovery_mass_phase_comp[0, "Liq", "H2O"].fix(water_recovery)
    m.fs.product.properties[0].mass_frac_phase_comp["Liq", "NaCl"].setub(0.0005)

    # check degrees of freedom
    if degrees_of_freedom(m) != 0:
        raise RuntimeError(
            "The set_operating_conditions function resulted in {} "
            "degrees of freedom rather than 0. This error suggests "
            "that too many or not enough variables are fixed for a "
            "simulation.".format(degrees_of_freedom(m))
        )


def calculate_operating_pressure(
    feed_state_block=None,
    over_pressure=0.15,
    water_recovery=0.5,
    NaCl_passage=0.01,
    solver=None,
):
    """
    estimate operating pressure for RO unit model given the following arguments:

    Arguments:
        feed_state_block:   the state block of the RO feed that has the non-pressure state
                            variables initialized to their values (default=None)
        over_pressure:  the amount of operating pressure above the brine osmotic pressure
                        represented as a fraction (default=0.15)
        water_recovery: the mass-based fraction of inlet H2O that becomes permeate
                        (default=0.5)
        NaCl_passage:   the mass-based fraction of inlet NaCl that becomes permeate
                        (default=0.01)
        solver:     solver object to be used (default=None)
    """
    t = ConcreteModel()  # create temporary model
    prop = feed_state_block.config.parameters
    t.brine = prop.build_state_block([0])

    # specify state block
    t.brine[0].flow_mass_phase_comp["Liq", "H2O"].fix(
        value(feed_state_block.flow_mass_phase_comp["Liq", "H2O"])
        * (1 - water_recovery)
    )
    t.brine[0].flow_mass_phase_comp["Liq", "NaCl"].fix(
        value(feed_state_block.flow_mass_phase_comp["Liq", "NaCl"]) * (1 - NaCl_passage)
    )
    t.brine[0].pressure.fix(
        101325
    )  # valid when osmotic pressure is independent of hydraulic pressure
    t.brine[0].temperature.fix(value(feed_state_block.temperature))

    # calculate osmotic pressure
    # since properties are created on demand, we must touch the property to create it
    t.brine[0].pressure_osm_phase
    # solve state block
    results = solve_indexed_blocks(solver, [t.brine])
    assert_optimal_termination(results)

    return value(t.brine[0].pressure_osm_phase["Liq"]) * (1 + over_pressure)


def solve(blk, solver=None, tee=False, check_termination=True):
    if solver is None:
        solver = get_solver()
    results = solver.solve(blk, tee=tee)
    if check_termination:
        assert_optimal_termination(results)
    return results


def initialize_system(m, solver=None, skipRO=False):
    if solver is None:
        solver = get_solver()
    optarg = solver.options

    if skipRO is False:
        # ---initialize RO---
        m.fs.RO.initialize(optarg=optarg)
    else:
        pass

    # ---initialize feed block---
    m.fs.feed.initialize(optarg=optarg)

    # --- initialize ERD ---
    if m.fs.erd_type == ERDtype.pressure_exchanger:
        initialize_pressure_exchanger(m, optarg)

    elif m.fs.erd_type == ERDtype.pump_as_turbine:
        initialize_pump_as_turbine(m, optarg)

    else:
        erd_type_not_found(m.fs.erd_type)

    m.fs.costing.initialize()


def initialize_pressure_exchanger(m, optarg):
    # ---initialize splitter and pressure exchanger---
    # pressure exchanger high pressure inlet
    propagate_state(m.fs.s06)  # propagate to PXR high pressure inlet from RO retentate
    m.fs.PXR.high_pressure_side.properties_in.initialize(optarg=optarg)

    # splitter inlet
    propagate_state(m.fs.s01)  # propagate to splitter inlet from feed
    m.fs.S1.mixed_state.initialize(
        optarg=optarg
    )  # initialize inlet state block to solve for mass fraction
    # splitter outlet to PXR, enforce same volumetric flow as PXR high pressure inlet
    m.fs.S1.PXR_state.calculate_state(
        var_args={
            (
                "flow_vol_phase",
                "Liq",
            ): value(  # same volumetric flow rate as PXR high pressure inlet
                m.fs.PXR.high_pressure_side.properties_in[0].flow_vol_phase["Liq"]
            ),
            ("mass_frac_phase_comp", ("Liq", "NaCl")): value(
                m.fs.S1.mixed_state[0].mass_frac_phase_comp["Liq", "NaCl"]
            ),  # same as splitter inlet
            ("pressure", None): value(
                m.fs.S1.mixed_state[0].pressure
            ),  # same as splitter inlet
            ("temperature", None): value(m.fs.S1.mixed_state[0].temperature),
        },  # same as splitter inlet
    )
    # splitter initialization
    m.fs.S1.PXR_state[0].flow_mass_phase_comp[
        "Liq", "NaCl"
    ].fix()  # fix the single degree of freedom for unit
    m.fs.S1.initialize(optarg=optarg)
    m.fs.S1.PXR_state[0].flow_mass_phase_comp[
        "Liq", "NaCl"
    ].unfix()  # unfix for flowsheet simulation and optimization

    # pressure exchanger low pressure inlet
    propagate_state(m.fs.s08)

    # pressure exchanger initialization
    m.fs.PXR.initialize(optarg=optarg)

    # ---initialize pump 1---
    propagate_state(m.fs.s02)
    m.fs.P1.initialize(optarg=optarg)

    # ---initialize pump 2---
    propagate_state(m.fs.s09)
    m.fs.P2.control_volume.properties_out[0].pressure.fix(
        value(m.fs.P2.control_volume.properties_out[0].pressure)
    )
    m.fs.P2.initialize(optarg=optarg)
    m.fs.P2.control_volume.properties_out[0].pressure.unfix()

    # ---initialize mixer---
    propagate_state(m.fs.s03)
    propagate_state(m.fs.s10)
    m.fs.M1.initialize(optarg=optarg, outlvl=idaeslog.INFO)


def initialize_pump_as_turbine(m, optarg):
    propagate_state(m.fs.s05)
    m.fs.ERD.initialize(optarg=optarg)
    propagate_state(m.fs.s01)
    m.fs.P1.initialize(optarg=optarg)
    propagate_state(m.fs.s02)


def optimize_set_up(m):
<<<<<<< HEAD
=======
    # add objective
    m.fs.objective = Objective(expr=m.fs.costing.LCOW)

>>>>>>> 7ddf67d6
    # unfix decision variables and add bounds
    # pump 1 and pump 2
    m.fs.P1.control_volume.properties_out[0].pressure.unfix()
    m.fs.P1.control_volume.properties_out[0].pressure.setlb(10e5)
    m.fs.P1.control_volume.properties_out[0].pressure.setub(80e5)
    m.fs.P1.deltaP.setlb(0)
    if m.fs.erd_type == ERDtype.pressure_exchanger:
        m.fs.P2.control_volume.properties_out[0].pressure.setlb(10e5)
        m.fs.P2.control_volume.properties_out[0].pressure.setub(80e5)
        m.fs.P2.deltaP.setlb(0)
    else:
        # no additional optimization needed for pump_as_turbine configuration
        pass

    # RO
    m.fs.RO.area.unfix()
    m.fs.RO.area.setlb(1)
    m.fs.RO.area.setub(150)

    # ---checking model---
    assert_degrees_of_freedom(m, 1)


def optimize(m, solver=None, check_termination=True):
    # --solve---
    return solve(m, solver=solver, check_termination=check_termination)


def display_system(m):
    print("---system metrics---")
    feed_flow_mass = sum(
        m.fs.feed.flow_mass_phase_comp[0, "Liq", j].value for j in ["H2O", "NaCl"]
    )
    feed_mass_frac_NaCl = (
        m.fs.feed.flow_mass_phase_comp[0, "Liq", "NaCl"].value / feed_flow_mass
    )
    print("Feed: %.2f kg/s, %.0f ppm" % (feed_flow_mass, feed_mass_frac_NaCl * 1e6))

    prod_flow_mass = sum(
        m.fs.product.flow_mass_phase_comp[0, "Liq", j].value for j in ["H2O", "NaCl"]
    )
    prod_mass_frac_NaCl = (
        m.fs.product.flow_mass_phase_comp[0, "Liq", "NaCl"].value / prod_flow_mass
    )
    print("Product: %.3f kg/s, %.0f ppm" % (prod_flow_mass, prod_mass_frac_NaCl * 1e6))

    print(
        "Volumetric recovery: %.1f%%"
        % (value(m.fs.RO.recovery_vol_phase[0, "Liq"]) * 100)
    )
    print(
        "Water recovery: %.1f%%"
        % (value(m.fs.RO.recovery_mass_phase_comp[0, "Liq", "H2O"]) * 100)
    )
    print(
        "Energy Consumption: %.1f kWh/m3"
        % value(m.fs.costing.specific_energy_consumption)
    )
    print("Levelized cost of water: %.2f $/m3" % value(m.fs.costing.LCOW))


def display_design(m):
    print("---decision variables---")
    print("Operating pressure %.1f bar" % (m.fs.RO.inlet.pressure[0].value / 1e5))
    print("Membrane area %.1f m2" % (m.fs.RO.area.value))

    print("---design variables---")
    print(
        "Pump 1\noutlet pressure: %.1f bar\npower %.2f kW"
        % (
            m.fs.P1.outlet.pressure[0].value / 1e5,
            m.fs.P1.work_mechanical[0].value / 1e3,
        )
    )
    if m.fs.erd_type == ERDtype.pressure_exchanger:
        print("Separator")
        print("Split fraction %.2f" % (m.fs.S1.split_fraction[0, "PXR"].value * 100))
        print(
            "Pump 2\noutlet pressure: %.1f bar\npower %.2f kW"
            % (
                m.fs.P2.outlet.pressure[0].value / 1e5,
                m.fs.P2.work_mechanical[0].value / 1e3,
            )
        )
    elif m.fs.erd_type == ERDtype.pump_as_turbine:
        print(
            "ERD\ninlet pressure: %.1f bar\npower recovered %.2f kW"
            % (
                m.fs.ERD.inlet.pressure[0].value / 1e5,
                -1 * m.fs.ERD.work_mechanical[0].value / 1e3,
            )
        )
    else:
        erd_type_not_found(m.fs.erd_type)


def display_state(m):
    print("---state---")

    def print_state(s, b):
        flow_mass = sum(
            b.flow_mass_phase_comp[0, "Liq", j].value for j in ["H2O", "NaCl"]
        )
        mass_frac_ppm = b.flow_mass_phase_comp[0, "Liq", "NaCl"].value / flow_mass * 1e6
        pressure_bar = b.pressure[0].value / 1e5
        print(
            s
            + ": %.3f kg/s, %.0f ppm, %.1f bar"
            % (flow_mass, mass_frac_ppm, pressure_bar)
        )

    print_state("Feed      ", m.fs.feed.outlet)
    print_state("Split 1   ", m.fs.S1.P1)
    print_state("P1 out    ", m.fs.P1.outlet)
    print_state("Split 2   ", m.fs.S1.PXR)
    print_state("PXR LP out", m.fs.PXR.low_pressure_outlet)
    print_state("P2 out    ", m.fs.P2.outlet)
    print_state("Mix out   ", m.fs.M1.outlet)
    print_state("RO perm   ", m.fs.RO.permeate)
    print_state("RO reten  ", m.fs.RO.retentate)
    print_state("PXR HP out", m.fs.PXR.high_pressure_outlet)


if __name__ == "__main__":
    # m = main(
    #     erd_type=ERDtype.pressure_exchanger, variable_efficiency=VariableEfficiency.none
    # )
    m = main(
        erd_type=ERDtype.pump_as_turbine, variable_efficiency=VariableEfficiency.flow
    )<|MERGE_RESOLUTION|>--- conflicted
+++ resolved
@@ -111,20 +111,8 @@
     m.fs.disposal = Product(property_package=m.fs.properties)
 
     # --- Main pump ---
-<<<<<<< HEAD
-    m.fs.P1 = Pump(
-        default={
-            "property_package": m.fs.properties,
-            "variable_efficiency": variable_efficiency,
-        }
-    )
-    m.fs.P1.costing = UnitModelCostingBlock(
-        default={"flowsheet_costing_block": m.fs.costing}
-    )
-=======
     m.fs.P1 = Pump(property_package=m.fs.properties)
     m.fs.P1.costing = UnitModelCostingBlock(flowsheet_costing_block=m.fs.costing)
->>>>>>> 7ddf67d6
 
     # --- Reverse Osmosis Block ---
     m.fs.RO = ReverseOsmosis0D(
@@ -139,19 +127,8 @@
     # --- ERD blocks ---
     if erd_type == ERDtype.pressure_exchanger:
         m.fs.S1 = Separator(property_package=m.fs.properties, outlet_list=["P1", "PXR"])
-
-<<<<<<< HEAD
-        m.fs.PXR = PressureExchanger(default={"property_package": m.fs.properties})
-        m.fs.P2 = Pump(
-            default={
-                "property_package": m.fs.properties,
-                "variable_efficiency": variable_efficiency,
-            }
-        )
-=======
         m.fs.PXR = PressureExchanger(property_package=m.fs.properties)
         m.fs.P2 = Pump(property_package=m.fs.properties)
->>>>>>> 7ddf67d6
         m.fs.M1 = Mixer(
             property_package=m.fs.properties,
             momentum_mixing_type=MomentumMixingType.equality,
@@ -495,12 +472,9 @@
 
 
 def optimize_set_up(m):
-<<<<<<< HEAD
-=======
     # add objective
     m.fs.objective = Objective(expr=m.fs.costing.LCOW)
 
->>>>>>> 7ddf67d6
     # unfix decision variables and add bounds
     # pump 1 and pump 2
     m.fs.P1.control_volume.properties_out[0].pressure.unfix()
