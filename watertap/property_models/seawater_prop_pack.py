--- conflicted
+++ resolved
@@ -1690,7 +1690,6 @@
             )
             iscale.constraint_scaling_transform(self.eq_pressure_osm_phase["Liq"], sf)
 
-<<<<<<< HEAD
         # transforming constraints
         for metadata_dic in self.params.get_metadata().properties.values():
             var_str = metadata_dic["name"]
@@ -1703,47 +1702,4 @@
                 con = getattr(self, "eq_" + var_str)
                 for ind, c in con.items():
                     sf = iscale.get_scaling_factor(var[ind], default=1, warning=True)
-=======
-        if self.is_property_constructed("boiling_point_elevation_phase"):
-            sf = iscale.get_scaling_factor(
-                self.boiling_point_elevation_phase["Liq"], default=1, warning=True
-            )
-            iscale.constraint_scaling_transform(
-                self.eq_boiling_point_elevation_phase["Liq"], sf
-            )
-
-        # property relationships with phase index, but simple constraint
-        v_str_lst_phase = [
-            "dens_mass_phase",
-            "flow_vol_phase",
-            "visc_d_phase",
-            "enth_mass_phase",
-            "cp_mass_phase",
-            "therm_cond_phase",
-        ]
-        for v_str in v_str_lst_phase:
-            if self.is_property_constructed(v_str):
-                v = getattr(self, v_str)
-                sf = iscale.get_scaling_factor(v["Liq"], default=1, warning=True)
-                c = getattr(self, "eq_" + v_str)
-                iscale.constraint_scaling_transform(c, sf)
-
-        # property relationships indexed by component and phase
-        v_str_lst_phase_comp = [
-            "mass_frac_phase_comp",
-            "conc_mass_phase_comp",
-            "flow_mol_phase_comp",
-            "mole_frac_phase_comp",
-            "molality_phase_comp",
-            "diffus_phase_comp",
-        ]
-        for v_str in v_str_lst_phase_comp:
-            if self.is_property_constructed(v_str):
-                v_comp = getattr(self, v_str)
-                c_comp = getattr(self, "eq_" + v_str)
-                for j, c in c_comp.items():
-                    sf = iscale.get_scaling_factor(
-                        v_comp["Liq", j], default=1, warning=True
-                    )
->>>>>>> 43603dc6
                     iscale.constraint_scaling_transform(c, sf)