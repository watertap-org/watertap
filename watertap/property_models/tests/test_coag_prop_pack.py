--- conflicted
+++ resolved
@@ -233,7 +233,6 @@
     def test_solution(self, coag_obj):
         model = coag_obj
 
-<<<<<<< HEAD
         assert value(model.fs.stream[0].flow_mass_phase_comp['Liq', 'H2O']) == pytest.approx(1,  rel=1e-4)
         assert value(model.fs.stream[0].flow_mass_phase_comp['Liq', 'TSS']) == pytest.approx(0.01,  rel=1e-4)
         assert value(model.fs.stream[0].flow_mass_phase_comp['Liq', 'TDS']) == pytest.approx(0.01,  rel=1e-4)
@@ -254,53 +253,6 @@
 
 
 class TestCoagulationPropPackFailures():
-=======
-        assert value(
-            model.fs.stream[0].flow_mass_phase_comp["Liq", "H2O"]
-        ) == pytest.approx(1, rel=1e-4)
-        assert value(
-            model.fs.stream[0].flow_mass_phase_comp["Liq", "TSS"]
-        ) == pytest.approx(0.01, rel=1e-4)
-        assert value(
-            model.fs.stream[0].flow_mass_phase_comp["Liq", "TDS"]
-        ) == pytest.approx(0.01, rel=1e-4)
-        assert value(
-            model.fs.stream[0].flow_mass_phase_comp["Liq", "Sludge"]
-        ) == pytest.approx(0.001, rel=1e-4)
-
-        assert value(
-            model.fs.stream[0].mass_frac_phase_comp["Liq", "H2O"]
-        ) == pytest.approx(0.979431, rel=1e-4)
-        assert value(
-            model.fs.stream[0].mass_frac_phase_comp["Liq", "TSS"]
-        ) == pytest.approx(0.009794, rel=1e-4)
-        assert value(
-            model.fs.stream[0].mass_frac_phase_comp["Liq", "TDS"]
-        ) == pytest.approx(0.009794, rel=1e-4)
-        assert value(
-            model.fs.stream[0].mass_frac_phase_comp["Liq", "Sludge"]
-        ) == pytest.approx(0.0009794, rel=1e-4)
-
-        assert value(model.fs.stream[0].dens_mass_phase["Liq"]) == pytest.approx(
-            1013.95727, rel=1e-4
-        )
-
-        assert value(
-            model.fs.stream[0].conc_mass_phase_comp["Liq", "H2O"]
-        ) == pytest.approx(993.1021, rel=1e-4)
-        assert value(
-            model.fs.stream[0].conc_mass_phase_comp["Liq", "TSS"]
-        ) == pytest.approx(9.931021, rel=1e-4)
-        assert value(
-            model.fs.stream[0].conc_mass_phase_comp["Liq", "TDS"]
-        ) == pytest.approx(9.931021, rel=1e-4)
-        assert value(
-            model.fs.stream[0].conc_mass_phase_comp["Liq", "Sludge"]
-        ) == pytest.approx(0.9931021, rel=1e-4)
-
-
-class TestCoagulationPropPackFailures:
->>>>>>> 621e80e2
     @pytest.fixture(scope="class")
     def coag_obj_fail(self):
         model = ConcreteModel()
