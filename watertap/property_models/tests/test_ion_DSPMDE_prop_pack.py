--- conflicted
+++ resolved
@@ -316,13 +316,9 @@
     default_scaling_var_dict = {('temperature', None): 1e-2,
                                 ('pressure', None): 1e-6,
                                 ('dens_mass_phase', 'Liq'): 1e-3,
-<<<<<<< HEAD
                                 ('visc_d_phase', 'Liq'): 1e3,
                                 ('diffus_phase_comp', 'Liq'): 1e10}
 
-=======
-                                ('visc_d_phase', 'Liq'): 1e3}
->>>>>>> f90597cd
     assert len(default_scaling_var_dict) == len(m.fs.properties.default_scaling_factor)
     for t, sf in default_scaling_var_dict.items():
         assert t in m.fs.properties.default_scaling_factor.keys()
