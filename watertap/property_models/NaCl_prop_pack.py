--- conflicted
+++ resolved
@@ -746,13 +746,8 @@
             sf = iscale.get_scaling_factor(self.pressure_osm, default=1, warning=True)
             iscale.constraint_scaling_transform(self.eq_pressure_osm, sf)
         if self.is_property_constructed('osm_coeff'):
-<<<<<<< HEAD
-            sf = iscale.get_scaling_factor(self.mass_frac_phase_comp['Liq', 'NaCl'], default=1, warning=True)
-            iscale.constraint_scaling_transform(self.eq_osm_coeff, sf**1.25)
-=======
             sf = iscale.get_scaling_factor(self.osm_coeff, default=1, warning=True)
             iscale.constraint_scaling_transform(self.eq_osm_coeff, sf)
->>>>>>> 6a452d54
 
         # property relationships with phase index, but simple constraint
         for v_str in ('visc_d_phase', 'enth_mass_phase', 'flow_vol_phase', 'diffus_phase'):
@@ -761,13 +756,8 @@
                 iscale.constraint_scaling_transform(self.component('eq_'+v_str), sf)
 
         if self.is_property_constructed('dens_mass_phase'):
-<<<<<<< HEAD
-            sf = iscale.get_scaling_factor(self.mass_frac_phase_comp['Liq', 'NaCl'])
-            iscale.constraint_scaling_transform(self.eq_dens_mass_phase, sf/self.params.dens_mass_param['1'])
-=======
             sf = iscale.get_scaling_factor(self.dens_mass_phase['Liq'])
             iscale.constraint_scaling_transform(self.eq_dens_mass_phase, sf)
->>>>>>> 6a452d54
 
         # property relationship indexed by component
         if self.is_property_constructed('molality_comp'):
