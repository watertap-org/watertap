--- conflicted
+++ resolved
@@ -23,9 +23,6 @@
 
 import pytest
 
-<<<<<<< HEAD
-from pyomo.environ import check_optimal_termination, ConcreteModel, Param, log10
-=======
 from pyomo.environ import (
     assert_optimal_termination,
     ConcreteModel,
@@ -35,20 +32,13 @@
     Var,
     Constraint,
 )
->>>>>>> 49682828
 from pyomo.util.check_units import assert_units_consistent
 from idaes.core import FlowsheetBlock
 from watertap.unit_models.anaerobic_digestor import AD
 from idaes.core import MaterialFlowBasis
 from idaes.core.solvers import get_solver
 import idaes.core.util.scaling as iscale
-<<<<<<< HEAD
-from idaes.core.util.model_statistics import degrees_of_freedom, large_residuals_set
-import idaes.logger as idaeslog
-
-=======
 from idaes.core.util.model_statistics import degrees_of_freedom
->>>>>>> 49682828
 from watertap.property_models.anaerobic_digestion.modified_adm1_properties import (
     ModifiedADM1ParameterBlock,
 )
@@ -59,11 +49,7 @@
     ModifiedADM1ReactionParameterBlock,
     ModifiedADM1ReactionBlock,
 )
-<<<<<<< HEAD
-from watertap.core.util.model_diagnostics.infeasible import *
-=======
 from idaes.core.util.testing import initialization_tester
->>>>>>> 49682828
 
 # -----------------------------------------------------------------------------
 # Get default solver for testing
