###############################################################################
# WaterTAP Copyright (c) 2021, The Regents of the University of California,
# through Lawrence Berkeley National Laboratory, Oak Ridge National
# Laboratory, National Renewable Energy Laboratory, and National Energy
# Technology Laboratory (subject to receipt of any required approvals from
# the U.S. Dept. of Energy). All rights reserved.
#
# Please see the files COPYRIGHT.md and LICENSE.md for full copyright and license
# information, respectively. These files are also available online at the URL
# "https://github.com/watertap-org/watertap/"
#
###############################################################################
"""
Initial property package for multi-ionic system for use in the
Donnan Steric Pore Model with Dielectric Exclusion (DSPM-DE)
"""

# TODO:
#  -add calc option for Stokes radius from Stokes Einstein
#  -add viscosity as func of temp and concentration

# Import Python libraries
import idaes.logger as idaeslog

from enum import Enum, auto

# Import Pyomo libraries
from pyomo.environ import (
    Constraint,
    Expression,
    Reals,
    NonNegativeReals,
    log,
    Var,
    Param,
    Set,
    Suffix,
    value,
    check_optimal_termination,
    units as pyunits,
)
from pyomo.common.config import ConfigValue, In

# Import IDAES cores
from idaes.core import (
    declare_process_block_class,
    MaterialFlowBasis,
    PhysicalParameterBlock,
    StateBlockData,
    StateBlock,
    MaterialBalanceType,
)
from idaes.core.base.components import Component, Solute, Solvent, Cation, Anion
from idaes.core.base.phases import LiquidPhase, AqueousPhase
from idaes.core.util.constants import Constants
from idaes.core.util.initialization import (
    fix_state_vars,
    revert_state_vars,
    solve_indexed_blocks,
)
from idaes.core.util.misc import add_object_reference, extract_data
from idaes.core.solvers import get_solver
from idaes.core.util.model_statistics import (
    degrees_of_freedom,
    number_unfixed_variables,
)
from idaes.core.util.exceptions import ConfigurationError, InitializationError
import idaes.core.util.scaling as iscale

# Set up logger
_log = idaeslog.getLogger(__name__)


class ActivityCoefficientModel(Enum):
    ideal = auto()  # Ideal
    davies = auto()  # Davies


class DensityCalculation(Enum):
    constant = auto()  # constant @ 1000 kg/m3
    seawater = auto()  # seawater correlation for TDS from Sharqawy
    laliberte = (
        auto()
    )  # Laliberte correlation using apparent density #TODO add this later with reference


@declare_process_block_class("DSPMDEParameterBlock")
class DSPMDEParameterData(PhysicalParameterBlock):
    CONFIG = PhysicalParameterBlock.CONFIG()

    CONFIG.declare(
        "solute_list",
        ConfigValue(domain=list, description="List of solute species names"),
    )
    CONFIG.declare(
        "stokes_radius_data",
        ConfigValue(
            default={},
            domain=dict,
            description="Dict of solute species names and Stokes radius data",
        ),
    )
    CONFIG.declare(
        "diffusivity_data",
        ConfigValue(
            default={},
            domain=dict,
            description="Dict of solute species names and bulk ion diffusivity data",
        ),
    )
    CONFIG.declare(
        "mw_data",
        ConfigValue(
            default={},
            domain=dict,
            description="Dict of component names and molecular weight data",
        ),
    )
    CONFIG.declare(
        "electrical_mobility_data",
        ConfigValue(default={}, domain=dict, description="Ion electrical mobility"),
    )
    CONFIG.declare(
        "charge", ConfigValue(default={}, domain=dict, description="Ion charge")
    )
    CONFIG.declare(
        "activity_coefficient_model",
        ConfigValue(
            default=ActivityCoefficientModel.ideal,
            domain=In(ActivityCoefficientModel),
            description="Activity coefficient model construction flag",
            doc="""
           Options to account for activity coefficient model.

           **default** - ``ActivityCoefficientModel.ideal``

       .. csv-table::
           :header: "Configuration Options", "Description"

           "``ActivityCoefficientModel.ideal``", "Activity coefficients equal to 1 assuming ideal solution"
           "``ActivityCoefficientModel.davies``", "Activity coefficients estimated via Davies model"
       """,
        ),
    )
    CONFIG.declare(
        "density_calculation",
        ConfigValue(
            default=DensityCalculation.constant,
            domain=In(DensityCalculation),
            description="Solution density calculation construction flag",
            doc="""
           Options to account for solution density.

           **default** - ``DensityCalculation.constant``

       .. csv-table::
           :header: "Configuration Options", "Description"

           "``DensityCalculation.constant``", "Solution density assumed constant at 1000 kg/m3"
           "``DensityCalculation.seawater``", "Solution density based on correlation for seawater (TDS)"
           "``DensityCalculation.laliberte``", "Solution density based on mixing correlation from Laliberte"
       """,
        ),
    )

    def build(self):
        """
        Callable method for Block construction.
        """
        super().build()

        self._state_block_class = DSPMDEStateBlock

        # phases
        self.Liq = AqueousPhase()

        # list to hold all species (including water)
        self.component_list = Set()

        # components
        self.H2O = Solvent()

        # blank sets
        self.cation_set = Set()
        self.anion_set = Set()
        self.solute_set = Set()
        self.ion_set = Set()

        for j in self.config.solute_list:
            if j in self.config.charge:
                if self.config.charge[j] > 0:
                    self.add_component(
                        str(j),
                        Cation(
                            default={
                                "charge": self.config.charge[j],
                                "_electrolyte": True,
                            }
                        ),
                    )
                    self.component_list.add(str(j))
                    self.ion_set.add(str(j))
                elif self.config.charge[j] < 0:
                    self.add_component(
                        str(j),
                        Anion(
                            default={
                                "charge": self.config.charge[j],
                                "_electrolyte": True,
                            }
                        ),
                    )
                    self.component_list.add(str(j))
                    self.ion_set.add(str(j))
                else:
                    self.add_component(str(j), Solute())
            else:
                self.add_component(str(j), Solute())

        # reference
        # Todo: enter any relevant references

        # TODO: consider turning parameters into variables for future param estimation
        # molecular weight
        self.mw_comp = Param(
            self.component_list,
            mutable=True,
            default=18e-3,
            initialize=self.config.mw_data,
            units=pyunits.kg / pyunits.mol,
            doc="Molecular weight",
        )
        # Stokes radius
        self.radius_stokes_comp = Param(
            self.ion_set | self.solute_set,
            mutable=True,
            default=1e-10,
            initialize=self.config.stokes_radius_data,
            units=pyunits.m,
            doc="Stokes radius of solute",
        )
        self.diffus_phase_comp = Param(
            self.phase_list,
            self.ion_set | self.solute_set,
            mutable=True,
            default=1e-9,
            initialize=self.config.diffusivity_data,
            units=pyunits.m**2 * pyunits.s**-1,
            doc="Bulk diffusivity of ion",
        )
        self.visc_d_phase = Param(
            self.phase_list,
            mutable=True,
            default=1e-3,
            initialize=1e-3,  # TODO:revisit- assuming ~ 1e-3 Pa*s for pure water
            units=pyunits.Pa * pyunits.s,
            doc="Fluid viscosity",
        )
        # Ion electrical mobility
        self.electrical_mobility_comp = Param(
            self.ion_set | self.solute_set,
            mutable=True,
            default=5.19e-8,  # default as Na+
            initialize=self.config.electrical_mobility_data,
            units=pyunits.meter**2 * pyunits.volt**-1 * pyunits.second**-1,
            doc="Ion electrical mobility",
        )
        # Ion charge
        self.charge_comp = Param(
            self.ion_set | self.solute_set,
            mutable=True,
            default=1,
            initialize=self.config.charge,
            units=pyunits.dimensionless,
            doc="Ion charge",
        )
        # Dielectric constant of water
        self.dielectric_constant = Param(
            mutable=True,
            default=80.4,
            initialize=80.4,  # todo: make a variable with parameter values for coefficients in the function of temperature
            units=pyunits.dimensionless,
            doc="Dielectric constant of water",
        )
        self.debye_huckel_b = Param(
            mutable=True,
            default=0.3,
            initialize=0.3,
            units=pyunits.kg / pyunits.mol,
            doc="Debye Huckel constant b",
        )

        # Mass density parameters, eq. 8 in Sharqawy et al. (2010)
        dens_units = pyunits.kg / pyunits.m**3
        t_inv_units = pyunits.K**-1

        self.dens_mass_param_A1 = Var(
            within=Reals,
            initialize=9.999e2,
            units=dens_units,
            doc="Mass density parameter A1",
        )
        self.dens_mass_param_A2 = Var(
            within=Reals,
            initialize=2.034e-2,
            units=dens_units * t_inv_units,
            doc="Mass density parameter A2",
        )
        self.dens_mass_param_A3 = Var(
            within=Reals,
            initialize=-6.162e-3,
            units=dens_units * t_inv_units**2,
            doc="Mass density parameter A3",
        )
        self.dens_mass_param_A4 = Var(
            within=Reals,
            initialize=2.261e-5,
            units=dens_units * t_inv_units**3,
            doc="Mass density parameter A4",
        )
        self.dens_mass_param_A5 = Var(
            within=Reals,
            initialize=-4.657e-8,
            units=dens_units * t_inv_units**4,
            doc="Mass density parameter A5",
        )
        self.dens_mass_param_B1 = Var(
            within=Reals,
            initialize=8.020e2,
            units=dens_units,
            doc="Mass density parameter B1",
        )
        self.dens_mass_param_B2 = Var(
            within=Reals,
            initialize=-2.001,
            units=dens_units * t_inv_units,
            doc="Mass density parameter B2",
        )
        self.dens_mass_param_B3 = Var(
            within=Reals,
            initialize=1.677e-2,
            units=dens_units * t_inv_units**2,
            doc="Mass density parameter B3",
        )
        self.dens_mass_param_B4 = Var(
            within=Reals,
            initialize=-3.060e-5,
            units=dens_units * t_inv_units**3,
            doc="Mass density parameter B4",
        )
        self.dens_mass_param_B5 = Var(
            within=Reals,
            initialize=-1.613e-5,
            units=dens_units * t_inv_units**2,
            doc="Mass density parameter B5",
        )

        # traditional parameters are the only Vars currently on the block and should be fixed
        for v in self.component_objects(Var):
            v.fix()

        # ---default scaling---
        self.set_default_scaling("temperature", 1e-2)
        self.set_default_scaling("pressure", 1e-4)
        self.set_default_scaling("dens_mass_phase", 1e-3, index="Liq")
        self.set_default_scaling("visc_d_phase", 1e3, index="Liq")
        self.set_default_scaling("diffus_phase_comp", 1e10, index="Liq")
        self.set_default_scaling("visc_k_phase", 1e6, index="Liq")

    @classmethod
    def define_metadata(cls, obj):
        """Define properties supported and units."""
        obj.add_properties(
            {
                "flow_mol_phase_comp": {"method": None},
                "temperature": {"method": None},
                "pressure": {"method": None},
                "flow_mass_phase_comp": {"method": "_flow_mass_phase_comp"},
                "flow_equiv_phase_comp": {"method": "_flow_equiv_phase_comp"},
                "conc_equiv_phase_comp": {"method": "_conc_equiv_phase_comp"},
                "mass_frac_phase_comp": {"method": "_mass_frac_phase_comp"},
                "dens_mass_phase": {"method": "_dens_mass_phase"},
                "dens_mass_solvent": {"method": "_dens_mass_solvent"},
                "flow_vol": {"method": "_flow_vol"},
                "flow_vol_phase": {"method": "_flow_vol_phase"},
                "conc_mol_phase_comp": {"method": "_conc_mol_phase_comp"},
                "conc_mass_phase_comp": {"method": "_conc_mass_phase_comp"},
                "mole_frac_phase_comp": {"method": "_mole_frac_phase_comp"},
                "molality_phase_comp": {"method": "_molality_phase_comp"},
                "diffus_phase_comp": {"method": "_diffus_phase_comp"},
                "visc_d_phase": {"method": "_visc_d_phase"},
                "visc_k_phase": {"method": "_visc_k_phase"},
                "pressure_osm_phase": {"method": "_pressure_osm_phase"},
                "radius_stokes_comp": {"method": "_radius_stokes_comp"},
                "mw_comp": {"method": "_mw_comp"},
                "electrical_mobility_comp": {"method": "_electrical_mobility_comp"},
                "elec_cond_phase": {"method": "_elec_cond_phase"},
                "charge_comp": {"method": "_charge_comp"},
                "act_coeff_phase_comp": {"method": "_act_coeff_phase_comp"},
                "dielectric_constant": {"method": "_dielectric_constant"},
                "debye_huckel_constant": {"method": "_debye_huckel_constant"},
                "ionic_strength_molal": {"method": "_ionic_strength_molal"},
            }
        )

        obj.add_default_units(
            {
                "time": pyunits.s,
                "length": pyunits.m,
                "mass": pyunits.kg,
                "amount": pyunits.mol,
                "temperature": pyunits.K,
            }
        )


class _DSPMDEStateBlock(StateBlock):
    """
    This Class contains methods which should be applied to Property Blocks as a
    whole, rather than individual elements of indexed Property Blocks.
    """

    def initialize(
        self,
        state_args=None,
        state_vars_fixed=False,
        hold_state=False,
        outlvl=idaeslog.NOTSET,
        solver=None,
        optarg=None,
    ):
        """
        Initialization routine for property package.
        Keyword Arguments:
            state_args : Dictionary with initial guesses for the state vars
                         chosen. Note that if this method is triggered
                         through the control volume, and if initial guesses
                         were not provided at the unit model level, the
                         control volume passes the inlet values as initial
                         guess.The keys for the state_args dictionary are:

                         flow_mol_phase_comp : value at which to initialize
                                               phase component flows
                         pressure : value at which to initialize pressure
                         temperature : value at which to initialize temperature
            outlvl : sets output level of initialization routine (default=idaeslog.NOTSET)
            optarg : solver options dictionary object (default=None)
            state_vars_fixed: Flag to denote if state vars have already been
                              fixed.
                              - True - states have already been fixed by the
                                       control volume 1D. Control volume 0D
                                       does not fix the state vars, so will
                                       be False if this state block is used
                                       with 0D blocks.
                             - False - states have not been fixed. The state
                                       block will deal with fixing/unfixing.
            solver : Solver object to use during initialization if None is provided
                     it will use the default solver for IDAES (default = None)
            hold_state : flag indicating whether the initialization routine
                         should unfix any state variables fixed during
                         initialization (default=False).
                         - True - states variables are not unfixed, and
                                 a dict of returned containing flags for
                                 which states were fixed during
                                 initialization.
                        - False - state variables are unfixed after
                                 initialization by calling the
                                 release_state method
        Returns:
            If hold_states is True, returns a dict containing flags for
            which states were fixed during initialization.
        """
        # Get loggers
        init_log = idaeslog.getInitLogger(self.name, outlvl, tag="properties")
        solve_log = idaeslog.getSolveLogger(self.name, outlvl, tag="properties")

        # Set solver and options
        opt = get_solver(solver, optarg)

        # Fix state variables
        flags = fix_state_vars(self, state_args)

        # initialize vars caculated from state vars
        for k in self.keys():

            # Vars indexed by phase and component_list
            for j in self[k].params.component_list:
                if self[k].is_property_constructed("mass_frac_phase_comp"):
                    self[k].mass_frac_phase_comp["Liq", j].set_value(
                        self[k].flow_mass_phase_comp["Liq", j]
                        / sum(
                            self[k].flow_mass_phase_comp["Liq", j]
                            for j in self[k].params.component_list
                        )
                    )
                if self[k].is_property_constructed("conc_mass_phase_comp"):
                    self[k].conc_mass_phase_comp["Liq", j].set_value(
                        self[k].dens_mass_phase["Liq"]
                        * self[k].mass_frac_phase_comp["Liq", j]
                    )

                if self[k].is_property_constructed("conc_mol_phase_comp"):
                    self[k].conc_mol_phase_comp["Liq", j].set_value(
                        self[k].conc_mass_phase_comp["Liq", j]
                        / self[k].params.mw_comp[j]
                    )

                if self[k].is_property_constructed("flow_mass_phase_comp"):
                    self[k].flow_mass_phase_comp["Liq", j].set_value(
                        self[k].flow_mol_phase_comp["Liq", j]
                        * self[k].params.mw_comp[j]
                    )
                if self[k].is_property_constructed("mole_frac_phase_comp"):
                    self[k].mole_frac_phase_comp["Liq", j].set_value(
                        self[k].flow_mol_phase_comp["Liq", j]
                        / sum(
                            self[k].flow_mol_phase_comp["Liq", j]
                            for j in self[k].params.component_list
                        )
                    )

            # Vars indexed by ion_set | solute_set
            for j in self[k].params.ion_set | self[k].params.solute_set:
                if self[k].is_property_constructed("molality_phase_comp"):
                    self[k].molality_phase_comp["Liq", j].set_value(
                        self[k].flow_mol_phase_comp["Liq", j]
                        / self[k].flow_mol_phase_comp["Liq", "H2O"]
                        / self[k].params.mw_comp["H2O"]
                    )
                if self[k].is_property_constructed("conc_equiv_phase_comp"):

                    self[k].conc_equiv_phase_comp["Liq", j].set_value(
                        self[k].conc_mol_phase_comp["Liq", j]
                        / abs(self[k].params.charge_comp[j])
                    )
                if self[k].is_property_constructed("flow_equiv_phase_comp"):

                    self[k].flow_equiv_phase_comp["Liq", j].set_value(
                        self[k].flow_mol_phase_comp["Liq", j]
                        * abs(self[k].params.charge_comp[j])
                    )

            # Vars not indexed or indexed only by phase
            if self[k].is_property_constructed("flow_vol_phase"):
                self[k].flow_vol_phase["Liq"].set_value(
                    sum(
                        self[k].flow_mol_phase_comp["Liq", j]
                        * self[k].params.mw_comp[j]
                        for j in self[k].params.component_list
                    )
                    / self[k].dens_mass_phase["Liq"]
                )
            if self[k].is_property_constructed("visc_k_phase"):
                self[k].visc_k_phase["Liq"].set_value(
                    self[k].visc_d_phase["Liq"] / self[k].dens_mass_phase["Liq"]
                )
            if self[k].is_property_constructed("ionic_strength_molal"):
                self[k].ionic_strength_molal.set_value(
                    0.5
                    * sum(
                        self[k].charge_comp[j] ** 2
                        * self[k].molality_phase_comp["Liq", j]
                        for j in self[k].params.ion_set | self[k].params.solute_set
                    )
                )
            if self[k].is_property_constructed("pressure_osm_phase"):
                self[k].pressure_osm_phase["Liq"].set_value(
                    sum(
                        self[k].conc_mol_phase_comp["Liq", j]
                        for j in self[k].params.ion_set | self[k].params.solute_set
                    )
                    * Constants.gas_constant
                    * self[k].temperature
                )
            if self[k].is_property_constructed("elec_cond_phase"):
                self[k].elec_cond_phase["Liq"].set_value(
                    sum(
                        Constants.faraday_constant
                        * abs(self[k].charge_comp[j])
                        * self[k].electrical_mobility_comp[j]
                        * self[k].conc_mol_phase_comp["Liq", j]
                        for j in self[k].params.ion_set | self[k].params.solute_set
                    )
                )

        # Check when the state vars are fixed already result in dof 0
        for k in self.keys():
            dof = degrees_of_freedom(self[k])
            if dof != 0:
                raise InitializationError(
                    "\nWhile initializing {sb_name}, the degrees of freedom "
                    "are {dof}, when zero is required. \nInitialization assumes "
                    "that the state variables should be fixed and that no other "
                    "variables are fixed. \nIf other properties have a "
                    "predetermined value, use the calculate_state method "
                    "before using initialize to determine the values for "
                    "the state variables and avoid fixing the property variables."
                    "".format(sb_name=self.name, dof=dof)
                )

        # ---------------------------------------------------------------------
        skip_solve = True  # skip solve if only state variables are present
        for k in self.keys():
            if number_unfixed_variables(self[k]) != 0:

                skip_solve = False

        if not skip_solve:
            # Initialize properties
            with idaeslog.solver_log(solve_log, idaeslog.DEBUG) as slc:
                results = solve_indexed_blocks(opt, [self], tee=slc.tee)
                if not check_optimal_termination(results):
                    raise InitializationError(
                        "The property package failed to solve during initialization."
                    )
            init_log.info_high(
                "Property initialization: {}.".format(idaeslog.condition(results))
            )

        # ---------------------------------------------------------------------
        # If input block, return flags, else release state
        if state_vars_fixed is False:
            if hold_state is True:
                return flags
            else:
                self.release_state(flags)

    def release_state(self, flags, outlvl=idaeslog.NOTSET):
        """
        Method to release state variables fixed during initialisation.

        Keyword Arguments:
            flags : dict containing information of which state variables
                    were fixed during initialization, and should now be
                    unfixed. This dict is returned by initialize if
                    hold_state=True.
            outlvl : sets output level of logging
        """
        # Unfix state variables
        init_log = idaeslog.getInitLogger(self.name, outlvl, tag="properties")
        revert_state_vars(self, flags)
        init_log.info_high("{} State Released.".format(self.name))

    def calculate_state(
        self,
        var_args=None,
        hold_state=False,
        outlvl=idaeslog.NOTSET,
        solver=None,
        optarg=None,
    ):
        """
        Solves state blocks given a set of variables and their values. These variables can
        be state variables or properties. This method is typically used before
        initialization to solve for state variables because non-state variables (i.e. properties)
        cannot be fixed in initialization routines.

        Keyword Arguments:
            var_args : dictionary with variables and their values, they can be state variables or properties
                       {(VAR_NAME, INDEX): VALUE}
            hold_state : flag indicating whether all of the state variables should be fixed after calculate state.
                         True - State variables will be fixed.
                         False - State variables will remain unfixed, unless already fixed.
            outlvl : idaes logger object that sets output level of solve call (default=idaeslog.NOTSET)
            solver : solver name string if None is provided the default solver
                     for IDAES will be used (default = None)
            optarg : solver options dictionary object (default={})

        Returns:
            results object from state block solve
        """
        # Get logger
        solve_log = idaeslog.getSolveLogger(self.name, level=outlvl, tag="properties")

        # Initialize at current state values (not user provided)
        self.initialize(solver=solver, optarg=optarg, outlvl=outlvl)

        # Set solver and options
        opt = get_solver(solver, optarg)

        # Fix variables and check degrees of freedom
        flags = (
            {}
        )  # dictionary noting which variables were fixed and their previous state
        for k in self.keys():
            sb = self[k]
            for (v_name, ind), val in var_args.items():
                var = getattr(sb, v_name)
                if iscale.get_scaling_factor(var[ind]) is None:
                    _log.warning(
                        "While using the calculate_state method on {sb_name}, variable {v_name} "
                        "was provided as an argument in var_args, but it does not have a scaling "
                        "factor. This suggests that the calculate_scaling_factor method has not been "
                        "used or the variable was created on demand after the scaling factors were "
                        "calculated. It is recommended to touch all relevant variables (i.e. call "
                        "them or set an initial value) before using the calculate_scaling_factor "
                        "method.".format(v_name=v_name, sb_name=sb.name)
                    )
                if var[ind].is_fixed():
                    flags[(k, v_name, ind)] = True
                    if value(var[ind]) != val:
                        raise ConfigurationError(
                            "While using the calculate_state method on {sb_name}, {v_name} was "
                            "fixed to a value {val}, but it was already fixed to value {val_2}. "
                            "Unfix the variable before calling the calculate_state "
                            "method or update var_args."
                            "".format(
                                sb_name=sb.name,
                                v_name=var.name,
                                val=val,
                                val_2=value(var[ind]),
                            )
                        )
                else:
                    flags[(k, v_name, ind)] = False
                    var[ind].fix(val)

            if degrees_of_freedom(sb) != 0:
                raise RuntimeError(
                    "While using the calculate_state method on {sb_name}, the degrees "
                    "of freedom were {dof}, but 0 is required. Check var_args and ensure "
                    "the correct fixed variables are provided."
                    "".format(sb_name=sb.name, dof=degrees_of_freedom(sb))
                )

        # Solve
        with idaeslog.solver_log(solve_log, idaeslog.DEBUG) as slc:
            results = solve_indexed_blocks(opt, [self], tee=slc.tee)
            solve_log.info_high(
                "Calculate state: {}.".format(idaeslog.condition(results))
            )

        if not check_optimal_termination(results):
            _log.warning(
                "While using the calculate_state method on {sb_name}, the solver failed "
                "to converge to an optimal solution. This suggests that the user provided "
                "infeasible inputs, or that the model is poorly scaled, poorly initialized, "
                "or degenerate."
            )

        # unfix all variables fixed with var_args
        for (k, v_name, ind), previously_fixed in flags.items():
            if not previously_fixed:
                var = getattr(self[k], v_name)
                var[ind].unfix()

        # fix state variables if hold_state
        if hold_state:
            fix_state_vars(self)

        return results


@declare_process_block_class("DSPMDEStateBlock", block_class=_DSPMDEStateBlock)
class DSPMDEStateBlockData(StateBlockData):
    def build(self):
        """Callable method for Block construction."""
        super().build()

        self.scaling_factor = Suffix(direction=Suffix.EXPORT)

        # Add state variables
        self.flow_mol_phase_comp = Var(
            self.params.phase_list,
            self.params.component_list,
            initialize=0.1,  # todo: revisit
            bounds=(0, None),
            domain=NonNegativeReals,
            units=pyunits.mol / pyunits.s,
            doc="Mole flow rate",
        )

        self.temperature = Var(
            initialize=298.15,
            bounds=(273.15, 373.15),
            domain=NonNegativeReals,
            units=pyunits.K,
            doc="State temperature",
        )

        self.pressure = Var(
            initialize=101325,
            bounds=(1e5, None),
            domain=NonNegativeReals,
            units=pyunits.Pa,
            doc="State pressure",
        )

    # -----------------------------------------------------------------------------
    # Property Methods
    def _mass_frac_phase_comp(self):
        self.mass_frac_phase_comp = Var(
            self.params.phase_list,
            self.params.component_list,
            initialize=0.5,
            bounds=(0, 1.001),
            units=pyunits.kg / pyunits.kg,
            doc="Mass fraction",
        )

        def rule_mass_frac_phase_comp(b, j):
            return b.mass_frac_phase_comp["Liq", j] == b.flow_mass_phase_comp[
                "Liq", j
            ] / sum(
                b.flow_mass_phase_comp["Liq", j] for j in self.params.component_list
            )

        self.eq_mass_frac_phase_comp = Constraint(
            self.params.component_list, rule=rule_mass_frac_phase_comp
        )

    def _dens_mass_phase(self):
        self.dens_mass_phase = Var(
            ["Liq"],
            initialize=1e3,
            bounds=(5e2, 2e3),
            units=pyunits.kg * pyunits.m**-3,
            doc="Mass density",
        )
        # TODO: reconsider this approach for solution density based on arbitrary solute_list
        def rule_dens_mass_phase(b):
            if b.params.config.density_calculation == DensityCalculation.constant:
                return b.dens_mass_phase["Liq"] == 1000 * pyunits.kg * pyunits.m**-3
            elif b.params.config.density_calculation == DensityCalculation.seawater:
                # density, eq. 8 in Sharqawy #TODO- add Sharqawy reference
                t = b.temperature - 273.15 * pyunits.K
                s = sum(
                    b.mass_frac_phase_comp["Liq", j]
                    for j in b.params.ion_set | b.params.solute_set
                )
                dens_mass = (
                    b.dens_mass_solvent
                    + b.params.dens_mass_param_B1 * s
                    + b.params.dens_mass_param_B2 * s * t
                    + b.params.dens_mass_param_B3 * s * t**2
                    + b.params.dens_mass_param_B4 * s * t**3
                    + b.params.dens_mass_param_B5 * s**2 * t**2
                )
                return b.dens_mass_phase["Liq"] == dens_mass

        self.eq_dens_mass_phase = Constraint(rule=rule_dens_mass_phase)

    def _dens_mass_solvent(self):
        self.dens_mass_solvent = Var(
            initialize=1e3,
            bounds=(1, 1e6),
            units=pyunits.kg * pyunits.m**-3,
            doc="Mass density of pure water",
        )

        def rule_dens_mass_solvent(b):  # density, eq. 8 in Sharqawy
            t = b.temperature - 273.15 * pyunits.K
            dens_mass_w = (
                b.params.dens_mass_param_A1
                + b.params.dens_mass_param_A2 * t
                + b.params.dens_mass_param_A3 * t**2
                + b.params.dens_mass_param_A4 * t**3
                + b.params.dens_mass_param_A5 * t**4
            )
            return b.dens_mass_solvent == dens_mass_w

        self.eq_dens_mass_solvent = Constraint(rule=rule_dens_mass_solvent)

    def _flow_vol_phase(self):
        self.flow_vol_phase = Var(
            self.params.phase_list,
            initialize=0.001,
            bounds=(0, None),
            units=pyunits.m**3 / pyunits.s,
            doc="Volumetric flow rate",
        )

        def rule_flow_vol_phase(b):
            return (
                b.flow_vol_phase["Liq"]
                == sum(
                    b.flow_mol_phase_comp["Liq", j] * b.mw_comp[j]
                    for j in self.params.component_list
                )
                / b.dens_mass_phase["Liq"]
            )

        self.eq_flow_vol_phase = Constraint(rule=rule_flow_vol_phase)

    def _flow_vol(self):
        def rule_flow_vol(b):
            return sum(b.flow_vol_phase[p] for p in self.params.phase_list)

        self.flow_vol = Expression(rule=rule_flow_vol)

    def _conc_mol_phase_comp(self):
        self.conc_mol_phase_comp = Var(
            self.params.phase_list,
            self.params.component_list,
            initialize=500,
            bounds=(0, None),
            units=pyunits.mol * pyunits.m**-3,
            doc="Molar concentration",
        )

        def rule_conc_mol_phase_comp(b, j):
            return (
                b.conc_mol_phase_comp["Liq", j] * b.params.mw_comp[j]
                == b.conc_mass_phase_comp["Liq", j]
            )

        self.eq_conc_mol_phase_comp = Constraint(
            self.params.component_list, rule=rule_conc_mol_phase_comp
        )

    def _conc_mass_phase_comp(self):
        self.conc_mass_phase_comp = Var(
            self.params.phase_list,
            self.params.component_list,
            initialize=10,
            bounds=(0, 2e3),
            units=pyunits.kg * pyunits.m**-3,
            doc="Mass concentration",
        )

        def rule_conc_mass_phase_comp(b, j):
            return (
                b.conc_mass_phase_comp["Liq", j]
                == b.dens_mass_phase["Liq"] * b.mass_frac_phase_comp["Liq", j]
            )

        self.eq_conc_mass_phase_comp = Constraint(
            self.params.component_list, rule=rule_conc_mass_phase_comp
        )

    def _flow_mass_phase_comp(self):
        self.flow_mass_phase_comp = Var(
            self.params.phase_list,
            self.params.component_list,
            initialize=0.5,
            bounds=(0, None),
            units=pyunits.kg / pyunits.s,
            doc="Component Mass flowrate",
        )

        def rule_flow_mass_phase_comp(b, j):
            return (
                b.flow_mass_phase_comp["Liq", j]
                == b.flow_mol_phase_comp["Liq", j] * b.params.mw_comp[j]
            )

        self.eq_flow_mass_phase_comp = Constraint(
            self.params.component_list, rule=rule_flow_mass_phase_comp
        )

    def _flow_equiv_phase_comp(self):
        self.flow_equiv_phase_comp = Var(
            self.params.phase_list,
            self.params.ion_set | self.params.solute_set,
            initialize=0.1,
            bounds=(0, None),
            units=pyunits.mol / pyunits.s,
            doc="Component equivalent charge flowrate",
        )

        def rule_flow_equiv_phase_comp(b, j):

            return b.flow_equiv_phase_comp["Liq", j] == b.flow_mol_phase_comp[
                "Liq", j
            ] * abs(b.params.charge_comp[j])

        self.eq_flow_equiv_phase_comp = Constraint(
            self.params.ion_set | self.params.solute_set,
            rule=rule_flow_equiv_phase_comp,
        )

    def _conc_equiv_phase_comp(self):
        self.conc_equiv_phase_comp = Var(
            self.params.phase_list,
            self.params.ion_set | self.params.solute_set,
            initialize=500,
            bounds=(0, None),
            units=pyunits.mol / pyunits.m**3,
            doc="Equivalent charge concentration",
        )

        def rule_conc_equiv_phase_comp(b, j):

            return b.conc_equiv_phase_comp["Liq", j] == b.conc_mol_phase_comp[
                "Liq", j
            ] * abs(b.params.charge_comp[j])

        self.eq_conc_equiv_phase_comp = Constraint(
            self.params.ion_set | self.params.solute_set,
            rule=rule_conc_equiv_phase_comp,
        )

    def _mole_frac_phase_comp(self):
        self.mole_frac_phase_comp = Var(
            self.params.phase_list,
            self.params.component_list,
            initialize=0.5,
            bounds=(0, 1.001),
            units=pyunits.dimensionless,
            doc="Mole fraction",
        )

        def rule_mole_frac_phase_comp(b, j):
            return b.mole_frac_phase_comp["Liq", j] == b.flow_mol_phase_comp[
                "Liq", j
            ] / sum(b.flow_mol_phase_comp["Liq", j] for j in b.params.component_list)

        self.eq_mole_frac_phase_comp = Constraint(
            self.params.component_list, rule=rule_mole_frac_phase_comp
        )

    def _molality_phase_comp(self):
        self.molality_phase_comp = Var(
            self.params.phase_list,
            self.params.ion_set | self.params.solute_set,
            initialize=1,
            bounds=(0, 10),
            units=pyunits.mole / pyunits.kg,
            doc="Molality",
        )

        def rule_molality_phase_comp(b, j):
            return (
                b.molality_phase_comp["Liq", j]
                == b.flow_mol_phase_comp["Liq", j]
                / b.flow_mol_phase_comp["Liq", "H2O"]
                / b.params.mw_comp["H2O"]
            )

        self.eq_molality_phase_comp = Constraint(
            self.params.ion_set | self.params.solute_set, rule=rule_molality_phase_comp
        )

    def _visc_k_phase(self):
        self.visc_k_phase = Var(
            ["Liq"],
            initialize=1e-6,
            bounds=(9e-7, 5e-2),
            units=pyunits.m**2 / pyunits.s,
            doc="Kinematic Viscosity",
        )

        def rule_visc_k_phase(b):
            return (
                b.visc_d_phase["Liq"]
                == b.visc_k_phase["Liq"] * b.dens_mass_phase["Liq"]
            )

        self.eq_visc_k_phase = Constraint(rule=rule_visc_k_phase)

    def _radius_stokes_comp(self):
        add_object_reference(self, "radius_stokes_comp", self.params.radius_stokes_comp)

    def _diffus_phase_comp(self):
        add_object_reference(self, "diffus_phase_comp", self.params.diffus_phase_comp)

    def _visc_d_phase(self):
        add_object_reference(self, "visc_d_phase", self.params.visc_d_phase)

    def _mw_comp(self):
        add_object_reference(self, "mw_comp", self.params.mw_comp)

    def _electrical_mobility_comp(self):
        add_object_reference(
            self, "electrical_mobility_comp", self.params.electrical_mobility_comp
        )

    def _charge_comp(self):
        add_object_reference(self, "charge_comp", self.params.charge_comp)

    def _dielectric_constant(self):
        add_object_reference(
            self, "dielectric_constant", self.params.dielectric_constant
        )

    def _act_coeff_phase_comp(self):
        self.act_coeff_phase_comp = Var(
            self.phase_list,
            self.params.ion_set | self.params.solute_set,
            initialize=0.7,
            domain=NonNegativeReals,
            bounds=(0, 1.001),
            units=pyunits.dimensionless,
            doc="activity coefficient of component",
        )

        def rule_act_coeff_phase_comp(b, j):
            if (
                b.params.config.activity_coefficient_model
                == ActivityCoefficientModel.ideal
            ):
                return b.act_coeff_phase_comp["Liq", j] == 1
            elif (
                b.params.config.activity_coefficient_model
                == ActivityCoefficientModel.davies
            ):
                I = b.ionic_strength_molal
                return log(
                    b.act_coeff_phase_comp["Liq", j]
                ) == -b.debye_huckel_constant * b.charge_comp[j] ** 2 * (
                    I**0.5 / (1 * pyunits.mole**0.5 / pyunits.kg**0.5 + I**0.5)
                    - b.params.debye_huckel_b * I
                )

        self.eq_act_coeff_phase_comp = Constraint(
            self.params.ion_set | self.params.solute_set, rule=rule_act_coeff_phase_comp
        )

    # TODO: note- assuming molal ionic strength goes into Debye Huckel relationship;
    # the MIT's DSPMDE paper indicates usage of molar concentration
    def _ionic_strength_molal(self):
        self.ionic_strength_molal = Var(
            initialize=1,
            domain=NonNegativeReals,
            units=pyunits.mol / pyunits.kg,
            doc="Molal ionic strength",
        )

        def rule_ionic_strength_molal(b):
            return b.ionic_strength_molal == 0.5 * sum(
                b.charge_comp[j] ** 2 * b.molality_phase_comp["Liq", j]
                for j in self.params.ion_set | self.params.solute_set
            )

        self.eq_ionic_strength_molal = Constraint(rule=rule_ionic_strength_molal)

    def _debye_huckel_constant(self):
        self.debye_huckel_constant = Var(
            initialize=1,
            domain=NonNegativeReals,
            units=pyunits.dimensionless,
            # TODO: units are technically (kg/mol)**0.5, but Debye Huckel equation
            #  is empirical and units don't seem to cancel as typical. leaving as dimensionless for now
            doc="Temperature-dependent Debye Huckel constant A",
        )

        def rule_debye_huckel_constant(b):
            return (
                b.debye_huckel_constant
                == ((2 * Constants.pi * Constants.avogadro_number) ** 0.5 / log(10))
                * (
                    Constants.elemental_charge**2
                    / (
                        4
                        * Constants.pi
                        * Constants.vacuum_electric_permittivity
                        * b.params.dielectric_constant
                        * Constants.boltzmann_constant
                        * b.temperature
                    )
                )
                ** (3 / 2)
                * (
                    pyunits.coulomb**3
                    * pyunits.m**1.5
                    / pyunits.farad**1.5
                    / pyunits.J**1.5
                    / pyunits.mol**0.5
                )
                ** -1
            )

        self.eq_debye_huckel_constant = Constraint(rule=rule_debye_huckel_constant)

    # TODO: change osmotic pressure calc
    def _pressure_osm_phase(self):
        self.pressure_osm_phase = Var(
            self.params.phase_list,
            initialize=1e6,
            bounds=(0, None),
            units=pyunits.Pa,
            doc="van't Hoff Osmotic pressure",
        )

        def rule_pressure_osm_phase(b):
            return (
                b.pressure_osm_phase["Liq"]
                == sum(
                    b.conc_mol_phase_comp["Liq", j]
                    for j in self.params.ion_set | self.params.solute_set
                )
                * Constants.gas_constant
                * b.temperature
            )

        self.eq_pressure_osm_phase = Constraint(rule=rule_pressure_osm_phase)

    def _elec_cond_phase(self):
        self.elec_cond_phase = Var(
            self.params.phase_list,
            initialize=0.1,
            units=pyunits.ohm**-1 * pyunits.meter**-1,
            doc="Electrical conductivity",
        )

        def rule_elec_cond_phase(b):
            return b.elec_cond_phase["Liq"] == sum(
                Constants.faraday_constant
                * abs(b.charge_comp[j])
                * b.electrical_mobility_comp[j]
                * b.conc_mol_phase_comp["Liq", j]
                for j in self.params.ion_set | self.params.solute_set
            )  # maybe revisit for other emprical calculation or non-ideal situation

        self.eq_elec_cond_phase = Constraint(rule=rule_elec_cond_phase)

    # -----------------------------------------------------------------------------
    # General Methods
    # NOTE: For scaling in the control volume to work properly, these methods must
    # return a pyomo Var or Expression

    def get_material_flow_terms(self, p, j):
        """Create material flow terms for control volume."""
        return self.flow_mol_phase_comp[p, j]

    # TODO: add enthalpy terms later
    # def get_enthalpy_flow_terms(self, p):
    #     """Create enthalpy flow terms."""
    #     return self.enth_flow

    # TODO: make property package compatible with dynamics
    # def get_material_density_terms(self, p, j):
    #     """Create material density terms."""

    # def get_enthalpy_density_terms(self, p):
    #     """Create enthalpy density terms."""

    def default_material_balance_type(self):
        return MaterialBalanceType.componentTotal

    # TODO: augment model with energybalance later
    # def default_energy_balance_type(self):
    #     return EnergyBalanceType.enthalpyTotal

    def get_material_flow_basis(self):
        return MaterialFlowBasis.molar

    def define_state_vars(self):
        """Define state vars."""
        return {
            "flow_mol_phase_comp": self.flow_mol_phase_comp,
            "temperature": self.temperature,
            "pressure": self.pressure,
        }

    def assert_electroneutrality(
        self,
        tol=None,
        tee=True,
        defined_state=True,
        adjust_by_ion=None,
        get_property=None,
        solve=True,
    ):
        if tol is None:
            tol = 1e-8
        if not defined_state and get_property is not None:
            raise ValueError(
                f"Set defined_state to true if get_property = {get_property}"
            )
        if adjust_by_ion is not None:
            if adjust_by_ion in self.params.ion_set:
                self.charge_balance = Constraint(
                    expr=sum(
                        self.charge_comp[j] * self.conc_mol_phase_comp["Liq", j]
                        for j in self.params.ion_set | self.params.solute_set
                    )
                    == 0
                )
            else:
                raise ValueError(
                    "adjust_by_ion must be set to the name of an ion in the list of solutes."
                )
        if defined_state:
            for j in self.params.ion_set | self.params.solute_set:
                if (
                    not self.flow_mol_phase_comp["Liq", j].is_fixed()
                    and adjust_by_ion != j
                ):
                    raise AssertionError(
                        f"{self.flow_mol_phase_comp['Liq', j]} was not fixed. Fix flow_mol_phase_comp for each solute"
                        f" to check that electroneutrality is satisfied."
                    )
                if adjust_by_ion == j and self.flow_mol_phase_comp["Liq", j].is_fixed():
                    self.flow_mol_phase_comp["Liq", j].unfix()
        else:
            for j in self.params.ion_set | self.params.solute_set:
                if self.flow_mol_phase_comp["Liq", j].is_fixed():
                    raise AssertionError(
                        f"{self.flow_mol_phase_comp['Liq', j]} was fixed. Either set defined_state=True or unfix "
                        f"flow_mol_phase_comp for each solute to check that electroneutrality is satisfied."
                    )

        # touch this var since it is required for this method
        self.conc_mol_phase_comp

        if solve:
            if adjust_by_ion is not None:
                ion_before_adjust = self.flow_mol_phase_comp["Liq", adjust_by_ion].value
            solve = get_solver()
            results = solve.solve(self)
            if check_optimal_termination(results):
                val = value(
                    sum(
                        self.charge_comp[j] * self.conc_mol_phase_comp["Liq", j]
                        for j in self.params.ion_set | self.params.solute_set
                    )
                )
            else:
                if adjust_by_ion is not None:
                    del self.charge_balance
                raise ValueError(
                    "The stateblock failed to solve while computing concentrations to check the charge balance."
                )
        else:
            val = value(
                sum(
                    self.charge_comp[j] * self.conc_mol_phase_comp["Liq", j]
                    for j in self.params.ion_set | self.params.solute_set
                )
            )
        if abs(val) <= tol:
            if adjust_by_ion is not None:
                del self.charge_balance
                ion_adjusted = self.flow_mol_phase_comp["Liq", adjust_by_ion].value
                if defined_state:
                    self.flow_mol_phase_comp["Liq", adjust_by_ion].fix(ion_adjusted)
                    # touch on-demand property desired
                    if get_property is not None:
                        if isinstance(get_property, str):
                            getattr(self, get_property)
                        elif isinstance(get_property, (list, tuple)):
                            for i in get_property:
                                getattr(self, i)
                        else:
                            raise TypeError(
                                "get_property must be a string or list/tuple of strings."
                            )
                        res_with_prop = solve.solve(self)
                        if not check_optimal_termination(res_with_prop):
                            raise ValueError(
                                f"The stateblock failed to solve while solving with on-demand property"
                                f" {get_property}."
                            )
                    msg = (
                        f"{adjust_by_ion} adjusted: flow_mol_phase_comp['Liq',{adjust_by_ion}] was adjusted from "
                        f"{ion_before_adjust} and fixed "
                        f"to {ion_adjusted}."
                    )
                else:
                    msg = (
                        f"{adjust_by_ion} was adjusted and the value computed for flow_mol_phase_comp['Liq',{adjust_by_ion}]"
                        f" is {ion_adjusted}."
                    )

            else:
                msg = ""
            if tee:
                return print(
                    f"{msg} Electroneutrality satisfied for {self}. Balance Result = {val}"
                )

        else:
            raise AssertionError(
                f"Electroneutrality condition violated in {self}. Ion concentrations should be adjusted to bring "
                f"the result of {val:.2E} closer towards 0."
            )

    # -----------------------------------------------------------------------------
    # Scaling methods
    def calculate_scaling_factors(self):
        super().calculate_scaling_factors()

        # setting scaling factors for variables

        # default scaling factors have already been set with
        # idaes.core.property_base.calculate_scaling_factors()
        # for the following variables: pressure,
        # temperature, dens_mass, visc_d_phase, diffus_phase_comp

        # these variables should have user input
        if iscale.get_scaling_factor(self.flow_mol_phase_comp["Liq", "H2O"]) is None:
            sf = iscale.get_scaling_factor(
                self.flow_mol_phase_comp["Liq", "H2O"], default=1, warning=True
            )
            iscale.set_scaling_factor(self.flow_mol_phase_comp["Liq", "H2O"], sf)

        for j in self.params.ion_set | self.params.solute_set:
            if iscale.get_scaling_factor(self.flow_mol_phase_comp["Liq", j]) is None:
                sf = iscale.get_scaling_factor(
                    self.flow_mol_phase_comp["Liq", j], default=1, warning=True
                )
                iscale.set_scaling_factor(self.flow_mol_phase_comp["Liq", j], sf)

            if self.is_property_constructed("flow_equiv_phase_comp"):
                if (
                    iscale.get_scaling_factor(self.flow_equiv_phase_comp["Liq", j])
                    is None
                ):
                    sf = iscale.get_scaling_factor(
                        self.flow_mol_phase_comp["Liq", j], default=1, warning=True
                    )
                    iscale.set_scaling_factor(self.flow_equiv_phase_comp["Liq", j], sf)

        # scaling factors for parameters
        for j, v in self.mw_comp.items():
            if iscale.get_scaling_factor(v) is None:
                iscale.set_scaling_factor(self.mw_comp[j], value(v) ** -1)

        for j, v in self.charge_comp.items():
            if iscale.get_scaling_factor(v) is None:
                if value(v) == 0:
                    sf = 1
                else:
                    sf = abs(value(v)) ** -1
                iscale.set_scaling_factor(self.charge_comp[j], sf)

        for ind, v in self.diffus_phase_comp.items():
            if iscale.get_scaling_factor(v) is None:
                iscale.set_scaling_factor(self.diffus_phase_comp[ind], 1e10)

        for ind, v in self.electrical_mobility_comp.items():
            if iscale.get_scaling_factor(v) is None:
                iscale.set_scaling_factor(self.electrical_mobility_comp[ind], 1e8)

        if self.is_property_constructed("dens_mass_solvent"):
            if iscale.get_scaling_factor(self.dens_mass_solvent) is None:
                iscale.set_scaling_factor(self.dens_mass_solvent, 1e-3)
        if self.is_property_constructed("dens_mass_phase"):
            for p, v in self.dens_mass_phase.items():
                if iscale.get_scaling_factor(v) is None:
                    iscale.set_scaling_factor(self.dens_mass_phase[p], 1e-3)
        if self.is_property_constructed("visc_d_phase"):
            for p, v in self.visc_d_phase.items():
                if iscale.get_scaling_factor(v) is None:
                    iscale.set_scaling_factor(self.visc_d_phase[p], 1e3)
        if self.is_property_constructed("visc_k_phase"):
            for p, v in self.visc_k_phase.items():
                if iscale.get_scaling_factor(v) is None:
                    iscale.set_scaling_factor(self.visc_k_phase[p], 1e6)
        if self.is_property_constructed("mole_frac_phase_comp"):
            for j in self.params.component_list:
                if (
                    iscale.get_scaling_factor(self.mole_frac_phase_comp["Liq", j])
                    is None
                ):
                    if j == "H2O":
                        iscale.set_scaling_factor(
                            self.mole_frac_phase_comp["Liq", j], 1
                        )
                    else:
                        sf = iscale.get_scaling_factor(
                            self.flow_mol_phase_comp["Liq", j]
                        ) / iscale.get_scaling_factor(
                            self.flow_mol_phase_comp["Liq", "H2O"]
                        )
                        iscale.set_scaling_factor(
                            self.mole_frac_phase_comp["Liq", j], sf
                        )

        if self.is_property_constructed("flow_mass_phase_comp"):
            for j in self.params.component_list:
                if (
                    iscale.get_scaling_factor(self.flow_mass_phase_comp["Liq", j])
                    is None
                ):
                    sf = iscale.get_scaling_factor(
                        self.flow_mol_phase_comp["Liq", j], default=1
                    ) * iscale.get_scaling_factor(self.mw_comp[j])
                    iscale.set_scaling_factor(self.flow_mass_phase_comp["Liq", j], sf)

        if self.is_property_constructed("mass_frac_phase_comp"):
            for j in self.params.component_list:
                comp = self.params.get_component(j)
                if (
                    iscale.get_scaling_factor(self.mass_frac_phase_comp["Liq", j])
                    is None
                ):
                    if comp.is_solute():
                        sf = iscale.get_scaling_factor(
                            self.flow_mass_phase_comp["Liq", j], default=1
                        ) / iscale.get_scaling_factor(
                            self.flow_mass_phase_comp["Liq", "H2O"], default=1
                        )
                        iscale.set_scaling_factor(
                            self.mass_frac_phase_comp["Liq", j], sf
                        )
                    else:
                        iscale.set_scaling_factor(
                            self.mass_frac_phase_comp["Liq", j], 1
                        )

        if self.is_property_constructed("conc_mass_phase_comp"):
            for j in self.params.component_list:
                sf_dens = iscale.get_scaling_factor(self.dens_mass_phase["Liq"])
                if (
                    iscale.get_scaling_factor(self.conc_mass_phase_comp["Liq", j])
                    is None
                ):
                    if j == "H2O":
                        # solvents typically have a mass fraction between 0.5-1
                        iscale.set_scaling_factor(
                            self.conc_mass_phase_comp["Liq", j], sf_dens
                        )
                    else:
                        iscale.set_scaling_factor(
                            self.conc_mass_phase_comp["Liq", j],
                            sf_dens
                            * iscale.get_scaling_factor(
                                self.mass_frac_phase_comp["Liq", j],
                                default=1,
                                warning=True,
                            ),
                        )

        if self.is_property_constructed("conc_mol_phase_comp"):
            for j in self.params.component_list:
                if (
                    iscale.get_scaling_factor(self.conc_mol_phase_comp["Liq", j])
                    is None
                ):
                    sf = iscale.get_scaling_factor(
                        self.conc_mass_phase_comp["Liq", j]
                    ) / iscale.get_scaling_factor(self.mw_comp[j])
                    iscale.set_scaling_factor(self.conc_mol_phase_comp["Liq", j], sf)

        if self.is_property_constructed("conc_equiv_phase_comp"):
            for j in self.params.ion_set | self.params.solute_set:
                if (
                    iscale.get_scaling_factor(self.conc_equiv_phase_comp["Liq", j])
                    is None
                ):
<<<<<<< HEAD
                    if self.is_property_constructed("charge_comp"):
                        sf = iscale.get_scaling_factor(
                            self.conc_mol_phase_comp["Liq", j]
                        ) * iscale.get_scaling_factor(self.charge_comp[j])
                    else:
                        sf = iscale.get_scaling_factor(
                            self.conc_mol_phase_comp["Liq", j]
                        )
=======
                    sf = iscale.get_scaling_factor(self.conc_mol_phase_comp["Liq", j])
>>>>>>> a96f112f
                    iscale.set_scaling_factor(self.conc_equiv_phase_comp["Liq", j], sf)

        # these variables do not typically require user input,
        # will not override if the user does provide the scaling factor
        if self.is_property_constructed("pressure_osm_phase"):
            if iscale.get_scaling_factor(self.pressure_osm_phase) is None:
                sf = 1e-3 * min(
                    iscale.get_scaling_factor(self.conc_mol_phase_comp["Liq", j])
                    for j in self.params.ion_set | self.params.solute_set
                )
                iscale.set_scaling_factor(self.pressure_osm_phase, sf)

        if self.is_property_constructed("elec_cond_phase"):
            if iscale.get_scaling_factor(self.elec_cond_phase) is None:
                sf = 1e-4 * min(
                    (
                        0.5
                        * iscale.get_scaling_factor(self.electrical_mobility_comp[j])
                        * iscale.get_scaling_factor(self.conc_mol_phase_comp["Liq", j])
                    )
                    for j in self.params.ion_set | self.params.solute_set
                )
                iscale.set_scaling_factor(self.elec_cond_phase, sf)

        if self.is_property_constructed("flow_vol_phase"):
            sf = (
                iscale.get_scaling_factor(
                    self.flow_mol_phase_comp["Liq", "H2O"], default=1
                )
                * iscale.get_scaling_factor(self.mw_comp["H2O"])
                / iscale.get_scaling_factor(self.dens_mass_phase["Liq"])
            )
            iscale.set_scaling_factor(self.flow_vol_phase, sf)

        if self.is_property_constructed("flow_vol"):
            sf = iscale.get_scaling_factor(self.flow_vol_phase)
            iscale.set_scaling_factor(self.flow_vol, sf)

        if self.is_property_constructed("molality_phase_comp"):
            for j in self.params.ion_set | self.params.solute_set:
                if (
                    iscale.get_scaling_factor(self.molality_phase_comp["Liq", j])
                    is None
                ):
                    sf = (
                        iscale.get_scaling_factor(self.flow_mol_phase_comp["Liq", j])
                        / iscale.get_scaling_factor(
                            self.flow_mol_phase_comp["Liq", "H2O"]
                        )
                        / iscale.get_scaling_factor(self.mw_comp["H2O"])
                    )
                    iscale.set_scaling_factor(self.molality_phase_comp["Liq", j], sf)

        if self.is_property_constructed("act_coeff_phase_comp"):
            for j in self.params.ion_set | self.params.solute_set:
                if (
                    iscale.get_scaling_factor(self.act_coeff_phase_comp["Liq", j])
                    is None
                ):
                    iscale.set_scaling_factor(self.act_coeff_phase_comp["Liq", j], 1)

        if self.is_property_constructed("debye_huckel_constant"):
            if iscale.get_scaling_factor(self.debye_huckel_constant) is None:
                iscale.set_scaling_factor(self.debye_huckel_constant, 10)

        if self.is_property_constructed("ionic_strength_molal"):
            if iscale.get_scaling_factor(self.ionic_strength_molal) is None:
                sf = min(
                    iscale.get_scaling_factor(self.molality_phase_comp["Liq", j])
                    for j in self.params.ion_set | self.params.solute_set
                )
                iscale.set_scaling_factor(self.ionic_strength_molal, sf)

        # transforming constraints
        # property relationships with no index, simple constraint
        for v_str in ["dens_mass_solvent"]:
            if self.is_property_constructed(v_str):
                v = getattr(self, v_str)
                sf = iscale.get_scaling_factor(v, default=1, warning=True)
                c = getattr(self, "eq_" + v_str)
                iscale.constraint_scaling_transform(c, sf)

        # # property relationships with phase index, but simple constraint
        for v_str in [
            "pressure_osm_phase",
            "flow_vol_phase",
            "dens_mass_phase",
            "elec_cond_phase",
            "visc_k_phase",
        ]:
            if self.is_property_constructed(v_str):
                v = getattr(self, v_str)
                sf = iscale.get_scaling_factor(v["Liq"], default=1, warning=True)
                c = getattr(self, "eq_" + v_str)
                iscale.constraint_scaling_transform(c, sf)

        # property relationships indexed by component and phase
        v_str_lst_phase_comp = [
            "mass_frac_phase_comp",
            "conc_mass_phase_comp",
            "flow_mass_phase_comp",
            "flow_equiv_phase_comp",
            "mole_frac_phase_comp",
            "conc_mol_phase_comp",
            "conc_equiv_phase_comp",
            "act_coeff_phase_comp",
            "molality_phase_comp",
        ]
        for v_str in v_str_lst_phase_comp:
            if self.is_property_constructed(v_str):
                v_comp = getattr(self, v_str)
                c_comp = getattr(self, "eq_" + v_str)
                for j, c in c_comp.items():
                    sf = iscale.get_scaling_factor(
                        v_comp["Liq", j], default=1, warning=True
                    )
                    iscale.constraint_scaling_transform(c, sf)

        if self.is_property_constructed("debye_huckel_constant"):
            iscale.constraint_scaling_transform(self.eq_debye_huckel_constant, 10)

        if self.is_property_constructed("ionic_strength_molal"):
            iscale.constraint_scaling_transform(self.eq_ionic_strength_molal, 1)<|MERGE_RESOLUTION|>--- conflicted
+++ resolved
@@ -1530,18 +1530,7 @@
                     iscale.get_scaling_factor(self.conc_equiv_phase_comp["Liq", j])
                     is None
                 ):
-<<<<<<< HEAD
-                    if self.is_property_constructed("charge_comp"):
-                        sf = iscale.get_scaling_factor(
-                            self.conc_mol_phase_comp["Liq", j]
-                        ) * iscale.get_scaling_factor(self.charge_comp[j])
-                    else:
-                        sf = iscale.get_scaling_factor(
-                            self.conc_mol_phase_comp["Liq", j]
-                        )
-=======
                     sf = iscale.get_scaling_factor(self.conc_mol_phase_comp["Liq", j])
->>>>>>> a96f112f
                     iscale.set_scaling_factor(self.conc_equiv_phase_comp["Liq", j], sf)
 
         # these variables do not typically require user input,
