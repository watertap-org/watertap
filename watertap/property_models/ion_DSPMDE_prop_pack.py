--- conflicted
+++ resolved
@@ -1083,11 +1083,7 @@
         self.pressure_osm_phase = Var(
             self.params.phase_list,
             initialize=1e6,
-<<<<<<< HEAD
-            bounds=(5e2, 5e9),
-=======
             bounds=(0, None),
->>>>>>> 80eb0963
             units=pyunits.Pa,
             doc="van't Hoff Osmotic pressure",
         )
