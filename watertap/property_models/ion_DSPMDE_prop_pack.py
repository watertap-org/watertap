--- conflicted
+++ resolved
@@ -25,7 +25,7 @@
 from enum import Enum, auto
 # Import Pyomo libraries
 from pyomo.environ import Constraint, Expression, Reals, NonNegativeReals, log, \
-    Var, Param, Suffix, value, check_optimal_termination, units as pyunits, assert_optimal_termination
+    Var, Param, Suffix, value, check_optimal_termination, units as pyunits
 from pyomo.common.config import ConfigValue, In
 
 # Import IDAES cores
@@ -35,7 +35,7 @@
                         StateBlockData,
                         StateBlock,
                         MaterialBalanceType,
-                        EnergyBalanceType)
+                        )
 from idaes.core.components import Component, Solute, Solvent
 from idaes.core.phases import LiquidPhase
 from idaes.core.util.constants import Constants
@@ -102,7 +102,7 @@
            "``ActivityCoefficientModel.davies``", "Activity coefficients estimated via Davies model"
        """))
     CONFIG.declare("density_calculation", ConfigValue(
-        default=DensityCalculation.seawater,
+        default=DensityCalculation.constant,
         domain=In(DensityCalculation),
         description="Solution density calculation construction flag",
         doc="""
@@ -237,11 +237,8 @@
         self.set_default_scaling('pressure', 1e-6)
         self.set_default_scaling('dens_mass_phase', 1e-3, index='Liq')
         self.set_default_scaling('visc_d_phase', 1e3, index='Liq')
-<<<<<<< HEAD
         self.set_default_scaling('diffus_phase_comp', 1e10, index='Liq')
 
-=======
->>>>>>> f90597cd
 
 
     @classmethod
@@ -812,6 +809,12 @@
                         f" to check that electroneutrality is satisfied.")
                 if adjust_by_ion == j and self.flow_mol_phase_comp['Liq', j].is_fixed():
                     self.flow_mol_phase_comp['Liq', j].unfix()
+        else:
+            for j in self.params.solute_set:
+                if self.flow_mol_phase_comp['Liq', j].is_fixed():
+                    raise AssertionError(
+                        f"{self.flow_mol_phase_comp['Liq', j]} was fixed. Either set defined_state=True or unfix "
+                        f"flow_mol_phase_comp for each solute to check that electroneutrality is satisfied.")
 
         if get_property is not None:
             for i in [get_property]:
@@ -881,13 +884,10 @@
         for ind, v in self.diffus_phase_comp.items():
             if iscale.get_scaling_factor(v) is None:
                 iscale.set_scaling_factor(self.diffus_phase_comp[ind], 1e10)
-<<<<<<< HEAD
 
         if self.is_property_constructed('dens_mass_solvent'):
             if iscale.get_scaling_factor(self.dens_mass_solvent) is None:
                 iscale.set_scaling_factor(self.dens_mass_solvent, 1e-2)
-=======
->>>>>>> f90597cd
 
         for p, v in self.dens_mass_phase.items():
             if iscale.get_scaling_factor(v) is None:
@@ -905,6 +905,13 @@
                         sf = (iscale.get_scaling_factor(self.flow_mol_phase_comp['Liq', j])
                               / iscale.get_scaling_factor(self.flow_mol_phase_comp['Liq', 'H2O']))
                         iscale.set_scaling_factor(self.mole_frac_phase_comp['Liq', j], sf)
+
+        if self.is_property_constructed('flow_mass_phase_comp'):
+            for j in self.params.component_list:
+                if iscale.get_scaling_factor(self.flow_mass_phase_comp['Liq', j]) is None:
+                    sf = iscale.get_scaling_factor(self.flow_mol_phase_comp['Liq', j], default=1)
+                    sf *= iscale.get_scaling_factor(self.mw_comp[j])
+                    iscale.set_scaling_factor(self.flow_mass_phase_comp['Liq', j], sf)
 
         if self.is_property_constructed('mass_frac_phase_comp'):
             for j in self.params.component_list:
@@ -938,12 +945,7 @@
                           / iscale.get_scaling_factor(self.mw_comp[j]))
                     iscale.set_scaling_factor(self.conc_mol_phase_comp['Liq', j], sf)
 
-        if self.is_property_constructed('flow_mass_phase_comp'):
-            for j in self.params.component_list:
-                if iscale.get_scaling_factor(self.flow_mass_phase_comp['Liq', j]) is None:
-                    sf = iscale.get_scaling_factor(self.flow_mol_phase_comp['Liq', j], default=1)
-                    sf *= iscale.get_scaling_factor(self.mw_comp[j])
-                    iscale.set_scaling_factor(self.flow_mass_phase_comp['Liq', j], sf)
+
 
         # these variables do not typically require user input,
         # will not override if the user does provide the scaling factor
@@ -974,6 +976,14 @@
             for j in self.params.solute_set:
                 if iscale.get_scaling_factor(self.act_coeff_phase_comp['Liq', j]) is None:
                     iscale.set_scaling_factor(self.act_coeff_phase_comp['Liq', j], 1)
+
+        if self.is_property_constructed('debye_huckel_constant'):
+            if iscale.get_scaling_factor(self.debye_huckel_constant) is None:
+                iscale.set_scaling_factor(self.debye_huckel_constant, 10)
+
+        if self.is_property_constructed('ionic_strength'):
+            if iscale.get_scaling_factor(self.ionic_strength) is None:
+                iscale.set_scaling_factor(self.ionic_strength, 1)
 
         # transforming constraints
         # property relationships with no index, simple constraint
@@ -1011,4 +1021,10 @@
                 c_comp = getattr(self, 'eq_' + v_str)
                 for j, c in c_comp.items():
                     sf = iscale.get_scaling_factor(v_comp['Liq', j], default=1, warning=True)
-                    iscale.constraint_scaling_transform(c, sf)+                    iscale.constraint_scaling_transform(c, sf)
+
+        if self.is_property_constructed('debye_huckel_constant'):
+            iscale.constraint_scaling_transform(self.eq_debye_huckel_constant, 10)
+
+        if self.is_property_constructed('ionic_strength'):
+            iscale.constraint_scaling_transform(self.eq_ionic_strength, 1)