--- conflicted
+++ resolved
@@ -33,15 +33,13 @@
     value: 0.17
     units: USD_2020/kg
     purity: 1
-<<<<<<< HEAD
+  hydrogen_peroxide:
+    value: 1.53
+    units: USD_2020/kg
+    purity: 1
   ion_exchange_resin:
     value: 7.072
     units: USD_2019/kg
-=======
-  hydrogen_peroxide:
-    value: 1.53
-    units: USD_2020/kg
->>>>>>> d0afda33
     purity: 1
   lime:
     value: 0.15
