--- conflicted
+++ resolved
@@ -284,13 +284,8 @@
         @self.Constraint(self.flowsheet().time, doc="Hydraulic retention time equation")
         def eq_hydraulic_retention(blk, t):
             return (
-<<<<<<< HEAD
-                self.hydraulic_retention_time[t] * self.inlet.flow_vol[t]
-                == self.volume[t]
-=======
                 self.volume[t]
                 == self.hydraulic_retention_time[t] * self.inlet.flow_vol[t]
->>>>>>> 7afa218e
             )
 
         @self.Expression(self.flowsheet().time, doc="Suspended solid concentration")
@@ -318,7 +313,7 @@
 
         @self.Expression(self.flowsheet().time, doc="Dewatering factor")
         def f_dewat(blk, t):
-            return blk.p_dewat * (10 / blk.TSS_in[t])
+            return blk.p_dewat * (10 / (blk.TSS_in[t]))
 
         @self.Expression(self.flowsheet().time, doc="Remove factor")
         def f_q_du(blk, t):
