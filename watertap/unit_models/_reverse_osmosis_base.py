###############################################################################
# WaterTAP Copyright (c) 2021, The Regents of the University of California,
# through Lawrence Berkeley National Laboratory, Oak Ridge National
# Laboratory, National Renewable Energy Laboratory, and National Energy
# Technology Laboratory (subject to receipt of any required approvals from
# the U.S. Dept. of Energy). All rights reserved.
#
# Please see the files COPYRIGHT.md and LICENSE.md for full copyright and license
# information, respectively. These files are also available online at the URL
# "https://github.com/watertap-org/watertap/"
#
###############################################################################

from copy import deepcopy
from enum import Enum, auto
from pyomo.environ import (
    Block,
    exp,
    NonNegativeReals,
    Param,
    Suffix,
    Var,
    units as pyunits,
)
from pyomo.common.collections import ComponentSet
from pyomo.common.config import ConfigBlock, ConfigValue, In
from idaes.core import (
    UnitModelBlockData,
    useDefault,
    MaterialBalanceType,
    EnergyBalanceType,
    MomentumBalanceType,
)
from idaes.core.util import scaling as iscale
from idaes.core.util.config import is_physical_parameter_block
from idaes.core.util.exceptions import ConfigurationError
from idaes.core.util.tables import create_stream_table_dataframe
import idaes.logger as idaeslog

_log = idaeslog.getLogger(__name__)


class ConcentrationPolarizationType(Enum):
    none = auto()  # simplified assumption: no concentration polarization
    fixed = (
        auto()
    )  # simplified assumption: concentration polarization modulus is a user specified value
    calculated = (
        auto()
    )  # calculate concentration polarization (concentration at membrane interface)


class MassTransferCoefficient(Enum):
    none = (
        auto()
    )  # mass transfer coefficient not utilized for concentration polarization effect
    fixed = auto()  # mass transfer coefficient is a user specified value
    calculated = auto()  # mass transfer coefficient is calculated
    # TODO: add option for users to define their own relationship?


class PressureChangeType(Enum):
    fixed_per_stage = (
        auto()
    )  # pressure drop across membrane channel is a user-specified value
    fixed_per_unit_length = (
        auto()
    )  # pressure drop per unit length across membrane channel is a user-specified value
    calculated = auto()  # pressure drop across membrane channel is calculated


class _ReverseOsmosisBaseData(UnitModelBlockData):
    """
    Reverse Osmosis base class
    """

    CONFIG = ConfigBlock()

    CONFIG.declare(
        "dynamic",
        ConfigValue(
            default=False,
            domain=In([False]),
            description="Dynamic model flag - must be False",
            doc="""Indicates whether this model will be dynamic or not.
    **default** = False. Membrane units do not yet support dynamic
    behavior.""",
        ),
    )

    CONFIG.declare(
        "has_holdup",
        ConfigValue(
            default=False,
            domain=In([False]),
            description="Holdup construction flag - must be False",
            doc="""Indicates whether holdup terms should be constructed or not.
    **default** - False. Membrane units do not have defined volume, thus
    this must be False.""",
        ),
    )

    CONFIG.declare(
        "property_package",
        ConfigValue(
            default=useDefault,
            domain=is_physical_parameter_block,
            description="Property package to use for control volume",
            doc="""Property parameter object used to define property calculations,
    **default** - useDefault.
    **Valid values:** {
    **useDefault** - use default package from parent model or flowsheet,
    **PhysicalParameterObject** - a PhysicalParameterBlock object.}""",
        ),
    )

    CONFIG.declare(
        "property_package_args",
        ConfigBlock(
            implicit=True,
            description="Arguments to use for constructing property packages",
            doc="""A ConfigBlock with arguments to be passed to a property block(s)
    and used when constructing these.
    **default** - None.
    **Valid values:** {
    see property package for documentation.}""",
        ),
    )

    CONFIG.declare(
        "material_balance_type",
        ConfigValue(
            default=MaterialBalanceType.useDefault,
            domain=In(MaterialBalanceType),
            description="Material balance construction flag",
            doc="""Indicates what type of mass balance should be constructed,
    **default** - MaterialBalanceType.useDefault.
    **Valid values:** {
    **MaterialBalanceType.useDefault - refer to property package for default
    balance type
    **MaterialBalanceType.none** - exclude material balances,
    **MaterialBalanceType.componentPhase** - use phase component balances,
    **MaterialBalanceType.componentTotal** - use total component balances,
    **MaterialBalanceType.elementTotal** - use total element balances,
    **MaterialBalanceType.total** - use total material balance.}""",
        ),
    )

    CONFIG.declare(
        "energy_balance_type",
        ConfigValue(
            default=EnergyBalanceType.useDefault,
            domain=In(EnergyBalanceType),
            description="Energy balance construction flag",
            doc="""Indicates what type of energy balance should be constructed.
    **default** - EnergyBalanceType.useDefault.
    **Valid values:** {
    **EnergyBalanceType.useDefault - refer to property package for default
    balance type
    **EnergyBalanceType.none** - exclude energy balances,
    **EnergyBalanceType.enthalpyTotal** - single enthalpy balance for material,
    **EnergyBalanceType.enthalpyPhase** - enthalpy balances for each phase,
    **EnergyBalanceType.energyTotal** - single energy balance for material,
    **EnergyBalanceType.energyPhase** - energy balances for each phase.}""",
        ),
    )

    CONFIG.declare(
        "momentum_balance_type",
        ConfigValue(
            default=MomentumBalanceType.pressureTotal,
            domain=In(MomentumBalanceType),
            description="Momentum balance construction flag",
            doc="""Indicates what type of momentum balance should be constructed,
    **default** - MomentumBalanceType.pressureTotal.
    **Valid values:** {
    **MomentumBalanceType.none** - exclude momentum balances,
    **MomentumBalanceType.pressureTotal** - single pressure balance for material,
    **MomentumBalanceType.pressurePhase** - pressure balances for each phase,
    **MomentumBalanceType.momentumTotal** - single momentum balance for material,
    **MomentumBalanceType.momentumPhase** - momentum balances for each phase.}""",
        ),
    )

    CONFIG.declare(
        "concentration_polarization_type",
        ConfigValue(
            default=ConcentrationPolarizationType.calculated,
            domain=In(ConcentrationPolarizationType),
            description="External concentration polarization effect in RO",
            doc="""
            Options to account for concentration polarization.

            **default** - ``ConcentrationPolarizationType.calculated``

        .. csv-table::
            :header: "Configuration Options", "Description"

            "``ConcentrationPolarizationType.none``", "Simplifying assumption to ignore concentration polarization"
            "``ConcentrationPolarizationType.fixed``", "Specify an estimated value for the concentration polarization modulus"
            "``ConcentrationPolarizationType.calculated``", "Allow model to perform calculation of membrane-interface concentration"
        """,
        ),
    )

    CONFIG.declare(
        "mass_transfer_coefficient",
        ConfigValue(
            default=MassTransferCoefficient.calculated,
            domain=In(MassTransferCoefficient),
            description="Mass transfer coefficient in RO feed channel",
            doc="""
            Options to account for mass transfer coefficient.

            **default** - ``MassTransferCoefficient.calculated``

        .. csv-table::
            :header: "Configuration Options", "Description"

            "``MassTransferCoefficient.none``", "Mass transfer coefficient not used in calculations"
            "``MassTransferCoefficient.fixed``", "Specify an estimated value for the mass transfer coefficient in the feed channel"
            "``MassTransferCoefficient.calculated``", "Allow model to perform calculation of mass transfer coefficient"
        """,
        ),
    )

    CONFIG.declare(
        "has_pressure_change",
        ConfigValue(
            default=False,
            domain=In([True, False]),
            description="Pressure change term construction flag",
            doc="""Indicates whether terms for pressure change should be
    constructed,
    **default** - False.
    **Valid values:** {
    **True** - include pressure change terms,
    **False** - exclude pressure change terms.}""",
        ),
    )

    CONFIG.declare(
        "pressure_change_type",
        ConfigValue(
            default=PressureChangeType.fixed_per_stage,
            domain=In(PressureChangeType),
            description="Pressure change term construction flag",
            doc="""
        Indicates what type of pressure change calculation will be made. To use any of the 
        ``pressure_change_type`` options to account for pressure drop, the configuration keyword 
        ``has_pressure_change`` must also be set to ``True``. Also, if a value is specified for pressure 
        change, it should be negative to represent pressure drop. 
        
        **default** - ``PressureChangeType.fixed_per_stage`` 


    .. csv-table::
        :header: "Configuration Options", "Description"

        "``PressureChangeType.fixed_per_stage``", "Specify an estimated value for pressure drop across the membrane feed channel"
        "``PressureChangeType.fixed_per_unit_length``", "Specify an estimated value for pressure drop per unit length across the membrane feed channel"
        "``PressureChangeType.calculated``", "Allow model to perform calculation of pressure drop across the membrane feed channel"

""",
        ),
    )

    CONFIG.declare(
        "has_full_reporting",
        ConfigValue(
            default=False,
            domain=In([True, False]),
            description="Level of reporting results",
            doc="""Level of reporting results.
            **default** - False.
            **Valid values:** {
            **False** - include minimal reporting of results,
            **True** - report additional properties of interest that aren't constructed by
            the unit model by default. Also, report averaged expression values""",
        ),
    )

    def build(self):
        """
        Common variables and constraints for an RO unit model
        """
        super().build()

        if len(self.config.property_package.solvent_set) > 1:
            raise ConfigurationError(
                "Membrane models only support one solvent component,"
                "the provided property package has specified {} solvent components".format(
                    len(self.config.property_package.solvent_set)
                )
            )

        if len(self.config.property_package.phase_list) > 1 or "Liq" not in [
            p for p in self.config.property_package.phase_list
        ]:
            raise ConfigurationError(
                "Membrane models only support one liquid phase ['Liq'],"
                "the property package has specified the following phases {}".format(
                    [p for p in self.config.property_package.phase_list]
                )
            )

        if (
            self.config.pressure_change_type is not PressureChangeType.fixed_per_stage
            and self.config.has_pressure_change is False
        ):
            raise ConfigurationError(
                "\nConflict between configuration options:\n"
                "'has_pressure_change' cannot be False "
                "while 'pressure_change_type' is set to {}.\n\n"
                "'pressure_change_type' must be set to PressureChangeType.fixed_per_stage\nor "
                "'has_pressure_change' must be set to True".format(
                    self.config.pressure_change_type
                )
            )

        if (
            self.config.concentration_polarization_type
            == ConcentrationPolarizationType.calculated
            and self.config.mass_transfer_coefficient == MassTransferCoefficient.none
        ):
            raise ConfigurationError(
                "\n'mass_transfer_coefficient' and 'concentration_polarization_type' options configured incorrectly:\n"
                "'mass_transfer_coefficient' cannot be set to MassTransferCoefficient.none "
                "while 'concentration_polarization_type' is set to ConcentrationPolarizationType.calculated.\n "
                "\n\nSet 'mass_transfer_coefficient' to MassTransferCoefficient.fixed or "
                "MassTransferCoefficient.calculated "
                "\nor set 'concentration_polarization_type' to ConcentrationPolarizationType.fixed or "
                "ConcentrationPolarizationType.none"
            )

        if (
            self.config.concentration_polarization_type
            != ConcentrationPolarizationType.calculated
            and self.config.mass_transfer_coefficient != MassTransferCoefficient.none
        ):
            raise ConfigurationError(
                "\nConflict between configuration options:\n"
                "'mass_transfer_coefficient' cannot be set to {} "
                "while 'concentration_polarization_type' is set to {}.\n\n"
                "'mass_transfer_coefficient' must be set to MassTransferCoefficient.none\nor "
                "'concentration_polarization_type' must be set to ConcentrationPolarizationType.calculated".format(
                    self.config.mass_transfer_coefficient,
                    self.config.concentration_polarization_type,
                )
            )

        self.scaling_factor = Suffix(direction=Suffix.EXPORT)

    def _make_performance(self):

        # For permeate-specific scaling in calculate_scaling_factors
        self._permeate_scaled_properties = ComponentSet()

        solvent_set = self.config.property_package.solvent_set
        solute_set = self.config.property_package.solute_set

        units_meta = self.config.property_package.get_metadata().get_derived_units

        self.nfe = Param(
            initialize=(len(self.difference_elements)),
            units=pyunits.dimensionless,
            doc="Number of finite elements",
        )

        """ Unit model variables"""
        self.A_comp = Var(
            self.flowsheet().config.time,
            solvent_set,
            initialize=1e-12,
            bounds=(1e-18, 1e-6),
            domain=NonNegativeReals,
            units=units_meta("length")
            * units_meta("pressure") ** -1
            * units_meta("time") ** -1,
            doc="Solvent permeability coeff.",
        )

        self.B_comp = Var(
            self.flowsheet().config.time,
            solute_set,
            initialize=1e-8,
            bounds=(1e-11, 1e-5),
            domain=NonNegativeReals,
            units=units_meta("length") * units_meta("time") ** -1,
            doc="Solute permeability coeff.",
        )

        # TODO: add water density to NaCl prop model and remove here (or use IDAES version)
        self.dens_solvent = Param(
            initialize=1000,
            units=units_meta("mass") * units_meta("length") ** -3,
            doc="Pure water density",
        )

        self.area = Var(
            initialize=10,
            bounds=(1e-1, 1e3),
            domain=NonNegativeReals,
            units=units_meta("length") ** 2,
            doc="Membrane area",
        )

        self.recovery_mass_phase_comp = Var(
            self.flowsheet().config.time,
            self.config.property_package.phase_list,
            self.config.property_package.component_list,
            initialize=lambda b, t, p, j: 0.4037 if j in solvent_set else 0.0033,
            bounds=lambda b, t, p, j: (1e-2, 1 - 1e-6)
            if j in solvent_set
            else (1e-5, 1 - 1e-6),
            units=pyunits.dimensionless,
            doc="Mass-based component recovery",
        )

        self.recovery_vol_phase = Var(
            self.flowsheet().config.time,
            self.config.property_package.phase_list,
            initialize=0.4,
            bounds=(1e-2, 1 - 1e-6),
            units=pyunits.dimensionless,
            doc="Volumetric recovery rate",
        )

        self.rejection_phase_comp = Var(
            self.flowsheet().config.time,
            self.config.property_package.phase_list,
            solute_set,
            initialize=0.9,
            bounds=(1e-2, 1 - 1e-6),
            units=pyunits.dimensionless,
            doc="Observed solute rejection",
        )

        self.flux_mass_phase_comp = Var(
            self.flowsheet().config.time,
            self.length_domain,
            self.config.property_package.phase_list,
            self.config.property_package.component_list,
            initialize=lambda b, t, x, p, j: 5e-4 if j in solvent_set else 1e-6,
            bounds=lambda b, t, x, p, j: (1e-4, 3e-2)
            if j in solvent_set
            else (1e-8, 1e-3),
            units=units_meta("mass")
            * units_meta("length") ** -2
            * units_meta("time") ** -1,
            doc="Mass flux across membrane at inlet and outlet",
        )

        if (
            self.config.mass_transfer_coefficient == MassTransferCoefficient.calculated
        ) or self.config.pressure_change_type == PressureChangeType.calculated:

            self.channel_height = Var(
                initialize=1e-3,
                bounds=(1e-4, 5e-3),
                domain=NonNegativeReals,
                units=units_meta("length"),
                doc="Feed-channel height",
            )

            self.dh = Var(
                initialize=1e-3,
                bounds=(1e-4, 5e-3),
                domain=NonNegativeReals,
                units=units_meta("length"),
                doc="Hydraulic diameter of feed channel",
            )

            self.spacer_porosity = Var(
                initialize=0.95,
                bounds=(0.1, 0.99),
                domain=NonNegativeReals,
                units=pyunits.dimensionless,
                doc="Feed-channel spacer porosity",
            )

        if (
            self.config.concentration_polarization_type
            == ConcentrationPolarizationType.calculated
        ):
            self.Kf = Var(
                self.flowsheet().config.time,
                self.length_domain,
                solute_set,
                initialize=5e-5,
                bounds=(1e-6, 1e-3),
                domain=NonNegativeReals,
                units=units_meta("length") * units_meta("time") ** -1,
                doc="Mass transfer coefficient in feed channel",
            )
        if (
            self.config.mass_transfer_coefficient == MassTransferCoefficient.calculated
            or self.config.pressure_change_type == PressureChangeType.calculated
        ):
            self.N_Re = Var(
                self.flowsheet().config.time,
                self.length_domain,
                initialize=5e2,
                bounds=(10, 5e3),
                domain=NonNegativeReals,
                units=pyunits.dimensionless,
                doc="Reynolds number in feed channel",
            )
        if self.config.mass_transfer_coefficient == MassTransferCoefficient.calculated:
            self.N_Sc = Var(
                self.flowsheet().config.time,
                self.length_domain,
                initialize=5e2,
                bounds=(1e2, 2e3),
                domain=NonNegativeReals,
                units=pyunits.dimensionless,
                doc="Schmidt number in feed channel",
            )
            self.N_Sh = Var(
                self.flowsheet().config.time,
                self.length_domain,
                initialize=1e2,
                bounds=(1, 3e2),
                domain=NonNegativeReals,
                units=pyunits.dimensionless,
                doc="Sherwood number in feed channel",
            )

        if self.config.pressure_change_type == PressureChangeType.calculated:
            self.velocity = Var(
                self.flowsheet().config.time,
                self.length_domain,
                initialize=0.5,
                bounds=(1e-2, 5),
                domain=NonNegativeReals,
                units=units_meta("length") / units_meta("time"),
                doc="Crossflow velocity in feed channel",
            )
            self.friction_factor_darcy = Var(
                self.flowsheet().config.time,
                self.length_domain,
                initialize=0.5,
                bounds=(1e-2, 5),
                domain=NonNegativeReals,
                units=pyunits.dimensionless,
                doc="Darcy friction factor in feed channel",
            )

        if (
            self.config.mass_transfer_coefficient == MassTransferCoefficient.calculated
            or self.config.pressure_change_type == PressureChangeType.calculated
        ):

            @self.Constraint(
                doc="Hydraulic diameter"
            )  # eqn. 17 in Schock & Miquel, 1987
            def eq_dh(b):
                return b.dh == 4 * b.spacer_porosity / (
                    2 / b.channel_height
                    + (1 - b.spacer_porosity) * 8 / b.channel_height
                )

        if (
            self.config.concentration_polarization_type
            == ConcentrationPolarizationType.fixed
        ):
            self.cp_modulus = Var(
                self.flowsheet().config.time,
                self.length_domain,
                solute_set,
                initialize=1.1,
                bounds=(0.9, 3),
                domain=NonNegativeReals,
                units=pyunits.dimensionless,
                doc="Concentration polarization modulus",
            )

        # ==========================================================================
        # Volumetric Recovery rate
        @self.Constraint(self.flowsheet().config.time)
        def eq_recovery_vol_phase(b, t):
            return (
                b.recovery_vol_phase[t, "Liq"]
                == b.mixed_permeate[t].flow_vol_phase["Liq"]
                / b.feed_side.properties[t, self.first_element].flow_vol_phase["Liq"]
            )

        # ==========================================================================
        # Mass-based Component Recovery rate
        @self.Constraint(
            self.flowsheet().config.time, self.config.property_package.component_list
        )
        def eq_recovery_mass_phase_comp(b, t, j):
            return (
                b.recovery_mass_phase_comp[t, "Liq", j]
                * b.feed_side.properties[t, b.first_element].flow_mass_phase_comp[
                    "Liq", j
                ]
                == b.mixed_permeate[t].flow_mass_phase_comp["Liq", j]
            )

        @self.Constraint(
            self.flowsheet().config.time,
            self.difference_elements,
            self.config.property_package.phase_list,
            self.config.property_package.component_list,
            doc="Solvent and solute mass flux",
        )
        def eq_flux_mass(b, t, x, p, j):
            prop_feed = b.feed_side.properties[t, x]
            prop_perm = b.permeate_side[t, x]
            interface = b.feed_side.properties_interface[t, x]
            comp = self.config.property_package.get_component(j)
            if comp.is_solvent():
                return b.flux_mass_phase_comp[t, x, p, j] == b.A_comp[
                    t, j
                ] * b.dens_solvent * (
                    (prop_feed.pressure - prop_perm.pressure)
                    - (interface.pressure_osm - prop_perm.pressure_osm)
                )
            elif comp.is_solute():
                return b.flux_mass_phase_comp[t, x, p, j] == b.B_comp[t, j] * (
                    interface.conc_mass_phase_comp[p, j]
                    - prop_perm.conc_mass_phase_comp[p, j]
                )

        # # ==========================================================================
        # Concentration polarization
        @self.feed_side.Constraint(
            self.flowsheet().config.time,
            self.difference_elements,
            solute_set,
            doc="Concentration polarization",
        )
        def eq_concentration_polarization(b, t, x, j):
            bulk = b.properties[t, x]
            interface = b.properties_interface[t, x]
            if (
                self.config.concentration_polarization_type
                == ConcentrationPolarizationType.none
            ):
                return (
                    interface.conc_mass_phase_comp["Liq", j]
                    == bulk.conc_mass_phase_comp["Liq", j]
                )
            elif (
                self.config.concentration_polarization_type
                == ConcentrationPolarizationType.fixed
            ):
                return (
                    interface.conc_mass_phase_comp["Liq", j]
                    == bulk.conc_mass_phase_comp["Liq", j] * self.cp_modulus[t, x, j]
                )
            elif (
                self.config.concentration_polarization_type
                == ConcentrationPolarizationType.calculated
            ):
                jw = self.flux_mass_phase_comp[t, x, "Liq", "H2O"] / self.dens_solvent
                js = self.flux_mass_phase_comp[t, x, "Liq", j]
                return interface.conc_mass_phase_comp[
                    "Liq", j
                ] == bulk.conc_mass_phase_comp["Liq", j] * exp(
                    jw / self.Kf[t, x, j]
                ) - js / jw * (
                    exp(jw / self.Kf[t, x, j]) - 1
                )

        # # ==========================================================================
        # Feed and permeate-side isothermal conditions
        @self.Constraint(
            self.flowsheet().config.time,
            self.length_domain,
            doc="Isothermal assumption for permeate",
        )
        def eq_permeate_isothermal(b, t, x):
            return (
                b.feed_side.properties[t, x].temperature
                == b.permeate_side[t, x].temperature
            )

        # ==========================================================================
        # isothermal conditions at permeate outlet
        @self.Constraint(
            self.flowsheet().config.time, doc="Isothermal assumption for permeate out"
        )
        def eq_permeate_outlet_isothermal(b, t):
            return (
                b.feed_side.properties[t, b.length_domain.last()].temperature
                == b.mixed_permeate[t].temperature
            )

        # ==========================================================================
        # isobaric conditions across permeate channel and at permeate outlet
        @self.Constraint(
            self.flowsheet().config.time,
            self.length_domain,
            doc="Isobaric assumption for permeate out",
        )
        def eq_permeate_outlet_isobaric(b, t, x):
            return b.permeate_side[t, x].pressure == b.mixed_permeate[t].pressure

        # rejection
        @self.Constraint(self.flowsheet().config.time, solute_set)
        def eq_rejection_phase_comp(b, t, j):
            return b.rejection_phase_comp[t, "Liq", j] == 1 - (
                b.mixed_permeate[t].conc_mass_phase_comp["Liq", j]
                / b.feed_side.properties[t, self.first_element].conc_mass_phase_comp[
                    "Liq", j
                ]
            )

        # ==========================================================================
        # Membrane area equation
        if hasattr(self, "length") or hasattr(self, "width"):

            @self.Constraint(doc="Membrane area")
            def eq_area(b):
                return b.area == b.length * b.width

        # # ==========================================================================
        # Constraints active when MassTransferCoefficient.calculated
        # Mass transfer coefficient calculation
        if self.config.mass_transfer_coefficient == MassTransferCoefficient.calculated:

            @self.Constraint(
                self.flowsheet().config.time,
                self.difference_elements,
                solute_set,
                doc="Mass transfer coefficient in feed channel",
            )
            def eq_Kf(b, t, x, j):
                bulk = b.feed_side.properties[t, x]
                return (
                    b.Kf[t, x, j] * b.dh
                    == bulk.diffus_phase[
                        "Liq"
                    ]  # TODO: add diff coefficient to SW prop and consider multi-components
                    * b.N_Sh[t, x]
                )

            @self.Constraint(
                self.flowsheet().config.time, self.length_domain, doc="Sherwood number"
            )
            def eq_N_Sh(b, t, x):
                return b.N_Sh[t, x] == 0.46 * (b.N_Re[t, x] * b.N_Sc[t, x]) ** 0.36

            @self.Constraint(
                self.flowsheet().config.time, self.length_domain, doc="Schmidt number"
            )
            def eq_N_Sc(b, t, x):
                bulk = b.feed_side.properties[t, x]
                return (
                    b.N_Sc[t, x]
                    * bulk.dens_mass_phase["Liq"]
                    * bulk.diffus_phase["Liq"]
                    == bulk.visc_d_phase["Liq"]
                )

        if (
            self.config.mass_transfer_coefficient == MassTransferCoefficient.calculated
            or self.config.pressure_change_type == PressureChangeType.calculated
        ):

            @self.Constraint(doc="Cross-sectional area")
            def eq_area_cross(b):
                return b.area_cross == b.channel_height * b.width * b.spacer_porosity

            @self.Constraint(
                self.flowsheet().config.time, self.length_domain, doc="Reynolds number"
            )
            def eq_N_Re(b, t, x):
                bulk = b.feed_side.properties[t, x]
                return (
                    b.N_Re[t, x] * b.area_cross * bulk.visc_d_phase["Liq"]
                    == sum(
                        bulk.flow_mass_phase_comp["Liq", j]
                        for j in b.config.property_package.component_list
                    )
                    * b.dh
                )

        if self.config.pressure_change_type == PressureChangeType.calculated:
            ## ==========================================================================
            # Crossflow velocity
            @self.Constraint(
                self.flowsheet().config.time,
                self.length_domain,
                doc="Crossflow velocity constraint",
            )
            def eq_velocity(b, t, x):
                return (
                    b.velocity[t, x] * b.area_cross
                    == b.feed_side.properties[t, x].flow_vol_phase["Liq"]
                )

            ## ==========================================================================
            # Darcy friction factor based on eq. S27 in SI for Cost Optimization of Osmotically Assisted Reverse Osmosis
            # TODO: this relationship for friction factor is specific to a particular spacer geometry. Add alternatives.
            @self.Constraint(
                self.flowsheet().config.time,
                self.length_domain,
                doc="Darcy friction factor constraint",
            )
            def eq_friction_factor_darcy(b, t, x):
                return (b.friction_factor_darcy[t, x] - 0.42) * b.N_Re[t, x] == 189.3

            ## ==========================================================================
            # Pressure change per unit length due to friction
            # -1/2*f/dh*density*velocity^2
            @self.Constraint(
                self.flowsheet().config.time,
                self.length_domain,
                doc="pressure change per unit length due to friction",
            )
            def eq_dP_dx(b, t, x):
                bulk = b.feed_side.properties[t, x]
                return (
                    b.dP_dx[t, x] * b.dh
                    == -0.5
                    * b.friction_factor_darcy[t, x]
                    * b.feed_side.properties[t, x].dens_mass_phase["Liq"]
                    * b.velocity[t, x] ** 2
                )

        # ==========================================================================
        # Bulk and interface connections on the feed-side
        # TEMPERATURE
        @self.feed_side.Constraint(
            self.flowsheet().config.time,
            self.difference_elements,
            doc="Temperature at interface",
        )
        def eq_equal_temp_interface(b, t, x):
            return (
                b.properties_interface[t, x].temperature
                == b.properties[t, x].temperature
            )

        # PRESSURE
        @self.feed_side.Constraint(
            self.flowsheet().config.time,
            self.difference_elements,
            doc="Pressure at interface",
        )
        def eq_equal_pressure_interface(b, t, x):
            return b.properties_interface[t, x].pressure == b.properties[t, x].pressure

        # VOLUMETRIC FLOWRATE
        @self.feed_side.Constraint(
            self.flowsheet().config.time,
            self.difference_elements,
            doc="Volumetric flow at interface of inlet",
        )
        def eq_equal_flow_vol_interface(b, t, x):
            return (
                b.properties_interface[t, x].flow_vol_phase["Liq"]
                == b.properties[t, x].flow_vol_phase["Liq"]
            )

        @self.Expression(
            self.flowsheet().config.time,
            self.config.property_package.phase_list,
            self.config.property_package.component_list,
            doc="Average flux expression",
        )
        def flux_mass_phase_comp_avg(b, t, p, j):
            return (
                sum(
                    b.flux_mass_phase_comp[t, x, p, j] for x in self.difference_elements
                )
                / self.nfe
            )

    def _add_expressions(self):
        """
        Generate expressions for additional results desired for full report
        """

        solute_set = self.config.property_package.solute_set
        if hasattr(self, "N_Re"):

            @self.Expression(
                self.flowsheet().config.time, doc="Average Reynolds Number expression"
            )
            def N_Re_avg(b, t):
                return sum(b.N_Re[t, x] for x in self.length_domain) / self.nfe

        if hasattr(self, "Kf"):

            @self.Expression(
                self.flowsheet().config.time,
                solute_set,
                doc="Average mass transfer coefficient expression",
            )
            def Kf_avg(b, t, j):
                return sum(b.Kf[t, x, j] for x in self.difference_elements) / self.nfe

    def _get_stream_table_contents(self, time_point=0):
        return create_stream_table_dataframe(
            {
                "Feed Inlet": self.inlet,
                "Feed Outlet": self.retentate,
                "Permeate Outlet": self.permeate,
            },
            time_point=time_point,
        )

    def get_costing(self, module=None, **kwargs):
        self.costing = Block()
        module.ReverseOsmosis_costing(self.costing, **kwargs)

    def _get_state_args(
        self, source, mixed_permeate_properties, initialize_guess, state_args
    ):
        """
        Arguments:
            source : property model containing inlet feed
            mixed_permeate_properties : mixed permeate property block
            initialize_guess : a dict of guesses for solvent_recovery, solute_recovery,
                               and cp_modulus. These guesses offset the initial values
                               for the retentate, permeate, and membrane interface
                               state blocks from the inlet feed
                               (default =
                               {'deltaP': -1e4,
                               'solvent_recovery': 0.5,
                               'solute_recovery': 0.01,
                               'cp_modulus': 1.1})
            state_args : a dict of arguments to be passed to the property
                         package(s) to provide an initial state for the inlet
                         feed side state block (see documentation of the specific
                         property package).
        """

        # assumptions
        if initialize_guess is None:
            initialize_guess = {}
<<<<<<< HEAD
        if 'deltaP' not in initialize_guess:
            initialize_guess['deltaP'] = -1e4
        if 'solvent_recovery' not in initialize_guess:
            initialize_guess['solvent_recovery'] = 0.5
        if 'solute_recovery' not in initialize_guess:
            initialize_guess['solute_recovery'] = 0.01
        if 'cp_modulus' not in initialize_guess:
            if self.config.concentration_polarization_type != ConcentrationPolarizationType.none:
                initialize_guess['cp_modulus'] = 1.1
            else:
                initialize_guess['cp_modulus'] = 1

=======
        if "deltaP" not in initialize_guess:
            initialize_guess["deltaP"] = -1e4
        if "solvent_recovery" not in initialize_guess:
            initialize_guess["solvent_recovery"] = 0.5
        if "solute_recovery" not in initialize_guess:
            initialize_guess["solute_recovery"] = 0.01
        if "cp_modulus" not in initialize_guess:
            initialize_guess["cp_modulus"] = 1.1
>>>>>>> fe4cf962

        if state_args is None:
            state_args = {}
            state_dict = source.define_port_members()

            for k in state_dict.keys():
                if state_dict[k].is_indexed():
                    state_args[k] = {}
                    for m in state_dict[k].keys():
                        state_args[k][m] = state_dict[k][m].value
                else:
                    state_args[k] = state_dict[k].value

        if "flow_mass_phase_comp" not in state_args.keys():
            raise ConfigurationError(
                f"{self.__class__.__name__} initialization routine expects "
                "flow_mass_phase_comp as a state variable. Check "
                "that the property package supports this state "
                "variable or that the state_args provided to the "
                "initialize call includes this state variable"
            )

        # slightly modify initial values for other state blocks
        state_args_retentate = deepcopy(state_args)
        state_args_permeate = deepcopy(state_args)

        state_args_retentate["pressure"] += initialize_guess["deltaP"]
        state_args_permeate["pressure"] = mixed_permeate_properties.pressure.value
        for j in self.config.property_package.solvent_set:
            state_args_retentate["flow_mass_phase_comp"][("Liq", j)] *= (
                1 - initialize_guess["solvent_recovery"]
            )
            state_args_permeate["flow_mass_phase_comp"][("Liq", j)] *= initialize_guess[
                "solvent_recovery"
            ]
        for j in self.config.property_package.solute_set:
            state_args_retentate["flow_mass_phase_comp"][("Liq", j)] *= (
                1 - initialize_guess["solute_recovery"]
            )
            state_args_permeate["flow_mass_phase_comp"][("Liq", j)] *= initialize_guess[
                "solute_recovery"
            ]

        state_args_interface_in = deepcopy(state_args)
        state_args_interface_out = deepcopy(state_args_retentate)

        for j in self.config.property_package.solute_set:
            state_args_interface_in["flow_mass_phase_comp"][
                ("Liq", j)
            ] *= initialize_guess["cp_modulus"]
            state_args_interface_out["flow_mass_phase_comp"][
                ("Liq", j)
            ] *= initialize_guess["cp_modulus"]

        # TODO: I think this is what we'd like to do, but IDAES needs to be changed
        state_args_interface = {}
        for t in self.flowsheet().config.time:
            for x in self.length_domain:
                assert 0.0 <= x <= 1.0
                state_args_tx = {}
                for k in state_args_interface_in:
                    if isinstance(state_args_interface_in[k], dict):
                        if k not in state_args_tx:
                            state_args_tx[k] = {}
                        for index in state_args_interface_in[k]:
                            state_args_tx[k][index] = (
                                1.0 - x
                            ) * state_args_interface_in[k][
                                index
                            ] + x * state_args_interface_out[
                                k
                            ][
                                index
                            ]
                    else:
                        state_args_tx[k] = (1.0 - x) * state_args_interface_in[
                            k
                        ] + x * state_args_interface_out[k]
                state_args_interface[t, x] = state_args_tx

        x = 0.5
        state_args_tx = {}
        for k in state_args_interface_in:
            if isinstance(state_args_interface_in[k], dict):
                if k not in state_args_tx:
                    state_args_tx[k] = {}
                for index in state_args_interface_in[k]:
                    state_args_tx[k][index] = (1.0 - x) * state_args_interface_in[k][
                        index
                    ] + x * state_args_interface_out[k][index]
            else:
                state_args_tx[k] = (1.0 - x) * state_args_interface_in[
                    k
                ] + x * state_args_interface_out[k]
        state_args_interface = state_args_tx

        return {
            "feed_side": state_args,
            "retentate": state_args_retentate,
            "permeate": state_args_permeate,
            "interface": state_args_interface,
        }

    def _get_performance_contents(self, time_point=0):
        x_in = self.first_element
        x_interface_in = self.difference_elements.first()
        x_out = self.length_domain.last()
        feed_inlet = self.feed_side.properties[time_point, x_in]
        feed_outlet = self.feed_side.properties[time_point, x_out]
        interface_inlet = self.feed_side.properties_interface[
            time_point, x_interface_in
        ]
        interface_outlet = self.feed_side.properties_interface[time_point, x_out]
        permeate = self.mixed_permeate[time_point]
        var_dict = {}
        expr_dict = {}
        var_dict["Volumetric Recovery Rate"] = self.recovery_vol_phase[
            time_point, "Liq"
        ]
        var_dict["Solvent Mass Recovery Rate"] = self.recovery_mass_phase_comp[
            time_point, "Liq", "H2O"
        ]
        var_dict["Membrane Area"] = self.area
        if hasattr(self, "length") and self.config.has_full_reporting:
            var_dict["Membrane Length"] = self.length
        if hasattr(self, "width") and self.config.has_full_reporting:
            var_dict["Membrane Width"] = self.width
        if hasattr(self, "deltaP") and self.config.has_full_reporting:
            var_dict["Pressure Change"] = self.deltaP[time_point]
        if hasattr(self, "N_Re") and self.config.has_full_reporting:
            var_dict["Reynolds Number @Inlet"] = self.N_Re[time_point, x_in]
            var_dict["Reynolds Number @Outlet"] = self.N_Re[time_point, x_out]
        if hasattr(self, "velocity") and self.config.has_full_reporting:
            var_dict["Velocity @Inlet"] = self.velocity[time_point, x_in]
            var_dict["Velocity @Outlet"] = self.velocity[time_point, x_out]
        for j in self.config.property_package.solute_set:
            if (
                interface_inlet.is_property_constructed("conc_mass_phase_comp")
                and self.config.has_full_reporting
            ):
                var_dict[
                    f"{j} Concentration @Inlet,Membrane-Interface "
                ] = interface_inlet.conc_mass_phase_comp["Liq", j]
            if (
                interface_outlet.is_property_constructed("conc_mass_phase_comp")
                and self.config.has_full_reporting
            ):
                var_dict[
                    f"{j} Concentration @Outlet,Membrane-Interface "
                ] = interface_outlet.conc_mass_phase_comp["Liq", j]
            if (
                feed_inlet.is_property_constructed("conc_mass_phase_comp")
                and self.config.has_full_reporting
            ):
                var_dict[
                    f"{j} Concentration @Inlet,Bulk"
                ] = feed_inlet.conc_mass_phase_comp["Liq", j]
            if (
                feed_outlet.is_property_constructed("conc_mass_phase_comp")
                and self.config.has_full_reporting
            ):
                var_dict[
                    f"{j} Concentration @Outlet,Bulk"
                ] = feed_outlet.conc_mass_phase_comp["Liq", j]
            if (
                permeate.is_property_constructed("conc_mass_phase_comp")
                and self.config.has_full_reporting
            ):
                var_dict[f"{j} Permeate Concentration"] = permeate.conc_mass_phase_comp[
                    "Liq", j
                ]
        if (
            interface_outlet.is_property_constructed("pressure_osm")
            and self.config.has_full_reporting
        ):
            var_dict[
                "Osmotic Pressure @Outlet,Membrane-Interface "
            ] = interface_outlet.pressure_osm
        if (
            feed_outlet.is_property_constructed("pressure_osm")
            and self.config.has_full_reporting
        ):
            var_dict["Osmotic Pressure @Outlet,Bulk"] = feed_outlet.pressure_osm
        if (
            interface_inlet.is_property_constructed("pressure_osm")
            and self.config.has_full_reporting
        ):
            var_dict[
                "Osmotic Pressure @Inlet,Membrane-Interface"
            ] = interface_inlet.pressure_osm
        if (
            feed_inlet.is_property_constructed("pressure_osm")
            and self.config.has_full_reporting
        ):
            var_dict["Osmotic Pressure @Inlet,Bulk"] = feed_inlet.pressure_osm
        if (
            feed_inlet.is_property_constructed("flow_vol_phase")
            and self.config.has_full_reporting
        ):
            var_dict["Volumetric Flowrate @Inlet"] = feed_inlet.flow_vol_phase["Liq"]
        if (
            feed_outlet.is_property_constructed("flow_vol_phase")
            and self.config.has_full_reporting
        ):
            var_dict["Volumetric Flowrate @Outlet"] = feed_outlet.flow_vol_phase["Liq"]
        if hasattr(self, "dh") and self.config.has_full_reporting:
            var_dict["Hydraulic Diameter"] = self.dh

        if self.config.has_full_reporting:
            expr_dict["Average Solvent Flux (LMH)"] = (
                self.flux_mass_phase_comp_avg[time_point, "Liq", "H2O"] * 3.6e3
            )
            expr_dict["Average Reynolds Number"] = self.N_Re_avg[time_point]
            for j in self.config.property_package.solute_set:
                expr_dict[f"{j} Average Solute Flux (GMH)"] = (
                    self.flux_mass_phase_comp_avg[time_point, "Liq", j] * 3.6e6
                )
                expr_dict[f"{j} Average Mass Transfer Coefficient (mm/h)"] = (
                    self.Kf_avg[time_point, j] * 3.6e6
                )

        # TODO: add more vars
        return {"vars": var_dict, "exprs": expr_dict}

    # permeate properties need to rescale solute values by 100
    def _rescale_permeate_variable(self, var, factor=100):
        if var not in self._permeate_scaled_properties:
            sf = iscale.get_scaling_factor(var)
            iscale.set_scaling_factor(var, sf * factor)
            self._permeate_scaled_properties.add(var)

    def calculate_scaling_factors(self):
        super().calculate_scaling_factors()

        # these variables should have user input, if not there will be a warning
        if iscale.get_scaling_factor(self.area) is None:
            sf = iscale.get_scaling_factor(self.area, default=10, warning=True)
            iscale.set_scaling_factor(self.area, sf)

        if iscale.get_scaling_factor(self.A_comp) is None:
            iscale.set_scaling_factor(self.A_comp, 1e12)

        if iscale.get_scaling_factor(self.B_comp) is None:
            iscale.set_scaling_factor(self.B_comp, 1e8)

        if iscale.get_scaling_factor(self.recovery_vol_phase) is None:
            iscale.set_scaling_factor(self.recovery_vol_phase, 1)

        for (t, p, j), v in self.recovery_mass_phase_comp.items():
            if j in self.config.property_package.solvent_set:
                sf = 1
            elif j in self.config.property_package.solute_set:
                sf = 100
            if iscale.get_scaling_factor(v) is None:
                iscale.set_scaling_factor(v, sf)

        for v in self.rejection_phase_comp.values():
            if iscale.get_scaling_factor(v) is None:
                iscale.set_scaling_factor(v, 1)

        if hasattr(self, "channel_height"):
            if iscale.get_scaling_factor(self.channel_height) is None:
                iscale.set_scaling_factor(self.channel_height, 1e3)

        if hasattr(self, "spacer_porosity"):
            if iscale.get_scaling_factor(self.spacer_porosity) is None:
                iscale.set_scaling_factor(self.spacer_porosity, 1)

        if hasattr(self, "dh"):
            if iscale.get_scaling_factor(self.dh) is None:
                iscale.set_scaling_factor(self.dh, 1e3)

        if hasattr(self, "Kf"):
            for v in self.Kf.values():
                if iscale.get_scaling_factor(v) is None:
                    iscale.set_scaling_factor(v, 1e4)

        if hasattr(self, "N_Re"):
            for t, x in self.N_Re.keys():
                if iscale.get_scaling_factor(self.N_Re[t, x]) is None:
                    iscale.set_scaling_factor(self.N_Re[t, x], 1e-2)

        if hasattr(self, "N_Sc"):
            for t, x in self.N_Sc.keys():
                if iscale.get_scaling_factor(self.N_Sc[t, x]) is None:
                    iscale.set_scaling_factor(self.N_Sc[t, x], 1e-2)

        if hasattr(self, "N_Sh"):
            for t, x in self.N_Sh.keys():
                if iscale.get_scaling_factor(self.N_Sh[t, x]) is None:
                    iscale.set_scaling_factor(self.N_Sh[t, x], 1e-2)

        if hasattr(self, "velocity"):
            for v in self.velocity.values():
                if iscale.get_scaling_factor(v) is None:
                    iscale.set_scaling_factor(v, 1)

        if hasattr(self, "friction_factor_darcy"):
            for v in self.friction_factor_darcy.values():
                if iscale.get_scaling_factor(v) is None:
                    iscale.set_scaling_factor(v, 1)

        if hasattr(self, "cp_modulus"):
            for v in self.cp_modulus.values():
                if iscale.get_scaling_factor(v) is None:
                    iscale.set_scaling_factor(v, 1)

        for sb in (self.permeate_side, self.mixed_permeate):
            for blk in sb.values():
                for j in self.config.property_package.solute_set:
                    self._rescale_permeate_variable(blk.flow_mass_phase_comp["Liq", j])
                    if blk.is_property_constructed("mass_frac_phase_comp"):
                        self._rescale_permeate_variable(
                            blk.mass_frac_phase_comp["Liq", j]
                        )
                    if blk.is_property_constructed("conc_mass_phase_comp"):
                        self._rescale_permeate_variable(
                            blk.conc_mass_phase_comp["Liq", j]
                        )
                    if blk.is_property_constructed("mole_frac_phase_comp"):
                        self._rescale_permeate_variable(blk.mole_frac_phase_comp[j])
                    if blk.is_property_constructed("molality_comp"):
                        self._rescale_permeate_variable(blk.molality_comp[j])
                if blk.is_property_constructed("pressure_osm"):
                    self._rescale_permeate_variable(blk.pressure_osm)

        for (t, x, p, j), v in self.flux_mass_phase_comp.items():
            if iscale.get_scaling_factor(v) is None:
                comp = self.config.property_package.get_component(j)
                if comp.is_solvent():  # scaling based on solvent flux equation
                    sf = (
                        iscale.get_scaling_factor(self.A_comp[t, j])
                        * iscale.get_scaling_factor(self.dens_solvent)
                        * iscale.get_scaling_factor(
                            self.feed_side.properties[t, x].pressure
                        )
                    )
                    iscale.set_scaling_factor(v, sf)
                elif comp.is_solute():  # scaling based on solute flux equation
                    sf = iscale.get_scaling_factor(
                        self.B_comp[t, j]
                    ) * iscale.get_scaling_factor(
                        self.feed_side.properties[t, x].conc_mass_phase_comp[p, j]
                    )
                    iscale.set_scaling_factor(v, sf)<|MERGE_RESOLUTION|>--- conflicted
+++ resolved
@@ -934,20 +934,6 @@
         # assumptions
         if initialize_guess is None:
             initialize_guess = {}
-<<<<<<< HEAD
-        if 'deltaP' not in initialize_guess:
-            initialize_guess['deltaP'] = -1e4
-        if 'solvent_recovery' not in initialize_guess:
-            initialize_guess['solvent_recovery'] = 0.5
-        if 'solute_recovery' not in initialize_guess:
-            initialize_guess['solute_recovery'] = 0.01
-        if 'cp_modulus' not in initialize_guess:
-            if self.config.concentration_polarization_type != ConcentrationPolarizationType.none:
-                initialize_guess['cp_modulus'] = 1.1
-            else:
-                initialize_guess['cp_modulus'] = 1
-
-=======
         if "deltaP" not in initialize_guess:
             initialize_guess["deltaP"] = -1e4
         if "solvent_recovery" not in initialize_guess:
@@ -955,8 +941,13 @@
         if "solute_recovery" not in initialize_guess:
             initialize_guess["solute_recovery"] = 0.01
         if "cp_modulus" not in initialize_guess:
-            initialize_guess["cp_modulus"] = 1.1
->>>>>>> fe4cf962
+            if (
+                self.config.concentration_polarization_type
+                != ConcentrationPolarizationType.none
+            ):
+                initialize_guess["cp_modulus"] = 1.1
+            else:
+                initialize_guess["cp_modulus"] = 1
 
         if state_args is None:
             state_args = {}
