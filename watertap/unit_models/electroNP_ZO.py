#################################################################################
# WaterTAP Copyright (c) 2020-2023, The Regents of the University of California,
# through Lawrence Berkeley National Laboratory, Oak Ridge National Laboratory,
# National Renewable Energy Laboratory, and National Energy Technology
# Laboratory (subject to receipt of any required approvals from the U.S. Dept.
# of Energy). All rights reserved.
#
# Please see the files COPYRIGHT.md and LICENSE.md for full copyright and license
# information, respectively. These files are also available online at the URL
# "https://github.com/watertap-org/watertap/"
#################################################################################

# Import Pyomo libraries
from pyomo.environ import (
    Var,
    Param,
    Suffix,
    NonNegativeReals,
    units as pyunits,
)
from idaes.models.unit_models.separator import SeparatorData, SplittingType

# Import IDAES cores
from idaes.core import (
    declare_process_block_class,
)

from idaes.core.util.tables import create_stream_table_dataframe
from idaes.core.util.exceptions import ConfigurationError
from idaes.core.util.misc import add_object_reference
import idaes.core.util.scaling as iscale
import idaes.logger as idaeslog

from watertap.costing.unit_models.electroNP import cost_electroNP

__author__ = "Chenyu Wang"

_log = idaeslog.getLogger(__name__)


@declare_process_block_class("ElectroNPZO")
class ElectroNPZOdata(SeparatorData):
    """
    Zero order electrochemical nutrient removal (ElectroNP) model based on specified removal efficiencies for nitrogen and phosphorus.
    """

    CONFIG = SeparatorData.CONFIG()
    CONFIG.outlet_list = ["treated", "byproduct"]
    CONFIG.split_basis = SplittingType.componentFlow

    def build(self):
        # Call UnitModel.build to set up dynamics
        super(ElectroNPZOdata, self).build()

        if len(self.config.property_package.solvent_set) > 1:
            raise ConfigurationError(
                "ElectroNP model only supports one solvent component,"
                "the provided property package has specified {} solvent components".format(
                    len(self.config.property_package.solvent_set)
                )
            )

        if len(self.config.property_package.solvent_set) == 0:
            raise ConfigurationError(
                "The ElectroNP model was expecting a solvent and did not receive it."
            )

        if (
            len(self.config.property_package.solute_set) == 0
            and len(self.config.property_package.ion_set) == 0
        ):
            raise ConfigurationError(
                "The ElectroNP model was expecting at least one solute or ion and did not receive any."
            )

        if "treated" and "byproduct" not in self.config.outlet_list:
            raise ConfigurationError(
                "{} encountered unrecognised "
                "outlet_list. This should not "
                "occur - please use treated "
                "and byproduct.".format(self.name)
            )

        self.scaling_factor = Suffix(direction=Suffix.EXPORT)

        units_meta = self.config.property_package.get_metadata().get_derived_units

        add_object_reference(self, "properties_in", self.mixed_state)
        add_object_reference(self, "properties_treated", self.treated_state)
        add_object_reference(self, "properties_byproduct", self.byproduct_state)

        # Add performance variables
        self.recovery_frac_mass_H2O = Var(
            self.flowsheet().time,
            initialize=0.99999,
            domain=NonNegativeReals,
            units=pyunits.dimensionless,
            bounds=(0.0, 1.0000001),
            doc="Mass recovery fraction of water in the treated stream",
        )
        self.recovery_frac_mass_H2O.fix()

        # Default solute concentration
        self.P_removal = Param(
            within=NonNegativeReals,
            mutable=True,
            default=0.98,
            doc="Reference phosphorus removal fraction on a mass basis",
            units=pyunits.dimensionless,
        )

        self.N_removal = Param(
            within=NonNegativeReals,
            mutable=True,
            default=0.3,
            doc="Reference ammonia removal fraction on a mass basis",
            units=pyunits.dimensionless,
        )

        add_object_reference(self, "removal_frac_mass_comp", self.split_fraction)

        @self.Constraint(
            self.flowsheet().time,
            self.config.property_package.component_list,
            doc="soluble fraction",
        )
        def split_components(blk, t, i):
            if i == "H2O":
                return (
                    blk.removal_frac_mass_comp[t, "byproduct", i]
                    == 1 - blk.recovery_frac_mass_H2O[t]
                )
            elif i == "S_PO4":
                return blk.removal_frac_mass_comp[t, "byproduct", i] == blk.P_removal
            elif i == "S_NH4":
                return blk.removal_frac_mass_comp[t, "byproduct", i] == blk.N_removal
            else:
                return blk.removal_frac_mass_comp[t, "byproduct", i] == 1e-7

        self.electricity = Var(
            self.flowsheet().time,
            units=pyunits.kW,
            bounds=(0, None),
            doc="Electricity consumption of unit",
        )

        self.energy_electric_flow_mass = Var(
            units=pyunits.kWh / pyunits.kg,
            doc="Electricity intensity with respect to phosphorus removal",
        )

        @self.Constraint(
            self.flowsheet().time,
            doc="Constraint for electricity consumption based on phosphorus removal",
        )
        def electricity_consumption(b, t):
            return b.electricity[t] == (
                b.energy_electric_flow_mass
                * pyunits.convert(
                    b.properties_byproduct[t].get_material_flow_terms("Liq", "S_PO4"),
                    to_units=pyunits.kg / pyunits.hour,
                )
            )

        self.magnesium_chloride_dosage = Var(
            units=pyunits.dimensionless,
            bounds=(0, None),
            doc="Dosage of magnesium chloride per phosphorus removal",
        )

        self.MgCl2_flowrate = Var(
            self.flowsheet().time,
            units=pyunits.kg / pyunits.hr,
            bounds=(0, None),
            doc="Magnesium chloride flowrate",
        )

        @self.Constraint(
            self.flowsheet().time,
            doc="Constraint for magnesium chloride demand based on phosphorus removal.",
        )
        def MgCl2_demand(b, t):
            return b.MgCl2_flowrate[t] == (
                b.magnesium_chloride_dosage
                * pyunits.convert(
                    b.properties_byproduct[t].get_material_flow_terms("Liq", "S_PO4"),
                    to_units=pyunits.kg / pyunits.hour,
                )
            )

    def _get_performance_contents(self, time_point=0):
        var_dict = {}
        var_dict["Water Recovery"] = self.recovery_frac_mass_H2O[time_point]
        for j in self.config.property_package.solute_set:
            var_dict[f"Solute Removal {j}"] = self.removal_frac_mass_comp[
                time_point, "byproduct", j
            ]
        var_dict["Electricity Demand"] = self.electricity[time_point]
        var_dict["Electricity Intensity"] = self.energy_electric_flow_mass
        var_dict[
            "Dosage of magnesium chloride per treated phosphorus"
        ] = self.magnesium_chloride_dosage
        var_dict["Magnesium Chloride Demand"] = self.MgCl2_flowrate[time_point]
        return {"vars": var_dict}

    def _get_stream_table_contents(self, time_point=0):
        return create_stream_table_dataframe(
            {
                "Inlet": self.inlet,
                "Treated": self.treated,
                "Byproduct": self.byproduct,
            },
            time_point=time_point,
        )

    def calculate_scaling_factors(self):
        super().calculate_scaling_factors()

        iscale.set_scaling_factor(self.recovery_frac_mass_H2O, 1)

        if iscale.get_scaling_factor(self.energy_electric_flow_mass) is None:
            sf = iscale.get_scaling_factor(
                self.energy_electric_flow_mass, default=1e2, warning=True
            )
            iscale.set_scaling_factor(self.energy_electric_flow_mass, sf)

        if iscale.get_scaling_factor(self.magnesium_chloride_dosage) is None:
            sf = iscale.get_scaling_factor(
                self.magnesium_chloride_dosage, default=1e1, warning=True
            )
            iscale.set_scaling_factor(self.magnesium_chloride_dosage, sf)

        for (t, i, j), v in self.removal_frac_mass_comp.items():
            if i == "treated":
                for i in self.config.outlet_list:
                    if j == "S_PO4":
                        sf = 1
                    elif j == "S_NH4":
                        sf = 1
                    else:
                        sf = 1
            iscale.set_scaling_factor(v, sf)

        for (t, i, j), v in self.removal_frac_mass_comp.items():
            if i == "byproduct":
                for i in self.config.outlet_list:
                    if j == "S_PO4":
                        sf = 1
                    elif j == "S_NH4":
                        sf = 1
                    else:
                        sf = 1e7
            iscale.set_scaling_factor(v, sf)

        for t, v in self.electricity.items():
            sf = iscale.get_scaling_factor(self.energy_electric_flow_mass)
            iscale.set_scaling_factor(v, sf)

        for t, v in self.MgCl2_flowrate.items():
<<<<<<< HEAD
            sf = iscale.get_scaling_factor(self.magnesium_chloride_dosage)
            iscale.set_scaling_factor(v, sf)
=======
            sf = (
                iscale.get_scaling_factor(self.magnesium_chloride_dosage)
                * iscale.get_scaling_factor(self.byproduct.flow_vol[t])
                * iscale.get_scaling_factor(self.byproduct.conc_mass_comp[t, "S_PO4"])
            )
            iscale.set_scaling_factor(v, sf)

    @property
    def default_costing_method(self):
        return cost_electroNP
>>>>>>> 4070fa1f
<|MERGE_RESOLUTION|>--- conflicted
+++ resolved
@@ -257,18 +257,9 @@
             iscale.set_scaling_factor(v, sf)
 
         for t, v in self.MgCl2_flowrate.items():
-<<<<<<< HEAD
             sf = iscale.get_scaling_factor(self.magnesium_chloride_dosage)
-            iscale.set_scaling_factor(v, sf)
-=======
-            sf = (
-                iscale.get_scaling_factor(self.magnesium_chloride_dosage)
-                * iscale.get_scaling_factor(self.byproduct.flow_vol[t])
-                * iscale.get_scaling_factor(self.byproduct.conc_mass_comp[t, "S_PO4"])
-            )
             iscale.set_scaling_factor(v, sf)
 
     @property
     def default_costing_method(self):
-        return cost_electroNP
->>>>>>> 4070fa1f
+        return cost_electroNP