--- conflicted
+++ resolved
@@ -84,11 +84,7 @@
 
         units_meta = self.config.property_package.get_metadata().get_derived_units
 
-<<<<<<< HEAD
-        add_object_reference(self, "proerties_in", self.mixed_state)
-=======
         add_object_reference(self, "properties_in", self.mixed_state)
->>>>>>> 49682828
         add_object_reference(self, "properties_treated", self.treated_state)
         add_object_reference(self, "properties_byproduct", self.byproduct_state)
 
