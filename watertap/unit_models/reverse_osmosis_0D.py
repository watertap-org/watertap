--- conflicted
+++ resolved
@@ -282,12 +282,7 @@
                     - b.permeate_side[t,1.].pressure_osm) / \
                     b.feed_side.properties_out[t].pressure
 
-<<<<<<< HEAD
     def initialize_build(blk,
-=======
-
-    def initialize(blk,
->>>>>>> 9418c491
                    initialize_guess=None,
                    state_args=None,
                    outlvl=idaeslog.NOTSET,
