#################################################################################
# WaterTAP Copyright (c) 2020-2023, The Regents of the University of California,
# through Lawrence Berkeley National Laboratory, Oak Ridge National Laboratory,
# National Renewable Energy Laboratory, and National Energy Technology
# Laboratory (subject to receipt of any required approvals from the U.S. Dept.
# of Energy). All rights reserved.
#
# Please see the files COPYRIGHT.md and LICENSE.md for full copyright and license
# information, respectively. These files are also available online at the URL
# "https://github.com/watertap-org/watertap/"
#################################################################################

from copy import deepcopy
from enum import Enum, auto

# Import Pyomo libraries
from pyomo.environ import (
    Set,
    Var,
    Suffix,
    NonNegativeReals,
    Reals,
    Reference,
    units as pyunits,
    log,
    value,
    Expr_if,
    exp,
    check_optimal_termination,
)
from pyomo.common.config import ConfigBlock, ConfigValue, In
from pyomo.common.collections import ComponentSet

# Import IDAES cores
from idaes.core import (
    ControlVolume0DBlock,
    declare_process_block_class,
    MaterialBalanceType,
    MomentumBalanceType,
    UnitModelBlockData,
    useDefault,
    MaterialFlowBasis,
)
from idaes.core.solvers import get_solver
from idaes.core.util.math import smooth_min
from idaes.core.util.tables import create_stream_table_dataframe
from idaes.core.util.config import is_physical_parameter_block
from idaes.core.util.exceptions import ConfigurationError, InitializationError
import idaes.core.util.scaling as iscale
from idaes.core.util.constants import Constants
from watertap.core.util.initialization import check_dof

import idaes.logger as idaeslog

from watertap.core import InitializationMixin


_log = idaeslog.getLogger(__name__)

# TODO:
# - Further refinement of initialization routine to make more robust
# - Further refinement of scaling to make more robust
# - Add more tests to test robustness
# - Add constraints for computing pressure drop in spiral wound membrane


class MassTransferCoefficient(Enum):
    none = auto()
    # mass transfer coefficient is a user specified value
    fixed = auto()
    # mass transfer coefficient is calculated using spiral wound correlation
    spiral_wound = auto()


class ConcentrationPolarizationType(Enum):
    none = auto()
    calculated = auto()


@declare_process_block_class("NanofiltrationDSPMDE0D")
class NanofiltrationData(InitializationMixin, UnitModelBlockData):
    """
    Nanofiltration model based on Donnan Steric Pore Model with Dielectric Exclusion (DSPM-DE).

    Assumptions
        - Membrane electric potential at membrane interface is taken as reference (i.e., equal to 0)

    References:
        Geraldes and Alves, 2008 (https://doi.org/10.1016/j.memsci.2008.04.054)
        Roy et al., 2015 (http://dx.doi.org/10.1016/j.memsci.2015.06.030)
        Labban et al., 2017 (http://dx.doi.org/10.1016/j.memsci.2016.08.062)
    """

    CONFIG = ConfigBlock()

    CONFIG.declare(
        "dynamic",
        ConfigValue(
            domain=In([False]),
            default=False,
            description="Dynamic model flag - must be False",
            doc="""Indicates whether this model will be dynamic or not,
    **default** = False. NF units do not support dynamic
    behavior.""",
        ),
    )
    CONFIG.declare(
        "has_holdup",
        ConfigValue(
            default=False,
            domain=In([False]),
            description="Holdup construction flag - must be False",
            doc="""Indicates whether holdup terms should be constructed or not.
    **default** - False. NF units do not have defined volume, thus
    this must be False.""",
        ),
    )
    CONFIG.declare(
        "material_balance_type",
        ConfigValue(
            default=MaterialBalanceType.useDefault,
            domain=In(MaterialBalanceType),
            description="Material balance construction flag",
            doc="""Indicates what type of mass balance should be constructed,
    **default** - MaterialBalanceType.useDefault.
    **Valid values:** {
    **MaterialBalanceType.useDefault - refer to property package for default
    balance type
    **MaterialBalanceType.none** - exclude material balances,
    **MaterialBalanceType.componentPhase** - use phase component balances,
    **MaterialBalanceType.componentTotal** - use total component balances,
    **MaterialBalanceType.elementTotal** - use total element balances,
    **MaterialBalanceType.total** - use total material balance.}""",
        ),
    )
    CONFIG.declare(
        "momentum_balance_type",
        ConfigValue(
            default=MomentumBalanceType.pressureTotal,
            domain=In(MomentumBalanceType),
            description="Momentum balance construction flag",
            doc="""Indicates what type of momentum balance should be constructed,
    **default** - MomentumBalanceType.pressureTotal.
    **Valid values:** {
    **MomentumBalanceType.none** - exclude momentum balances,
    **MomentumBalanceType.pressureTotal** - single pressure balance for material,
    **MomentumBalanceType.pressurePhase** - pressure balances for each phase,
    **MomentumBalanceType.momentumTotal** - single momentum balance for material,
    **MomentumBalanceType.momentumPhase** - momentum balances for each phase.}""",
        ),
    )
    CONFIG.declare(
        "has_pressure_change",
        ConfigValue(
            default=False,
            domain=In([True, False]),
            description="Pressure change term construction flag",
            doc="""Indicates whether terms for pressure change should be
    constructed,
    **default** - False.
    **Valid values:** {
    **True** - include pressure change terms,
    **False** - exclude pressure change terms.}""",
        ),
    )
    CONFIG.declare(
        "property_package",
        ConfigValue(
            default=useDefault,
            domain=is_physical_parameter_block,
            description="Property package to use for control volume",
            doc="""Property parameter object used to define property calculations,
    **default** - useDefault.
    **Valid values:** {
    **useDefault** - use default package from parent model or flowsheet,
    **PhysicalParameterObject** - a PhysicalParameterBlock object.}""",
        ),
    )
    CONFIG.declare(
        "property_package_args",
        ConfigBlock(
            implicit=True,
            description="Arguments to use for constructing property packages",
            doc="""A ConfigBlock with arguments to be passed to a property block(s)
    and used when constructing these,
    **default** - None.
    **Valid values:** {
    see property package for documentation.}""",
        ),
    )
    CONFIG.declare(
        "mass_transfer_coefficient",
        ConfigValue(
            default=MassTransferCoefficient.spiral_wound,
            domain=In(MassTransferCoefficient),
            description="Mass transfer coefficient in feed channel",
            doc="""
            Options to account for mass transfer coefficient.

            **default** - ``MassTransferCoefficient.fixed``

        .. csv-table::
            :header: "Configuration Options", "Description"

            "``MassTransferCoefficient.none``", "Simplifying assumption to ignore mass transfer coefficient"
            "``MassTransferCoefficient.fixed``", "Specify an estimated value for the mass transfer coefficient in the feed channel"
            "``MassTransferCoefficient.spiral_wound``", "Allow model to perform calculation of mass transfer coefficient based on
            spiral wound module correlation"
        """,
        ),
    )
    CONFIG.declare(
        "concentration_polarization_type",
        ConfigValue(
            default=ConcentrationPolarizationType.calculated,
            domain=In(ConcentrationPolarizationType),
            description="External concentration polarization effect in RO",
            doc="""
            Options to account for concentration polarization.

            **default** - ``ConcentrationPolarizationType.calculated``

        .. csv-table::
            :header: "Configuration Options", "Description"

            "``ConcentrationPolarizationType.none``", "Simplifying assumption to ignore concentration polarization"
            "``ConcentrationPolarizationType.calculated``", "Allow model to perform calculation of membrane-interface concentration"
        """,
        ),
    )

    def _process_config(self):
        if len(self.config.property_package.solvent_set) > 1:
            raise ConfigurationError(
                "NF model only supports one solvent component,"
                "the provided property package has specified {} solvent components".format(
                    len(self.config.property_package.solvent_set)
                )
            )

        if len(self.config.property_package.solvent_set) == 0:
            raise ConfigurationError(
                "The NF model was expecting a solvent and did not receive it."
            )

        if (
            hasattr(self.config.property_package, "ion_set")
            and len(self.config.property_package.ion_set) == 0
        ) and (
            hasattr(self.config.property_package, "solute_set")
            and len(self.config.property_package.solute_set) == 0
        ):
            raise ConfigurationError(
                "This NF model was expecting ions/solutes and did not receive any."
            )
        if (
            self.config.concentration_polarization_type
            != ConcentrationPolarizationType.calculated
            and self.config.mass_transfer_coefficient != MassTransferCoefficient.none
        ) or (
            self.config.concentration_polarization_type
            == ConcentrationPolarizationType.calculated
            and self.config.mass_transfer_coefficient == MassTransferCoefficient.none
        ):
            raise ConfigurationError(
                "\nConflict between configuration options:\n"
                "'mass_transfer_coefficient' cannot be set to {} "
                "while 'concentration_polarization_type' is set to {}.\n\n"
                "'mass_transfer_coefficient' must be set to MassTransferCoefficient.none\nor "
                "'concentration_polarization_type' must be set to ConcentrationPolarizationType.calculated".format(
                    self.config.mass_transfer_coefficient,
                    self.config.concentration_polarization_type,
                )
            )

    def build(self):
        super().build()

        self._process_config()

        self.scaling_factor = Suffix(direction=Suffix.EXPORT)

        # For stateblock-specific scaling in calculate_scaling_factors
        self._sb_scaled_properties = ComponentSet()

        units_meta = self.config.property_package.get_metadata().get_derived_units

        self.io_list = io_list = Set(initialize=[0, 1])  # inlet/outlet set

        # These two sets should always be present
        #   and their union is the full set of dissolved species
        if hasattr(self.config.property_package, "ion_set") and hasattr(
            self.config.property_package, "solute_set"
        ):
            self.solute_set = solute_set = (
                self.config.property_package.ion_set
                | self.config.property_package.solute_set
            )
        else:
            raise ConfigurationError(
                "This NF model was expecting an "
                "ion_set and solute_set and did not them."
            )

        solvent_set = self.config.property_package.solvent_set
        solvent_solute_set = solvent_set | solute_set
        phase_list = self.config.property_package.phase_list

        # Build control volume for feed side
        self.feed_side = ControlVolume0DBlock(
            dynamic=False,
            has_holdup=False,
            property_package=self.config.property_package,
            property_package_args=self.config.property_package_args,
        )

        self.feed_side.add_state_blocks(has_phase_equilibrium=False)

        self.feed_side.add_material_balances(
            balance_type=self.config.material_balance_type, has_mass_transfer=True
        )

        self.feed_side.add_momentum_balances(
            balance_type=self.config.momentum_balance_type,
            has_pressure_change=self.config.has_pressure_change,
        )

        # Make indexed stateblock and separate stateblock for permeate-side and permeate outlet, respectively.
        tmp_dict = dict(**self.config.property_package_args)
        tmp_dict["has_phase_equilibrium"] = False
        tmp_dict["parameters"] = self.config.property_package
        tmp_dict["defined_state"] = False  # these blocks are not inlets

        # Add permeate block
        self.permeate_side = self.config.property_package.state_block_class(
            self.flowsheet().config.time,
            io_list,
            doc="Material properties of permeate along permeate channel",
            **tmp_dict,
        )
        self.mixed_permeate = self.config.property_package.state_block_class(
            self.flowsheet().config.time,
            doc="Material properties of mixed permeate exiting the module",
            **tmp_dict,
        )

        # Add Ports
        self.add_inlet_port(name="inlet", block=self.feed_side)
        self.add_outlet_port(name="retentate", block=self.feed_side)
        self.add_port(name="permeate", block=self.mixed_permeate)

        # Membrane interface: indexed state block
        self.feed_side.properties_interface = (
            self.config.property_package.state_block_class(
                self.flowsheet().config.time,
                io_list,
                doc="Material properties of feed-side membrane interface",
                **tmp_dict,
            )
        )
        # Pore entrance: indexed state block
        self.pore_entrance = self.config.property_package.state_block_class(
            self.flowsheet().config.time,
            io_list,
            doc="Fluid properties within the membrane pore entrance",
            **tmp_dict,
        )
        # Pore exit: indexed state block
        self.pore_exit = self.config.property_package.state_block_class(
            self.flowsheet().config.time,
            io_list,
            doc="Fluid properties within the membrane pore exit",
            **tmp_dict,
        )

        # References for control volume
        # pressure change
        if (
            self.config.has_pressure_change is True
            and self.config.momentum_balance_type != MomentumBalanceType.none
        ):
            self.deltaP = Reference(self.feed_side.deltaP)

        ###############################################################################################################
        # Variables
        ###############################################################################################################
        # 1. Component mole flux, J, DOF=Nj*2 for inlet/outlet
        self.flux_mol_phase_comp = Var(
            self.flowsheet().config.time,
            io_list,
            phase_list,
            solvent_solute_set,
            initialize=(lambda b, t, x, p, j: 2.78e-2 if j in solvent_set else 4e-6),
            # bounds=lambda b, t, x, p, j: (0, 1.5)
            # if j in solvent_set
            # else (0, 1e-2),  # TODO: keep checking these
            domain=NonNegativeReals,
            units=units_meta("amount")
            * units_meta("length") ** -2
            * units_meta("time") ** -1,
            doc="Component molar flux at inlet and outlet of membrane",
        )

        # 2. Pore radius, rp, DOF = 1
        self.radius_pore = Var(
            initialize=0.5e-9,  # TODO: revisit
            domain=NonNegativeReals,
            units=units_meta("length"),
            doc="Membrane pore radius",
        )

        # 3. Effective thickness of membrane, Ak, DOF=1
        self.membrane_thickness_effective = Var(
            initialize=1.33e-6,  # Value used by Labban et al., 2017
            domain=NonNegativeReals,
            units=units_meta("length"),
            doc="Effective membrane thickness",
        )

        # 4. Effective thickness of membrane, Ak, DOF=1
        self.membrane_charge_density = Var(
            self.flowsheet().config.time,
            initialize=-50,  # near value used in Roy et al.
            domain=Reals,
            units=pyunits.mol * pyunits.m**-3,
            doc="Membrane charge density",
        )
        self.dielectric_constant_pore = Var(
            self.flowsheet().config.time,
            initialize=42,  # near value used in Roy et al.
            bounds=(1, None),
            units=pyunits.dimensionless,  # TODO: revisit bounds/domain
            doc="Pore dielectric constant",
        )
        self.electric_potential = Var(
            self.flowsheet().config.time,
            io_list,
            ["pore_entrance", "pore_exit", "permeate"],
            initialize=-1e-3,  # TODO:revisit
            domain=Reals,
            units=pyunits.V,
            doc="Electric potential of pore entrance/exit, and permeate",
        )
        self.rejection_intrinsic_phase_comp = Var(
            self.flowsheet().config.time,
            phase_list,
            solute_set,
            initialize=0.1,
            bounds=(-1.001, 1.001),
            units=pyunits.dimensionless,
            doc="Intrinsic solute rejection",
        )
        self.area = Var(
            initialize=50,
            bounds=(0, 1e3),
            domain=NonNegativeReals,
            units=units_meta("length") ** 2,
            doc="Membrane area",
        )

        self.recovery_vol_phase = Var(
            self.flowsheet().config.time,
            self.config.property_package.phase_list,
            initialize=0.5,
            bounds=(0, 1),
            units=pyunits.dimensionless,
            doc="Volumetric-based recovery",
        )
        if (
            self.config.concentration_polarization_type
            == ConcentrationPolarizationType.calculated
        ):
            self.Kf_comp = Var(
                self.flowsheet().config.time,
                self.io_list,
                solute_set,
                initialize=5e-5,
                bounds=(0, 1e-3),
                domain=NonNegativeReals,
                units=units_meta("length") * units_meta("time") ** -1,
                doc="Component mass transfer coefficient in feed channel at inlet and outlet",
            )
            self.electric_potential_grad_feed_interface = Var(
                self.flowsheet().config.time,
                io_list,
                initialize=1,  # TODO: revisit
                domain=Reals,
                # TODO: revisit- Geraldes and Alves give unitless while Roy et al. give V/m
                units=pyunits.V * pyunits.m**-1,
                doc="Electric potential gradient of feed-membrane interface",
            )
        else:
            pass

        if (
            self.config.mass_transfer_coefficient
            == MassTransferCoefficient.spiral_wound
        ):

            self.N_Sc_comp = Var(
                self.flowsheet().config.time,
                self.io_list,
                solute_set,
                initialize=5e2,
                bounds=(1e2, 2e3),
                domain=NonNegativeReals,
                units=pyunits.dimensionless,
                doc="Schmidt number at inlet and outlet",
            )
            self.N_Pe_comp = Var(
                self.flowsheet().config.time,
                self.io_list,
                solute_set,
                initialize=1e5,
                # bounds=(5e3, None),  # TODO:unsure of value ranges at the moment
                domain=NonNegativeReals,
                units=pyunits.dimensionless,
                doc="Peclet number at inlet and outlet",
            )
            self.spacer_mixing_efficiency = Var(
                initialize=0.5,
                # bounds=(1e2, 2e3),  # TODO:unsure of value ranges at the moment- since this is efficiency, assuming 0 -1
                domain=NonNegativeReals,
                units=pyunits.dimensionless,
                doc="Mixing efficiency of spacer net",
            )
            self.spacer_mixing_length = Var(
                initialize=0.6,
                # bounds=(1e2, 5e3),  #TODO:unsure of value ranges at the moment
                domain=NonNegativeReals,
                units=units_meta("length"),
                doc="Characteristic length of spacer",
            )
        else:
            pass

        self.length = Var(
            initialize=10,
            bounds=(0, 5e2),
            domain=NonNegativeReals,
            units=units_meta("length"),
            doc="Effective membrane length",
        )
        self.width = Var(
            initialize=5,
            bounds=(0, 5e2),
            domain=NonNegativeReals,
            units=units_meta("length"),
            doc="Effective feed-channel width",
        )
        self.channel_height = Var(
            initialize=1e-3,
            domain=NonNegativeReals,
            bounds=(0, 5e-3),
            units=units_meta("length"),
            doc="Feed channel height",
        )
        self.spacer_porosity = Var(
            initialize=0.95,
            bounds=(0.1, 1.001),
            domain=NonNegativeReals,
            units=pyunits.dimensionless,
            doc="Feed-channel spacer porosity",
        )
        self.velocity = Var(
            self.flowsheet().config.time,
            self.io_list,
            initialize=0.5,
            bounds=(0, None),
            domain=NonNegativeReals,
            units=units_meta("length") / units_meta("time"),
            doc="Crossflow velocity in feed channel at inlet and outlet",
        )
        ###############################################################################################################
        # Expressions
        ###############################################################################################################
        # Make expressions that don't depend on any variables
        self._make_expressions()

        ################################################################################################################
        # Constraints
        ################################################################################################################

        # 0. Membrane area
        @self.Constraint(doc="Membrane area")
        def eq_area(b):
            return b.area == b.length * b.width

        # 1. Feed-solution/membrane equilibrium, DOF= Nj * 2 for inlet/outlet
        @self.Constraint(
            self.flowsheet().config.time,
            io_list,
            phase_list,
            solute_set,
            doc="Interfacial partitioning at feed side of membrane",
        )
        def eq_interfacial_partitioning_feed(b, t, x, p, j):
            return (
                b.pore_entrance[t, x].act_coeff_phase_comp[p, j]
                * b.pore_entrance[t, x].conc_mol_phase_comp[p, j]
                / (
                    b.feed_side.properties_interface[t, x].act_coeff_phase_comp[p, j]
                    * b.feed_side.properties_interface[t, x].conc_mol_phase_comp[p, j]
                )
                == b.partition_factor_steric_comp[t, j]
                * b.partition_factor_born_solvation_comp[t, j]
                * b.partition_factor_donnan_comp_feed[t, x, j]
            )

        # 2. Permeate solution/membrane equilibrium, DOF= Nj * 2 for inlet/outlet
        @self.Constraint(
            self.flowsheet().config.time,
            io_list,
            phase_list,
            solute_set,
            doc="Interfacial partitioning at permeate side of membrane",
        )
        def eq_interfacial_partitioning_permeate(b, t, x, p, j):
            return (
                b.pore_exit[t, x].act_coeff_phase_comp[p, j]
                * b.pore_exit[t, x].conc_mol_phase_comp[p, j]
                / (
                    b.permeate_side[t, x].act_coeff_phase_comp[p, j]
                    * b.permeate_side[t, x].conc_mol_phase_comp[p, j]
                )
                == b.partition_factor_steric_comp[t, j]
                * b.partition_factor_born_solvation_comp[t, j]
                * b.partition_factor_donnan_comp_permeate[t, x, j]
            )

        # 4. Charge balance inside the membrane, DOF=N nodes across membrane thickness *2 for inlet/outlet: N=2, DOF=4
        @self.Constraint(
            self.flowsheet().config.time,
            io_list,
            ["pore_entrance", "pore_exit"],
            phase_list,
            doc="Electroneutrality within membrane pore",
        )
        def eq_electroneutrality_pore(b, t, x, y, p):
            if y == "pore_entrance":
                pore_loc = b.pore_entrance[t, x]
            elif y == "pore_exit":
                pore_loc = b.pore_exit[t, x]
            return (
                sum(
                    pore_loc.conc_mol_phase_comp[p, j] * pore_loc.charge_comp[j]
                    for j in solute_set
                )
                + b.membrane_charge_density[t]
                == 0
            )

        # 4. Permeate electroneutrality, DOF=1 *2 for inlet/outlet:  DOF=2
        @self.Constraint(
            self.flowsheet().config.time,
            io_list,
            phase_list,
            doc="Electroneutrality in permeate",
        )
        def eq_electroneutrality_permeate(b, t, x, p):
            return (
                sum(
                    b.permeate_side[t, x].conc_mol_phase_comp[p, j]
                    * b.permeate_side[t, x].charge_comp[j]
                    for j in solute_set
                )
                == 0
            )

        # 5. Water flux via Hagen-Poiseuille relationship, DOF= 1 * 2 for inlet/outlet: DOF= 2
        @self.Constraint(
            self.flowsheet().config.time,
            io_list,
            phase_list,
            doc="Hagen-Poiseuille relationship for water flux across membrane",
        )
        def eq_water_flux(b, t, x, p):
            if x == 0:
                prop_feed = b.feed_side.properties_in[t]
            elif x == 1:
                prop_feed = b.feed_side.properties_out[t]
            prop_perm = b.permeate_side[t, x]
            prop_feed_inter = b.feed_side.properties_interface[t, x]
            return b.flux_vol_water[t, x] == (
                prop_feed.pressure
                - prop_perm.pressure
                - (
                    prop_feed_inter.pressure_osm_phase["Liq"]
                    - prop_perm.pressure_osm_phase["Liq"]
                )
            ) * (b.radius_pore**2) / (
                8 * prop_feed.visc_d_phase[p] * b.membrane_thickness_effective
            )

        # 6. Unhindered mass transfer; Js,i=Jw*cp,i; DOF= Nj * 2 for inlet/outlet
        @self.Constraint(
            self.flowsheet().config.time,
            io_list,
            phase_list,
            solute_set,
            doc="Solute flux as function of solvent flux",
        )
        def eq_solute_solvent_flux(b, t, x, p, j):
            return (
                b.flux_mol_phase_comp[t, x, p, j]
                == b.flux_vol_water[t, x]
                * b.permeate_side[t, x].conc_mol_phase_comp[p, j]
            )

        # TESTING PROBLEMATIC CONSTRAINT RESULTING IN ERRONEOUSLY LOW REJECTION:
        @self.Expression(
            self.flowsheet().config.time,
            io_list,
            phase_list,
            solute_set,
            doc="Diffusive transport across membrane pore",
        )
        def diffusive_term(b, t, x, p, j):
            return (
                -b.diffus_pore_comp[t, j]
                * (
                    b.pore_exit[t, x].conc_mol_phase_comp[p, j]
                    - b.pore_entrance[t, x].conc_mol_phase_comp[p, j]
                )
                / b.membrane_thickness_effective
            )

        @self.Expression(
            self.flowsheet().config.time,
            io_list,
            phase_list,
            solute_set,
            doc="Convective transport across membrane pore",
        )
        def convective_term(b, t, x, p, j):
            return (
                b.hindrance_factor_convective_comp[t, j]
                * b.conc_mol_phase_comp_pore_avg[t, x, p, j]
                * b.flux_vol_water[t, x]
            )

        @self.Expression(
            self.flowsheet().config.time,
            io_list,
            phase_list,
            solute_set,
            doc="Electromigrative transport across membrane pore",
        )
        def electromigration_term(b, t, x, p, j):
            return (
                -b.feed_side.properties_in[t].charge_comp[j]
                * b.conc_mol_phase_comp_pore_avg[t, x, p, j]
                * b.diffus_pore_comp[t, j]
                * Constants.faraday_constant
                / (Constants.gas_constant * b.feed_side.properties_in[t].temperature)
                * (
                    b.electric_potential[t, x, "pore_exit"]
                    - b.electric_potential[t, x, "pore_entrance"]
                )
                / b.membrane_thickness_effective
            )

        # 7. Extended Nernst Planck equation, DOF= Nj * 2 for inlet/outlet
        @self.Constraint(
            self.flowsheet().config.time,
            io_list,
            phase_list,
            solute_set,
            doc="Solute flux within pore domain",
        )
        def eq_solute_flux_pore_domain(b, t, x, p, j):
            return (
                b.flux_mol_phase_comp[t, x, p, j]
                == b.diffusive_term[t, x, p, j]
                + b.convective_term[t, x, p, j]
                + b.electromigration_term[t, x, p, j]
            )

        # 8. Feed-solution/membrane mass transfer resistance, DOF= Nj * 2 for inlet/outlet
        @self.Constraint(
            self.flowsheet().config.time,
            io_list,
            phase_list,
            solute_set,
            doc="Feed-interface mass transfer resistance accounting for concentration polarization",
        )
        def eq_solute_flux_concentration_polarization(b, t, x, p, j):
            if x == 0:
                bulk = b.feed_side.properties_in[t]
            elif x:
                bulk = b.feed_side.properties_out[t]
            interface = b.feed_side.properties_interface[t, x]
            if (
                self.config.concentration_polarization_type
                == ConcentrationPolarizationType.calculated
            ):
                return (
                    b.flux_mol_phase_comp[t, x, p, j]
                    == -b.Kf_comp[t, x, j]
                    * (
                        interface.conc_mol_phase_comp[p, j]
                        - bulk.conc_mol_phase_comp[p, j]
                    )
                    + b.flux_vol_water[t, x] * interface.conc_mol_phase_comp[p, j]
                    - interface.charge_comp[j]
                    * interface.conc_mol_phase_comp[p, j]
                    * interface.diffus_phase_comp[p, j]
                    * Constants.faraday_constant
                    / Constants.gas_constant
                    / interface.temperature
                    * b.electric_potential_grad_feed_interface[t, x]
                )
            elif (
                self.config.concentration_polarization_type
                == ConcentrationPolarizationType.none
            ):
                return (
                    interface.conc_mol_phase_comp[p, j]
                    == bulk.conc_mol_phase_comp[p, j]
                )
            else:
                raise ConfigurationError(
                    "Provide a valid value for concentration_polarization_type"
                )

        # 9. Isothermal conditions at permeate inlet/outlet, DOF= 1*2 for inlet/outlet
        @self.Constraint(
            self.flowsheet().config.time,
            io_list,
            doc="Isothermal assumption for permeate",
        )
        def eq_permeate_isothermal(b, t, x):
            return (
                b.feed_side.properties_in[t].temperature
                == b.permeate_side[t, x].temperature
            )

        # 10. Isothermal conditions at feed/membrane interface, DOF= 1*2 for inlet/outlet
        @self.feed_side.Constraint(
            self.flowsheet().config.time,
            io_list,
            doc="Isothermal assumption for feed-membrane interface",
        )
        def eq_feed_interface_isothermal(b, t, x):
            return (
                b.properties_in[t].temperature
                == b.properties_interface[t, x].temperature
            )

        # 11. Isobaric conditions at permeate side, DOF= 1*2 for inlet/outlet
        # TOdo: mixed permeate pressure is currently unused variable, but fixing its value satisfies this constraint
        @self.Constraint(
            self.flowsheet().config.time, io_list, doc="Isobaric permeate pressure"
        )
        def eq_pressure_permeate_io(b, t, x):
            return b.permeate_side[t, x].pressure == b.mixed_permeate[t].pressure

        # 12. Javg * area = -dMf
        @self.Constraint(
            self.flowsheet().config.time,
            phase_list,
            solvent_solute_set,
            doc="Component mass transfer from feed",
        )
        def eq_mass_transfer_feed(b, t, p, j):
            if (
                b.feed_side.properties_in[0].get_material_flow_basis()
                == MaterialFlowBasis.molar
            ):
                return (
                    b.flux_mol_phase_comp_avg[t, p, j] * b.area
                    == -b.feed_side.mass_transfer_term[t, p, j]
                )

        # 13. Mass transfer equal to permeate flow terms; mole_flow,perm final = -dMf = Javg * area
        @self.Constraint(
            self.flowsheet().config.time,
            phase_list,
            solvent_solute_set,
            doc="Permeate production/average mass transfer constraint",
        )
        def eq_permeate_production(b, t, p, j):
            if b.mixed_permeate[0].get_material_flow_basis() == MaterialFlowBasis.molar:
                return (
                    b.mixed_permeate[t].get_material_flow_terms(p, j)
                    == b.flux_mol_phase_comp_avg[t, p, j] * b.area
                )

        # 14. Volumetric recovery rate
        @self.Constraint(self.flowsheet().config.time, phase_list)
        def eq_recovery_vol_phase(b, t, p):
            return (
                b.recovery_vol_phase[t, p]
                * b.feed_side.properties_in[t].flow_vol_phase[p]
                == b.mixed_permeate[t].flow_vol_phase[p]
            )

        # 15. Intrinsic rejection rate
        @self.Constraint(
            self.flowsheet().config.time,
            self.config.property_package.phase_list,
            solute_set,
            doc="Intrinsic solute rejection",
        )
        def eq_rejection_intrinsic_phase_comp(b, t, p, j):
            return (
                b.rejection_intrinsic_phase_comp[t, p, j]
                == 1
                - b.mixed_permeate[t].conc_mol_phase_comp[p, j]
                / b.feed_side.properties_interface[t, 0].conc_mol_phase_comp[p, j]
            )

        if (
            self.config.concentration_polarization_type
            == ConcentrationPolarizationType.calculated
        ):
            # 3. Feed-solution/membrane electroneutrality, DOF=1 *2 for inlet/outlet: DOF= 2
            @self.Constraint(
                self.flowsheet().config.time,
                io_list,
                phase_list,
                doc="Electroneutrality at feed-side membrane interface",
            )
            def eq_electroneutrality_interface(b, t, x, p):
                return (
                    sum(
                        b.feed_side.properties_interface[t, x].conc_mol_phase_comp[p, j]
                        * b.feed_side.properties_interface[t, x].charge_comp[j]
                        for j in solute_set
                    )
                    == 0
                )

            if (
                self.config.mass_transfer_coefficient
                == MassTransferCoefficient.spiral_wound
            ):
                # 16. Mass transfer coefficient
                @self.Constraint(
                    self.flowsheet().config.time,
                    io_list,
                    solute_set,
                    doc="Mass transfer coefficient",
                )
                def eq_Kf_comp(b, t, x, j):
                    bulk_diff = b.feed_side.properties_in[t].diffus_phase_comp["Liq", j]
                    return (
                        b.Kf_comp[t, x, j]
                        == 0.753
                        * (
                            b.spacer_mixing_efficiency
                            / (2 - b.spacer_mixing_efficiency)
                        )
                        ** 0.5
                        * (2 * bulk_diff / b.channel_height)
                        * b.N_Sc_comp[t, x, j] ** (-1 / 6)
                        * (
                            b.N_Pe_comp[t, x, j]
                            * b.channel_height
                            / (2 * b.spacer_mixing_length)
                        )
                        ** 0.5
                    )
                    # TODO: NOTE--- error in MIT paper; 1/2 of channel height should be in numerator

                # 17. Schmidt number calculation
                @self.Constraint(
                    self.flowsheet().config.time,
                    io_list,
                    solute_set,
                    doc="Schmidt number equation",
                )
                def eq_N_Sc_comp(b, t, x, j):
                    if not x:
                        prop_io = b.feed_side.properties_in[t]
                    elif x:
                        prop_io = b.feed_side.properties_out[t]
                    return (
                        b.N_Sc_comp[t, x, j]
                        * prop_io.dens_mass_phase["Liq"]
                        * prop_io.diffus_phase_comp["Liq", j]
                        == prop_io.visc_d_phase["Liq"]
                    )

                # 18. Peclet number calculation
                @self.Constraint(
                    self.flowsheet().config.time,
                    io_list,
                    solute_set,
                    doc="Peclet number equation",
                )
                def eq_N_Pe_comp(b, t, x, j):
                    bulk_diff = b.feed_side.properties_in[t].diffus_phase_comp["Liq", j]
                    return (
                        b.N_Pe_comp[t, x, j]
                        == 2 * b.channel_height * b.velocity[t, x] / bulk_diff
                    )

        # 19. Crossflow velocity at inlet and outlet
        @self.Constraint(
            self.flowsheet().config.time,
            self.io_list,
            doc="Crossflow velocity constraint",
        )
        def eq_velocity(b, t, x):
            if not x:
                prop_io = b.feed_side.properties_in[t]
            elif x:
                prop_io = b.feed_side.properties_out[t]
            return b.velocity[t, x] * b.area_cross == prop_io.flow_vol_phase["Liq"]

        @self.Constraint(
            self.flowsheet().config.time,
            io_list,
            ["pore_entrance", "pore_exit"],
            doc="Isothermal assumption for pore inlet/outlet",
        )
        def eq_pore_isothermal(b, t, x, y):
            if y == "pore_entrance":
                prop = b.pore_entrance[t, x]
            elif y == "pore_exit":
                prop = b.pore_exit[t, x]
            return b.feed_side.properties_in[t].temperature == prop.temperature

        # Experimental Constraint
        @self.Constraint(
            self.flowsheet().config.time,
            doc="Isothermal assumption for mixed permeate",
        )
        def eq_permeate_isothermal_mixed(b, t):
            return (
                b.feed_side.properties_in[t].temperature
                == b.mixed_permeate[t].temperature
            )

        # Experimental constraint
        @self.feed_side.Constraint(
            self.flowsheet().config.time, doc="Isothermal assumption for feed-outlet"
        )
        def eq_feed_isothermal(b, t):
            return b.properties_in[t].temperature == b.properties_out[t].temperature

        # Experimental constraint
        @self.feed_side.Constraint(
            self.flowsheet().config.time,
            io_list,
            doc="Equal volumetric flow for bulk feed and interface",
        )
        def eq_equal_flow_vol_feed_interface(b, t, x):
            if not x:
                bulk = b.properties_in[t]
            else:
                bulk = b.properties_out[t]
            return (
                bulk.flow_vol_phase["Liq"]
                == b.properties_interface[t, x].flow_vol_phase["Liq"]
            )

        # Experimental constraint
        @self.Constraint(
            self.flowsheet().config.time,
            io_list,
            doc="Equal volumetric flow for pore entrance/exit at inlet and outlet",
        )
        def eq_equal_flow_vol_pore(b, t, x):
            return (
                b.pore_entrance[t, x].flow_vol_phase["Liq"]
                == b.pore_exit[t, x].flow_vol_phase["Liq"]
            )

        # Experimental constraint
        @self.Constraint(
            self.flowsheet().config.time,
            io_list,
            doc="Volumetric flow at pore exit inlet and outlet equal to mixed permeate",
        )
        def eq_equal_flow_vol_pore_exit_perm(b, t, x):
            return (
                b.pore_exit[t, x].flow_vol_phase["Liq"]
                == b.mixed_permeate[t].flow_vol_phase["Liq"]
            )

        # Experimental constraint
        @self.Constraint(
            self.flowsheet().config.time,
            io_list,
            doc="Volumetric flow at permeate of inlet and outlet equal to mixed permeate",
        )
        def eq_equal_flow_vol_permeate(b, t, x):
            return (
                b.permeate_side[t, x].flow_vol_phase["Liq"]
                == b.mixed_permeate[t].flow_vol_phase["Liq"]
            )

    def _make_expressions(self):
        solute_set = self.solute_set
        io_list = self.io_list

        # Stokes radius to membrane pore radius ratio (for each solute)
        @self.Expression(
            self.flowsheet().config.time,
            solute_set,
            doc="Ratio of stokes radius to membrane pore radius equation",
        )
        def lambda_comp(b, t, j):
            return smooth_min(
                1, b.feed_side.properties_in[t].radius_stokes_comp[j] / b.radius_pore
            )

        @self.Expression(
            self.flowsheet().config.time,
            solute_set,
            doc="Diffusive hindered transport coefficient",
        )
        def hindrance_factor_diffusive_comp(b, t, j):
            eps = 1e-8
            return Expr_if(
                b.lambda_comp[t, j] > 0.95,
                0.984 * ((1 - b.lambda_comp[t, j]) / b.lambda_comp[t, j]) ** (5 / 2),
                (
                    1
                    + 9.0 / 8.0 * b.lambda_comp[t, j] * log(b.lambda_comp[t, j])
                    - 1.56034 * b.lambda_comp[t, j]
                    + 0.528155 * b.lambda_comp[t, j] ** 2
                    + 1.91521 * b.lambda_comp[t, j] ** 3
                    - 2.81903 * b.lambda_comp[t, j] ** 4
                    + 0.270788 * b.lambda_comp[t, j] ** 5
                    + 1.10115 * b.lambda_comp[t, j] ** 6
                    - 0.435933 * b.lambda_comp[t, j] ** 7
                )
                / (1 - b.lambda_comp[t, j] + eps) ** 2,
            )
            # Relationship used by Geraldes & Alves
            # (1 - 2.3 * b.lambda_comp[t, j]
            #     + 1.154 * b.lambda_comp[t, j] ** 2
            #     + 0.224 * b.lambda_comp[t, j] ** 3
            #     )

        @self.Expression(
            self.flowsheet().config.time, solute_set, doc="Pore diffusion coefficient"
        )
        def diffus_pore_comp(b, t, j):
            return (
                b.hindrance_factor_diffusive_comp[t, j]
                * b.feed_side.properties_in[t].diffus_phase_comp["Liq", j]
            )

        @self.Expression(
            self.flowsheet().config.time,
            solute_set,
            doc="Convective hindered transport coefficient",
        )
        def hindrance_factor_convective_comp(b, t, j):
            return (
                1
                + 3.867 * b.lambda_comp[t, j]
                - 1.907 * b.lambda_comp[t, j] ** 2
                - 0.834 * b.lambda_comp[t, j] ** 3
            ) / (1 + 1.867 * b.lambda_comp[t, j] - 0.741 * b.lambda_comp[t, j] ** 2)

        # TODO: some conflict between studies in the literature on whether it should be
        # 1 / b.feed_side.properties_in[t].dielectric_constant - 1 / b.dielectric_constant_pore[t]
        # OR
        # 1 / b.dielectric_constant_pore[t] -1 / b.feed_side.properties_in[t].dielectric_constant
        # Choosing the more commonly used form for now.
        @self.Expression(
            self.flowsheet().config.time, solute_set, doc="Steric partitioning factor"
        )
        def partition_factor_steric_comp(b, t, j):
            return (1 - b.lambda_comp[t, j]) ** 2

        @self.Expression(
            self.flowsheet().config.time,
            solute_set,
            doc="Gibbs free energy of solvation for each ion",
        )
        def gibbs_solvation_comp(b, t, j):
            return (
                b.feed_side.properties_in[t].charge_comp[j] ** 2
                * Constants.elemental_charge**2
                / (
                    8
                    * Constants.pi
                    * Constants.vacuum_electric_permittivity
                    * b.feed_side.properties_in[t].radius_stokes_comp[j]
                )
                * (
                    -1 / b.feed_side.properties_in[t].dielectric_constant
                    + 1 / b.dielectric_constant_pore[t]
                )
            )

        @self.Expression(
            self.flowsheet().config.time,
            solute_set,
            doc="Born solvation contribution to partitioning",
        )
        def partition_factor_born_solvation_comp(b, t, j):
            return exp(
                -b.gibbs_solvation_comp[t, j]
                / (
                    Constants.boltzmann_constant
                    * b.feed_side.properties_in[t].temperature
                )
            )

        @self.Expression(
            self.flowsheet().config.time,
            io_list,
            solute_set,
            doc="Donnan exclusion contribution to partitioning on feed side",
        )
        def partition_factor_donnan_comp_feed(b, t, x, j):
            return exp(
                -b.feed_side.properties_in[t].charge_comp[j]
                * Constants.faraday_constant
                / (Constants.gas_constant * b.pore_entrance[t, x].temperature)
                * b.electric_potential[t, x, "pore_entrance"]
            )

        @self.Expression(
            self.flowsheet().config.time,
            io_list,
            solute_set,
            doc="Donnan exclusion contribution to partitioning on permeate side",
        )
        def partition_factor_donnan_comp_permeate(b, t, x, j):
            return exp(
                -b.feed_side.properties_in[t].charge_comp[j]
                * Constants.faraday_constant
                / (Constants.gas_constant * b.pore_exit[t, x].temperature)
                * (
                    b.electric_potential[t, x, "pore_exit"]
                    - b.electric_potential[t, x, "permeate"]
                )
            )

        # Volumetric Water Flux at inlet and outlet ------------------------------------#
        @self.Expression(
            self.flowsheet().config.time,
            io_list,
            doc="Volumetric water flux at inlet and outlet",
        )
        def flux_vol_water(b, t, x):
            if not x:
                prop = b.feed_side.properties_in[t]
            elif x:
                prop = b.feed_side.properties_out[t]
            return (
                b.flux_mol_phase_comp[t, x, "Liq", "H2O"]
                * prop.mw_comp["H2O"]
                / prop.dens_mass_solvent
            )

        # Average Volumetric Water Flux ------------------------------------#
        @self.Expression(
            self.flowsheet().config.time, doc="Average volumetric water flux"
        )
        def flux_vol_water_avg(b, t):
            return sum(b.flux_vol_water[t, x] for x in io_list) / len(io_list)

        # Average mole flux of each component ------------------------------------#
        @self.Expression(
            self.flowsheet().config.time,
            self.config.property_package.phase_list,
            self.config.property_package.component_list,
            doc="Average molar component flux",
        )
        def flux_mol_phase_comp_avg(b, t, p, j):
            return sum(b.flux_mol_phase_comp[t, x, p, j] for x in io_list) / len(
                io_list
            )

        # Average concentration inside the membrane------------------------------------#
        @self.Expression(
            self.flowsheet().config.time,
            io_list,
            self.config.property_package.phase_list,
            self.config.property_package.component_list,
            doc="Average molar concentration inside the membrane",
        )
        def conc_mol_phase_comp_pore_avg(b, t, x, p, j):
            return (
                b.pore_entrance[t, x].conc_mol_phase_comp[p, j]
                + b.pore_exit[t, x].conc_mol_phase_comp[p, j]
            ) / len(io_list)

        # OBSERVED rejection of each ion ------------------------------------#
        @self.Expression(
            self.flowsheet().config.time,
            self.config.property_package.phase_list,
            solute_set,
            doc="Observed solute rejection",
        )
        def rejection_observed_phase_comp(b, t, p, j):
            return (
                1
                - b.mixed_permeate[t].conc_mol_phase_comp[p, j]
                / b.feed_side.properties_in[t].conc_mol_phase_comp[p, j]
            )

        # TODO - no relationship described between mixing length and spacer mixing efficiency with spacer porosity.
        #  Need effective cross-sectional area for velocity at inlet AND outlet. Assuming spacer porosity as an
        #  additional variable in the model that is independent of aforementioned parameters which are used in
        #  the mass transfer coefficient calculation for spiral wound modules. Revisit later.

        # Cross sectional area ------------------------------------#
        @self.Expression(doc="Cross-sectional area")
        def area_cross(b):
            return b.channel_height * b.width * b.spacer_porosity

    def initialize_build(
        self,
        initialize_guess=None,
        state_args=None,
        outlvl=idaeslog.NOTSET,
        solver=None,
        optarg=None,
        fail_on_warning=False,
        ignore_dof=False,
        automate_rescale=False,
    ):

        """
        General wrapper for pressure changer initialization routines

        Keyword Arguments:
            initialize_guess : a dict of guesses for ....
                   #TODO: revise as appropriate
                   solvent_recovery, solute_recovery,
                   and cp_modulus. These guesses offset the initial values
                   for the retentate, permeate, and membrane interface
                   state blocks from the inlet feed
                   (default =
                   {'deltaP': -1e4,
                   'solvent_recovery': 0.5,
                   'solute_recovery': 0.01,
                   'cp_modulus': 1.1})
            state_args : a dict of arguments to be passed to the property
                         package(s) to provide an initial state for
                         initialization (see documentation of the specific
                         property package) (default = {}).
            outlvl : sets output level of initialization routine
            optarg : solver options dictionary object (default=None)
            solver : str indicating which solver to use during
                     initialization (default = None)
            fail_on_warning : boolean argument to fail or only produce  warning upon unsuccessful solve (default=False)
            ignore_dof : boolean argument to ignore when DOF != 0 (default=False)
            automate_rescale: boolean argument to automatically rescale poorly scaled vars
        Returns:
            None
        """

        init_log = idaeslog.getInitLogger(self.name, outlvl, tag="unit")
        solve_log = idaeslog.getSolveLogger(self.name, outlvl, tag="unit")
        # Set solver options
        opt = get_solver(solver, optarg)

        # ---------------------------------------------------------------------
        # Extract initial state of inlet feed
        source = self.feed_side.properties_in[self.flowsheet().config.time.first()]
        state_args = self._get_state_args(
            source, self.mixed_permeate[0], initialize_guess, state_args
        )

        # ---------------------------------------------------------------------
        # Initialize holdup block
        flags_feed_side = self.feed_side.properties_in.initialize(
            outlvl=outlvl,
            optarg=optarg,
            solver=solver,
            state_args=state_args["feed_side"],
            hold_state=True,
        )
        init_log.info_high("Initialization Step 1 Complete.")
        if not ignore_dof:
            check_dof(self, fail_flag=fail_on_warning, logger=init_log)
        # ---------------------------------------------------------------------
        # Initialize other state blocks based on properties at
        # inlet state block
        self.feed_side.properties_out.initialize(
            outlvl=outlvl,
            optarg=optarg,
            solver=solver,
            state_args=state_args["retentate"],
        )
        self.feed_side.properties_interface.initialize(
            outlvl=outlvl,
            optarg=optarg,
            solver=solver,
            state_args=state_args["interface_in"],
        )
        self.permeate_side.initialize(
            outlvl=outlvl,
            optarg=optarg,
            solver=solver,
            state_args=state_args["permeate"],
        )
        self.mixed_permeate.initialize(
            outlvl=outlvl,
            optarg=optarg,
            solver=solver,
            state_args=state_args["permeate"],
        )
        self.pore_entrance.initialize(
            outlvl=outlvl,
            optarg=optarg,
            solver=solver,
            state_args=state_args["interface_in"],
        )
        self.pore_exit.initialize(
            outlvl=outlvl,
            optarg=optarg,
            solver=solver,
            state_args=state_args["permeate"],
        )
        init_log.info_high("Initialization Step 2 Complete.")

        # Provide better guesses for unit model variables
        # N_Pe_comp
        if (
            self.config.mass_transfer_coefficient
            == MassTransferCoefficient.spiral_wound
        ):
            for (t, x, j), _ in self.eq_N_Pe_comp.items():
                if not self.N_Pe_comp[t, x, j].is_fixed():
                    self.N_Pe_comp[t, x, j].set_value(
                        value(
                            2
                            * self.channel_height
                            * self.velocity[t, x]
                            / self.config.property_package.diffus_phase_comp["Liq", j]
                        )
                    )
                if not self.Kf_comp[t, x, j].is_fixed():
                    self.Kf_comp[t, x, j].set_value(
                        value(
                            0.753
                            * (
                                self.spacer_mixing_efficiency
                                / (2 - self.spacer_mixing_efficiency)
                            )
                            ** 0.5
                            * (
                                2
                                * self.config.property_package.diffus_phase_comp[
                                    "Liq", j
                                ]
                                / self.channel_height
                            )
                            * self.N_Sc_comp[t, x, j] ** (-1 / 6)
                            * (
                                self.N_Pe_comp[t, x, j]
                                * self.channel_height
                                / (2 * self.spacer_mixing_length)
                            )
                            ** 0.5
                        )
                    )
        for (t, x), _ in self.eq_pressure_permeate_io.items():
            if not self.permeate_side[0, 0].pressure.is_fixed():
                self.permeate_side[0, 0].pressure.set_value(
                    value(self.mixed_permeate[0].pressure)
                )
            if not self.permeate_side[0, 1].pressure.is_fixed():
                self.permeate_side[0, 1].pressure.set_value(
                    value(self.mixed_permeate[0].pressure)
                )
        for j in self.config.property_package.component_list:
            if not self.feed_side.mass_transfer_term[0.0, "Liq", j].is_fixed():
                self.feed_side.mass_transfer_term[0.0, "Liq", j].set_value(
                    value(
                        self.feed_side.properties_out[0].flow_mol_phase_comp["Liq", j]
                        - self.feed_side.properties_in[0].flow_mol_phase_comp["Liq", j]
                    )
                )
            if not self.flux_mol_phase_comp[0, 0, "Liq", j].is_fixed():
                self.flux_mol_phase_comp[0, 0, "Liq", j].set_value(
                    value(-self.feed_side.mass_transfer_term[0.0, "Liq", j] / self.area)
                )
            if not self.flux_mol_phase_comp[0, 1, "Liq", j].is_fixed():
                self.flux_mol_phase_comp[0, 1, "Liq", j].set_value(
                    value(-self.feed_side.mass_transfer_term[0.0, "Liq", j] / self.area)
                )
        # Double-check for poorly scaled variables after state block initialization
        # and rescale them so that scaled variable values = 1:
        if automate_rescale:
            badly_scaled_vars = list(iscale.badly_scaled_var_generator(self))
            if len(badly_scaled_vars) > 0:
                init_log.warning(
                    f"{len(badly_scaled_vars)} poorly scaled "
                    f"variable(s) will be rescaled so that each scaled variable value = 1"
                )
                [print(i[0], i[1]) for i in badly_scaled_vars]
                self._automate_rescale_variables()
        # ---------------------------------------------------------------------
        # Solve unit attempt 1
        with idaeslog.solver_log(solve_log, idaeslog.DEBUG) as slc:
            res = opt.solve(self, tee=slc.tee)
            if not check_optimal_termination(res):
                init_log.warning(
                    "Trouble solving NanofiltrationDSPMDE0D unit model on first attempt."
                )
                if automate_rescale:
                    badly_scaled_vars = list(iscale.badly_scaled_var_generator(self))
                    if len(badly_scaled_vars) > 0:
                        init_log.warning(
                            f"{len(badly_scaled_vars)} poorly scaled "
                            f"variable(s) will be rescaled so that each scaled variable value = 1"
                        )
                        [print(i[0], i[1]) for i in badly_scaled_vars]
                        self._automate_rescale_variables()
                # Solve unit attempt 2
                res = opt.solve(self, tee=slc.tee)
                if not check_optimal_termination(res):
                    init_log.warning(
                        "Trouble solving NanofiltrationDSPMDE0D unit model on second attempt. Trying one more time."
                    )
                    if automate_rescale:
                        badly_scaled_vars = list(
                            iscale.badly_scaled_var_generator(self)
                        )
                        if len(badly_scaled_vars) > 0:
                            init_log.warning(
                                f"{len(badly_scaled_vars)} poorly scaled "
                                f"variable(s) will be rescaled so that each scaled variable value = 1"
                            )
                            [print(i[0], i[1]) for i in badly_scaled_vars]
                            self._automate_rescale_variables()
                    # Solve unit attempt 3
                    res = opt.solve(self, tee=slc.tee)
                    if not check_optimal_termination(res):
                        raise InitializationError(
                            "The property package failed to solve during initialization."
                        )
                    else:
                        init_log.info_high(
                            "Initialization Solve successful on 3rd attempt."
                        )
                else:
                    init_log.info_high(
                        "Initialization Solve successful on 2nd attempt."
                    )
            else:
                init_log.info_high("Initialization Solve successful on 1st attempt.")

        # Release Inlet state
        self.feed_side.release_state(flags_feed_side, outlvl)

        init_log.info(f"Initialization Complete: {idaeslog.condition(res)}")

    def _get_performance_contents(self, time_point=0):
        # TODO: replace 0 with time_point
        var_dict = {}
        expr_dict = {}
        var_dict["Volumetric Recovery Rate"] = self.recovery_vol_phase[
            time_point, "Liq"
        ]
        var_dict["Membrane Area"] = self.area
        if hasattr(self, "deltaP"):
            var_dict["Pressure Change"] = self.deltaP[time_point]
        # Volume flowrates
        if self.feed_side.properties_in[time_point].is_property_constructed(
            "flow_vol_phase"
        ):
            var_dict[
                f"Volumetric flow rate @ feed inlet"
            ] = self.feed_side.properties_in[time_point].flow_vol_phase["Liq"]
<<<<<<< HEAD
        # if self.feed_side.properties_interface[time_point, 0].is_property_constructed(
        #     "flow_vol_phase"
        # ):
        #     var_dict[
        #         f"Volumetric flow rate @ inlet interface"
        #     ] = self.feed_side.properties_interface[time_point, 0].flow_vol_phase["Liq"]
        # if self.pore_entrance[time_point, 0].is_property_constructed("flow_vol_phase"):
        #     var_dict[
        #         f"Volumetric flow rate @ inlet pore entrance"
        #     ] = self.pore_entrance[time_point, 0].flow_vol_phase["Liq"]
        # if self.pore_exit[time_point, 0].is_property_constructed("flow_vol_phase"):
        #     var_dict[f"Volumetric flow rate @ inlet pore exit"] = self.pore_exit[
        #         time_point, 0
        #     ].flow_vol_phase["Liq"]
        # if self.permeate_side[time_point, 0].is_property_constructed("flow_vol_phase"):
        #     var_dict[f"Volumetric flow rate @ inlet permeate"] = self.permeate_side[
        #         time_point, 0
        #     ].flow_vol_phase["Liq"]
=======
>>>>>>> e240b670

        if self.feed_side.properties_out[time_point].is_property_constructed(
            "flow_vol_phase"
        ):
            var_dict[
                f"Volumetric flow rate @ feed outlet"
            ] = self.feed_side.properties_out[time_point].flow_vol_phase["Liq"]
<<<<<<< HEAD
            # if self.feed_side.properties_interface[
            #     time_point, 1
            # ].is_property_constructed("flow_vol_phase"):
            #     var_dict[
            #         f"Volumetric flow rate @ outlet interface"
            #     ] = self.feed_side.properties_interface[time_point, 1].flow_vol_phase[
            #         "Liq"
            #     ]
        # if self.pore_entrance[time_point, 1].is_property_constructed("flow_vol_phase"):
        #     var_dict[
        #         f"Volumetric flow rate @ outlet pore entrance"
        #     ] = self.pore_entrance[time_point, 1].flow_vol_phase["Liq"]
        # if self.pore_exit[time_point, 1].is_property_constructed("flow_vol_phase"):
        #     var_dict[f"Volumetric flow rate @ outlet pore exit"] = self.pore_exit[
        #         time_point, 1
        #     ].flow_vol_phase["Liq"]
        # if self.permeate_side[time_point, 0].is_property_constructed("flow_vol_phase"):
        #     var_dict[f"Volumetric flow rate @ outlet permeate"] = self.permeate_side[
        #         time_point, 1
        #     ].flow_vol_phase["Liq"]
=======

>>>>>>> e240b670
        var_dict[f"Volumetric flow rate @ final permeate"] = self.mixed_permeate[
            time_point
        ].flow_vol_phase["Liq"]

        expr_dict["Average Volumetric Flux (LMH)"] = (
            self.flux_vol_water_avg[time_point] * 3.6e6
        )
        for j in self.config.property_package.component_list:
            expr_dict[f"Average Mole FLux of {j} "] = self.flux_mol_phase_comp_avg[
                time_point, "Liq", j
            ]
            # Molar flowrates
            var_dict[
                f"Molar flow rate of {j} @ feed inlet"
            ] = self.feed_side.properties_in[time_point].flow_mol_phase_comp["Liq", j]
            var_dict[
                f"Molar flow rate of {j} @ feed outlet"
            ] = self.feed_side.properties_out[time_point].flow_mol_phase_comp["Liq", j]
<<<<<<< HEAD
            # var_dict[
            #     f"Molar flow rate of {j} @ membrane-interface inlet"
            # ] = self.feed_side.properties_interface[time_point, 0].flow_mol_phase_comp[
            #     "Liq", j
            # ]
            # var_dict[
            #     f"Molar flow rate of {j} @ membrane-interface outlet"
            # ] = self.feed_side.properties_interface[time_point, 1].flow_mol_phase_comp[
            #     "Liq", j
            # ]
            # var_dict[
            #     f"Molar flow rate of {j} @ pore entrance, inlet"
            # ] = self.pore_entrance[time_point, 0].flow_mol_phase_comp["Liq", j]
            # var_dict[
            #     f"Molar flow rate of {j} @ pore entrance, outlet"
            # ] = self.pore_entrance[time_point, 1].flow_mol_phase_comp["Liq", j]
            # var_dict[f"Molar flow rate of {j} @ pore exit, inlet"] = self.pore_exit[
            #     time_point, 0
            # ].flow_mol_phase_comp["Liq", j]
            # var_dict[f"Molar flow rate of {j} @ pore exit, outlet"] = self.pore_exit[
            #     time_point, 1
            # ].flow_mol_phase_comp["Liq", j]
            # var_dict[f"Molar flow rate of {j} @ permeate, inlet"] = self.permeate_side[
            #     time_point, 0
            # ].flow_mol_phase_comp["Liq", j]
            # var_dict[f"Molar flow rate of {j} @ permeate, outlet"] = self.permeate_side[
            #     time_point, 1
            # ].flow_mol_phase_comp["Liq", j]
=======

>>>>>>> e240b670
            var_dict[f"Molar flow rate of {j} @ mixed permeate"] = self.mixed_permeate[
                time_point
            ].flow_mol_phase_comp["Liq", j]

            var_dict[
                f"Molar Concentration of {j} @ Feed Inlet"
            ] = self.feed_side.properties_in[time_point].conc_mol_phase_comp["Liq", j]
            var_dict[
                f"Molar Concentration of {j} @ Feed Outlet"
            ] = self.feed_side.properties_out[time_point].conc_mol_phase_comp["Liq", j]
            var_dict[
                f"Molar Concentration of {j} @ Final Permeate"
            ] = self.mixed_permeate[time_point].conc_mol_phase_comp["Liq", j]

            for x in self.io_list:
                if not x:
                    io = "Inlet"
                    prop_feed = self.feed_side.properties_in[time_point]
                elif x:
                    io = "Outlet"
                    prop_feed = self.feed_side.properties_out[time_point]

                var_dict[
                    f"Molar Concentration of {j} @ Membrane Interface, {io}"
                ] = self.feed_side.properties_interface[
                    time_point, x
                ].conc_mol_phase_comp[
                    "Liq", j
                ]
                var_dict[
                    f"Molar Concentration of {j} @ Pore Entrance, {io}"
                ] = self.pore_entrance[time_point, x].conc_mol_phase_comp["Liq", j]
                var_dict[
                    f"Molar Concentration of {j} @ Pore Exit, {io}"
                ] = self.pore_exit[time_point, x].conc_mol_phase_comp["Liq", j]
                var_dict[
                    f"Molar Concentration of {j} @ Permeate, {io}"
                ] = self.permeate_side[time_point, x].conc_mol_phase_comp["Liq", j]

        for j in (
            self.config.property_package.solute_set
            | self.config.property_package.ion_set
        ):
            expr_dict[f"Stokes radius of {j}"] = self.feed_side.properties_in[
                time_point
            ].radius_stokes_comp[j]
            expr_dict[f"Stokes:Pore Radius Ratio of {j}"] = self.lambda_comp[
                time_point, j
            ]
            expr_dict[
                f"Diffusive Hindrance Factor of {j}"
            ] = self.hindrance_factor_diffusive_comp[time_point, j]
            expr_dict[
                f"Convective Hindrance Factor of {j}"
            ] = self.hindrance_factor_convective_comp[time_point, j]
            expr_dict[f"Pore Diffusivity of {j}"] = self.diffus_pore_comp[time_point, j]

            expr_dict[
                f"Gibbs Free Energy of Solvation of {j}"
            ] = self.gibbs_solvation_comp[time_point, j]
            expr_dict[
                f"Born Solvation Energy Partitioning Factor of {j}"
            ] = self.partition_factor_born_solvation_comp[time_point, j]
            expr_dict[
                f"Steric Hindrance Partitioning Factor of {j}"
            ] = self.partition_factor_steric_comp[time_point, j]
            expr_dict[
                f"Donnan Partitioning Factor of {j} @ Feed-side Inlet"
            ] = self.partition_factor_donnan_comp_feed[time_point, 0, j]
            expr_dict[
                f"Donnan Partitioning Factor of {j} @ Permeate-side Inlet"
            ] = self.partition_factor_donnan_comp_permeate[time_point, 0, j]
            expr_dict[
                f"Donnan Partitioning Factor of {j} @ Feed-side Outlet"
            ] = self.partition_factor_donnan_comp_feed[time_point, 1, j]
            expr_dict[
                f"Donnan Partitioning Factor of {j} @ Permeate-side Outlet"
            ] = self.partition_factor_donnan_comp_permeate[time_point, 1, j]

            var_dict[
                f"Intrinsic Rejection of {j}"
            ] = self.rejection_intrinsic_phase_comp[time_point, "Liq", j]

            expr_dict[
                f"Observed Rejection of {j}"
            ] = self.rejection_observed_phase_comp[time_point, "Liq", j]

            if self.feed_side.properties_in[time_point].is_property_constructed(
                "pressure_osm_phase"
            ):
                var_dict[
                    f"Osmotic Pressure @ Bulk Feed, Inlet (Pa)"
                ] = self.feed_side.properties_in[time_point].pressure_osm_phase["Liq"]
            if self.feed_side.properties_out[time_point].is_property_constructed(
                "pressure_osm_phase"
            ):
                var_dict[
                    f"Osmotic Pressure @ Bulk Feed, Outlet (Pa)"
                ] = self.feed_side.properties_out[time_point].pressure_osm_phase["Liq"]

            for x in self.io_list:
                if not x:
                    io = "Inlet"
                    prop_feed = self.feed_side.properties_in[time_point]
                elif x:
                    io = "Outlet"
                    prop_feed = self.feed_side.properties_out[time_point]

                var_dict[
                    f"Osmotic Pressure @ Membrane Interface, {io} (Pa)"
                ] = self.feed_side.properties_interface[
                    time_point, x
                ].pressure_osm_phase[
                    "Liq"
                ]

                var_dict[
                    f"Osmotic Pressure @ Permeate, {io} (Pa)"
                ] = self.permeate_side[time_point, x].pressure_osm_phase["Liq"]
                expr_dict[f"Net Driving Pressure, {io} (Pa)"] = (
                    prop_feed.pressure
                    - self.permeate_side[time_point, x].pressure
                    - (
                        self.feed_side.properties_interface[
                            time_point, x
                        ].pressure_osm_phase["Liq"]
                        - self.permeate_side[time_point, x].pressure_osm_phase["Liq"]
                    )
                )
                var_dict[
                    f"Electric Potential @ Pore Entrance, {io}"
                ] = self.electric_potential[time_point, x, "pore_entrance"]
                var_dict[
                    f"Electric Potential @ Pore Exit, {io}"
                ] = self.electric_potential[time_point, x, "pore_exit"]
                var_dict[
                    f"Electric Potential @ Permeate, {io}"
                ] = self.electric_potential[time_point, x, "permeate"]
                if hasattr(self, "electric_potential_grad_feed_interface"):
                    var_dict[
                        f"Electric Potential Gradient @ Feed-Membrane Interface, {io}"
                    ] = self.electric_potential_grad_feed_interface[time_point, x]

        return {"vars": var_dict, "exprs": expr_dict}

    def _get_stream_table_contents(self, time_point=0):
        return create_stream_table_dataframe(
            {
                "Feed Inlet": self.inlet,
                "Feed Outlet": self.retentate,
                "Permeate Outlet": self.permeate,
            },
            time_point=time_point,
        )

    def _get_state_args(
        self, source, mixed_permeate_properties, initialize_guess, state_args
    ):
        """
        This method returns state_args (initial guesses for state variable values) to be passed to
        each stateblock during initialization.
        Arguments:
            source : property model containing inlet feed
            mixed_permeate_properties : mixed permeate property block
            initialize_guess : a dict of guesses for solvent_recovery, solute_recovery,
                               and cp_modulus. These guesses offset the initial values
                               for the retentate, permeate, and membrane interface
                               state blocks from the inlet feed
                               (default =
                               {'deltaP': -1e4,
                               'solvent_recovery': 0.5,
                               'solute_recovery': 0.01,
                               'cp_modulus': 1.1})
            state_args : a dict of arguments to be passed to the property
                         package(s) to provide an initial state for the inlet
                         feed side state block (see documentation of the specific
                         property package).
        """

        # assumptions
        if initialize_guess is None:
            initialize_guess = {}
        # TODO: enable deltaP guess when pressure drop is added
        if "deltaP" not in initialize_guess:
            initialize_guess["deltaP"] = 0
        if "solvent_recovery" not in initialize_guess:
            initialize_guess["solvent_recovery"] = 0.1
        if "solute_recovery" not in initialize_guess:
            initialize_guess["solute_recovery"] = 0.1
        if "cp_modulus" not in initialize_guess:
            initialize_guess["cp_modulus"] = 1

        if state_args is None:
            state_args = {}
            state_dict = source.define_port_members()

            for k in state_dict.keys():
                if state_dict[k].is_indexed():
                    state_args[k] = {}
                    for m in state_dict[k].keys():
                        state_args[k][m] = state_dict[k][m].value
                else:
                    state_args[k] = state_dict[k].value

        if "flow_mol_phase_comp" not in state_args.keys():
            raise ConfigurationError(
                f"{self.__class__.__name__} initialization routine expects "
                "flow_mol_phase_comp as a state variable. Check "
                "that the property package supports this state "
                "variable or that the state_args provided to the "
                "initialize call includes this state variable"
            )

        # slightly modify initial values for other state blocks
        state_args_retentate = deepcopy(state_args)
        state_args_permeate = deepcopy(state_args)

        state_args_retentate["pressure"] += initialize_guess["deltaP"]
        state_args_permeate["pressure"] = mixed_permeate_properties.pressure.value
        for j in self.config.property_package.solvent_set:
            state_args_retentate["flow_mol_phase_comp"][("Liq", j)] *= (
                1 - initialize_guess["solvent_recovery"]
            )
            state_args_permeate["flow_mol_phase_comp"][("Liq", j)] *= initialize_guess[
                "solvent_recovery"
            ]
        for j in (
            self.config.property_package.solute_set
            | self.config.property_package.ion_set
        ):
            state_args_retentate["flow_mol_phase_comp"][("Liq", j)] *= (
                1 - initialize_guess["solute_recovery"]
            )
            state_args_permeate["flow_mol_phase_comp"][("Liq", j)] *= initialize_guess[
                "solute_recovery"
            ]

        state_args_interface_in = deepcopy(state_args)
        state_args_interface_out = deepcopy(state_args_retentate)

        for j in (
            self.config.property_package.solute_set
            | self.config.property_package.ion_set
        ):
            state_args_interface_in["flow_mol_phase_comp"][
                ("Liq", j)
            ] *= initialize_guess["cp_modulus"]
            state_args_interface_out["flow_mol_phase_comp"][
                ("Liq", j)
            ] *= initialize_guess["cp_modulus"]

        return {
            "feed_side": state_args,
            "retentate": state_args_retentate,
            "permeate": state_args_permeate,
            "interface_in": state_args_interface_in,
            "interface_out": state_args_interface_out,
        }

    # stateblock properties need to rescale solute values by a larger factor
    def _rescale_sb_variable(self, var, factor=100):
        if var not in self._sb_scaled_properties:
            sf = iscale.get_scaling_factor(var)
            iscale.set_scaling_factor(var, sf * factor)
            self._sb_scaled_properties.add(var)

    # automatically rescale poorly scaled variables by setting a new scaling factor
    # which multiplies a variable value by the old scaling factor divided by the poorly scaled (resulting) value,
    # bringing the new scaled value to 1. Providing a rescale_factor would just multiply that factor by 1.
    def _automate_rescale_variables(self, rescale_factor=None):
        if rescale_factor is None:
            rescale_factor = 1
        for var, sv in iscale.badly_scaled_var_generator(self):
            if iscale.get_scaling_factor(var) is None:
                print(f"{var} is missing a scaling factor")
                continue
            sf = iscale.get_scaling_factor(var)
            iscale.set_scaling_factor(var, sf / sv * rescale_factor)
            iscale.calculate_scaling_factors(self)

    def calculate_scaling_factors(self):
        super().calculate_scaling_factors()

        # setting scaling factors for variables
        for v in self.recovery_vol_phase.values():
            iscale.set_scaling_factor(v, 1)
        if iscale.get_scaling_factor(self.radius_pore) is None:
            iscale.set_scaling_factor(self.radius_pore, 10 / value(self.radius_pore))
        if iscale.get_scaling_factor(self.membrane_thickness_effective) is None:
            iscale.set_scaling_factor(self.membrane_thickness_effective, 1e7)

        # setting scaling factors for variables
        # these variables should have user input, if not there will be a warning
        if iscale.get_scaling_factor(self.area) is None:
            sf = iscale.get_scaling_factor(self.area, default=1, warning=True)
            iscale.set_scaling_factor(self.area, sf)

        for v in self.electric_potential.values():
            if iscale.get_scaling_factor(v) is None:
                iscale.set_scaling_factor(v, 1e2)
        if hasattr(self, "electric_potential_grad_feed_interface"):
            for v in self.electric_potential_grad_feed_interface.values():
                if iscale.get_scaling_factor(v) is None:
                    iscale.set_scaling_factor(v, 1)

        # these variables do not typically require user input,
        # will not override if the user does provide the scaling factor
        for (t, x, p, j), v in self.flux_mol_phase_comp.items():
            if iscale.get_scaling_factor(v) is None:
                comp = self.config.property_package.get_component(j)
                if comp.is_solvent():
                    if x == 0:
                        prop_feed = self.feed_side.properties_in[t]
                    elif x == 1:
                        prop_feed = self.feed_side.properties_out[t]

                    sf = (
                        iscale.get_scaling_factor(prop_feed.dens_mass_phase["Liq"])
                        / iscale.get_scaling_factor(prop_feed.mw_comp[j])
                        * iscale.get_scaling_factor(prop_feed.pressure)
                        * iscale.get_scaling_factor(self.radius_pore) ** 2
                        / iscale.get_scaling_factor(prop_feed.visc_d_phase["Liq"])
                        / iscale.get_scaling_factor(self.membrane_thickness_effective)
                    )
                    iscale.set_scaling_factor(v, sf)

                if comp.is_solute():
                    # Todo: revisit later
                    sf = (
                        iscale.get_scaling_factor(
                            self.flux_mol_phase_comp[t, x, "Liq", "H2O"]
                        )
                        / iscale.get_scaling_factor(
                            self.feed_side.properties_in[t].dens_mass_phase["Liq"]
                        )
                        * iscale.get_scaling_factor(
                            self.feed_side.properties_in[t].mw_comp[j]
                        )
                        * iscale.get_scaling_factor(
                            self.permeate_side[t, x].conc_mol_phase_comp["Liq", j]
                        )
                    )
                    # sf = 1e5
                    iscale.set_scaling_factor(v, sf)

        for v in self.rejection_intrinsic_phase_comp.values():
            if iscale.get_scaling_factor(v) is None:
                iscale.set_scaling_factor(v, 1e1)

        for j in self.config.property_package.component_list:
            if (
                j
                in self.config.property_package.solute_set
                | self.config.property_package.ion_set
            ):
                iscale.set_scaling_factor(
                    self.feed_side.mass_transfer_term[0, "Liq", j], 1e4
                )
            else:
                iscale.set_scaling_factor(
                    self.feed_side.mass_transfer_term[0, "Liq", j], 1
                )
        if hasattr(self, "Kf_comp"):
            for v in self.Kf_comp.values():
                if iscale.get_scaling_factor(v) is None:
                    iscale.set_scaling_factor(v, 1e6)

        if hasattr(self, "N_Pe_comp"):
            for v in self.N_Pe_comp.values():
                if iscale.get_scaling_factor(v) is None:
                    iscale.set_scaling_factor(v, 1e-4)
        if hasattr(self, "N_Sc_comp"):
            for v in self.N_Sc_comp.values():
                if iscale.get_scaling_factor(v) is None:
                    iscale.set_scaling_factor(v, 1e-3)

        for v in self.velocity.values():
            if iscale.get_scaling_factor(v) is None:
                iscale.set_scaling_factor(v, 1e1)

        if iscale.get_scaling_factor(self.channel_height) is None:
            iscale.set_scaling_factor(self.channel_height, 1e3)

        if hasattr(self, "length"):
            if iscale.get_scaling_factor(self.length) is None:
                iscale.set_scaling_factor(self.length, 1)

        if hasattr(self, "width"):
            if iscale.get_scaling_factor(self.width) is None:
                iscale.set_scaling_factor(self.width, 1)

        # transforming constraints
        for (t, x, p), con in self.eq_water_flux.items():
            sf = (
                iscale.get_scaling_factor(self.flux_mol_phase_comp[t, x, p, "H2O"])
                * iscale.get_scaling_factor(
                    self.feed_side.properties_in[t].mw_comp["H2O"]
                )
                / iscale.get_scaling_factor(
                    self.feed_side.properties_in[t].dens_mass_solvent
                )
            )
            iscale.constraint_scaling_transform(con, sf / 100)

        for (t, x, p, j), con in self.eq_solute_solvent_flux.items():
            sf = iscale.get_constraint_transform_applied_scaling_factor(
                self.eq_water_flux[t, x, p]
            ) * iscale.get_scaling_factor(
                self.mixed_permeate[t].conc_mol_phase_comp[p, j]
            )
            iscale.constraint_scaling_transform(con, sf)

        for (t, x, p, j), con in self.eq_solute_flux_concentration_polarization.items():
            sf = iscale.get_constraint_transform_applied_scaling_factor(
                self.eq_water_flux[t, x, p]
            ) * iscale.get_scaling_factor(
                self.mixed_permeate[t].conc_mol_phase_comp[p, j]
            )
            iscale.constraint_scaling_transform(con, sf)

        for (t, x, p, j), con in self.eq_solute_flux_pore_domain.items():
            sf = iscale.get_constraint_transform_applied_scaling_factor(
                self.eq_water_flux[t, x, p]
            ) * iscale.get_scaling_factor(
                self.mixed_permeate[t].conc_mol_phase_comp[p, j]
            )
            iscale.constraint_scaling_transform(con, sf)

        for con in self.eq_electroneutrality_pore.values():
            iscale.constraint_scaling_transform(con, 1e-2)
        for con in self.eq_electroneutrality_permeate.values():
            iscale.constraint_scaling_transform(con, 1e-2)
        if hasattr(self, "eq_electroneutrality_interface"):
            for con in self.eq_electroneutrality_interface.values():
                iscale.constraint_scaling_transform(con, 1e-2)
        if hasattr(self, "eq_N_Pe_comp"):
            for ind, con in self.eq_N_Pe_comp.items():
                sf = iscale.get_scaling_factor(self.N_Pe_comp[ind])
                iscale.constraint_scaling_transform(con, sf)

        if hasattr(self, "eq_Kf_comp"):
            for ind, con in self.eq_Kf_comp.items():
                sf = iscale.get_scaling_factor(self.Kf_comp[ind])
                iscale.constraint_scaling_transform(con, sf)

        for con in self.eq_permeate_isothermal.values():
            iscale.constraint_scaling_transform(con, 1e-2)
        for con in self.eq_pressure_permeate_io.values():
            iscale.constraint_scaling_transform(con, 1e-4)
        for con in self.eq_pore_isothermal.values():
            iscale.constraint_scaling_transform(con, 1e-2)
        for con in self.eq_permeate_isothermal_mixed.values():
            iscale.constraint_scaling_transform(con, 1e-2)
        for con in self.feed_side.eq_feed_interface_isothermal.values():
            iscale.constraint_scaling_transform(con, 1e-2)
        for con in self.feed_side.eq_feed_isothermal.values():
            iscale.constraint_scaling_transform(con, 1e-2)<|MERGE_RESOLUTION|>--- conflicted
+++ resolved
@@ -1566,27 +1566,6 @@
             var_dict[
                 f"Volumetric flow rate @ feed inlet"
             ] = self.feed_side.properties_in[time_point].flow_vol_phase["Liq"]
-<<<<<<< HEAD
-        # if self.feed_side.properties_interface[time_point, 0].is_property_constructed(
-        #     "flow_vol_phase"
-        # ):
-        #     var_dict[
-        #         f"Volumetric flow rate @ inlet interface"
-        #     ] = self.feed_side.properties_interface[time_point, 0].flow_vol_phase["Liq"]
-        # if self.pore_entrance[time_point, 0].is_property_constructed("flow_vol_phase"):
-        #     var_dict[
-        #         f"Volumetric flow rate @ inlet pore entrance"
-        #     ] = self.pore_entrance[time_point, 0].flow_vol_phase["Liq"]
-        # if self.pore_exit[time_point, 0].is_property_constructed("flow_vol_phase"):
-        #     var_dict[f"Volumetric flow rate @ inlet pore exit"] = self.pore_exit[
-        #         time_point, 0
-        #     ].flow_vol_phase["Liq"]
-        # if self.permeate_side[time_point, 0].is_property_constructed("flow_vol_phase"):
-        #     var_dict[f"Volumetric flow rate @ inlet permeate"] = self.permeate_side[
-        #         time_point, 0
-        #     ].flow_vol_phase["Liq"]
-=======
->>>>>>> e240b670
 
         if self.feed_side.properties_out[time_point].is_property_constructed(
             "flow_vol_phase"
@@ -1594,30 +1573,7 @@
             var_dict[
                 f"Volumetric flow rate @ feed outlet"
             ] = self.feed_side.properties_out[time_point].flow_vol_phase["Liq"]
-<<<<<<< HEAD
-            # if self.feed_side.properties_interface[
-            #     time_point, 1
-            # ].is_property_constructed("flow_vol_phase"):
-            #     var_dict[
-            #         f"Volumetric flow rate @ outlet interface"
-            #     ] = self.feed_side.properties_interface[time_point, 1].flow_vol_phase[
-            #         "Liq"
-            #     ]
-        # if self.pore_entrance[time_point, 1].is_property_constructed("flow_vol_phase"):
-        #     var_dict[
-        #         f"Volumetric flow rate @ outlet pore entrance"
-        #     ] = self.pore_entrance[time_point, 1].flow_vol_phase["Liq"]
-        # if self.pore_exit[time_point, 1].is_property_constructed("flow_vol_phase"):
-        #     var_dict[f"Volumetric flow rate @ outlet pore exit"] = self.pore_exit[
-        #         time_point, 1
-        #     ].flow_vol_phase["Liq"]
-        # if self.permeate_side[time_point, 0].is_property_constructed("flow_vol_phase"):
-        #     var_dict[f"Volumetric flow rate @ outlet permeate"] = self.permeate_side[
-        #         time_point, 1
-        #     ].flow_vol_phase["Liq"]
-=======
-
->>>>>>> e240b670
+
         var_dict[f"Volumetric flow rate @ final permeate"] = self.mixed_permeate[
             time_point
         ].flow_vol_phase["Liq"]
@@ -1636,38 +1592,7 @@
             var_dict[
                 f"Molar flow rate of {j} @ feed outlet"
             ] = self.feed_side.properties_out[time_point].flow_mol_phase_comp["Liq", j]
-<<<<<<< HEAD
-            # var_dict[
-            #     f"Molar flow rate of {j} @ membrane-interface inlet"
-            # ] = self.feed_side.properties_interface[time_point, 0].flow_mol_phase_comp[
-            #     "Liq", j
-            # ]
-            # var_dict[
-            #     f"Molar flow rate of {j} @ membrane-interface outlet"
-            # ] = self.feed_side.properties_interface[time_point, 1].flow_mol_phase_comp[
-            #     "Liq", j
-            # ]
-            # var_dict[
-            #     f"Molar flow rate of {j} @ pore entrance, inlet"
-            # ] = self.pore_entrance[time_point, 0].flow_mol_phase_comp["Liq", j]
-            # var_dict[
-            #     f"Molar flow rate of {j} @ pore entrance, outlet"
-            # ] = self.pore_entrance[time_point, 1].flow_mol_phase_comp["Liq", j]
-            # var_dict[f"Molar flow rate of {j} @ pore exit, inlet"] = self.pore_exit[
-            #     time_point, 0
-            # ].flow_mol_phase_comp["Liq", j]
-            # var_dict[f"Molar flow rate of {j} @ pore exit, outlet"] = self.pore_exit[
-            #     time_point, 1
-            # ].flow_mol_phase_comp["Liq", j]
-            # var_dict[f"Molar flow rate of {j} @ permeate, inlet"] = self.permeate_side[
-            #     time_point, 0
-            # ].flow_mol_phase_comp["Liq", j]
-            # var_dict[f"Molar flow rate of {j} @ permeate, outlet"] = self.permeate_side[
-            #     time_point, 1
-            # ].flow_mol_phase_comp["Liq", j]
-=======
-
->>>>>>> e240b670
+
             var_dict[f"Molar flow rate of {j} @ mixed permeate"] = self.mixed_permeate[
                 time_point
             ].flow_mol_phase_comp["Liq", j]
