--- conflicted
+++ resolved
@@ -1038,10 +1038,6 @@
 
         # TODO: improve this later; for now, this resolved some scaling issues for modified adm1 test file
         if "S_IP" in self.config.liquid_property_package.component_list:
-<<<<<<< HEAD
-            # iscale.set_scaling_factor(self.liquid_phase.heat, 1e-6)
-=======
->>>>>>> 42424969
             sf = iscale.get_scaling_factor(
                 self.liquid_phase.properties_out[0].conc_mass_comp["S_IP"],
                 default=1e-5,
