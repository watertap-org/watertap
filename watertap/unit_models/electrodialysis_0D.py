###############################################################################
# WaterTAP Copyright (c) 2021, The Regents of the University of California,
# through Lawrence Berkeley National Laboratory, Oak Ridge National
# Laboratory, National Renewable Energy Laboratory, and National Energy
# Technology Laboratory (subject to receipt of any required approvals from
# the U.S. Dept. of Energy). All rights reserved.
#
# Please see the files COPYRIGHT.md and LICENSE.md for full copyright and license
# information, respectively. These files are also available online at the URL
# "https://github.com/watertap-org/watertap/"
#
###############################################################################

# Import Pyomo libraries
from pyomo.environ import (
    Set,
    Var,
    Param,
    Suffix,
    NonNegativeReals,
    value,
    log,
    Constraint,
    units as pyunits,
)
from pyomo.common.config import ConfigBlock, ConfigValue, In, Bool

# Import IDAES cores
from idaes.core import (
    ControlVolume0DBlock,
    declare_process_block_class,
    MaterialBalanceType,
    MomentumBalanceType,
    UnitModelBlockData,
    useDefault,
<<<<<<< HEAD
    MaterialFlowBasis,
=======
>>>>>>> a1478faa
)
from idaes.core.util.misc import add_object_reference
from idaes.core.solvers import get_solver
from idaes.core.util.tables import create_stream_table_dataframe
from idaes.core.util.config import is_physical_parameter_block
import idaes.core.util.scaling as iscale
import idaes.logger as idaeslog
from idaes.core.util.constants import Constants
from enum import Enum

__author__ = " Xiangyu Bi, Austin Ladshaw,"

_log = idaeslog.getLogger(__name__)


class LimitingCurrentDensityMethod(Enum):
    InitialValue = 0
    # Empirical = 1
    # Theoretical = 2 TODO: 1 and 2


class ElectricalOperationMode(Enum):
    Constant_Current = 0
    Constant_Voltage = 1


# Name of the unit model
@declare_process_block_class("Electrodialysis0D")
class Electrodialysis0DData(UnitModelBlockData):
    """
    0D Electrodialysis Model
    """

    # CONFIG are options for the unit model
    CONFIG = ConfigBlock()  #

    CONFIG.declare(
        "dynamic",
        ConfigValue(
            domain=In([False]),
            default=False,
            description="Dynamic model flag - must be False",
            doc="""Indicates whether this model will be dynamic or not,
    **default** = False. The filtration unit does not support dynamic
    behavior, thus this must be False.""",
        ),
    )

    CONFIG.declare(
        "has_holdup",
        ConfigValue(
            default=False,
            domain=In([False]),
            description="Holdup construction flag - must be False",
            doc="""Indicates whether holdup terms should be constructed or not.
    **default** - False. The filtration unit does not have defined volume, thus
    this must be False.""",
        ),
    )

    CONFIG.declare(
        "operation_mode",
        ConfigValue(
            default=ElectricalOperationMode.Constant_Current,
            domain=In(ElectricalOperationMode),
            description="The electrical operation mode. To be selected between Constant Current and Constant Voltage",
        ),
    )

    CONFIG.declare(
        "limiting_current_density_method",
        ConfigValue(
            default=LimitingCurrentDensityMethod.InitialValue,
            domain=In(LimitingCurrentDensityMethod),
            description="Configuration for method to compute the limiting current density",
            doc="""
           **default** - ``LimitingCurrentDensityMethod.InitialValue``

       .. csv-table::
           :header: "Configuration Options", "Description"

           "``LimitingCurrentDensityMethod.InitialValue``", "Limiting current is calculated from a single initial value of the feed solution tested by the user."
           "``LimitingCurrentDensityMethod.Empirical``", "Limiting current density is caculated from the empirical equation: TODO"
           "``LimitingCurrentDensityMethod.Theoretical``", "Limiting current density is calculated from a theoretical equation: TODO"
       """,
        ),
    )

    CONFIG.declare(
        "limiting_current_density_data",
        ConfigValue(
            default=500,
            description="Limiting current density data input",
        ),
    )

    CONFIG.declare(
        "has_nonohmic_potential_membrane",
        ConfigValue(
            default=False,
            domain=Bool,
            description="Configuration for whether to model the nonohmic potential across ion exchange membranes",
        ),
    )

    CONFIG.declare(
        "has_Nernst_diffusion_layer",
        ConfigValue(
            default=False,
            domain=Bool,
            description="Configuration for whether to simulate the concentration-polarized diffusion layers",
        ),
    )

    CONFIG.declare(
        "material_balance_type",
        ConfigValue(
            default=MaterialBalanceType.useDefault,
            domain=In(MaterialBalanceType),
            description="Material balance construction flag",
            doc="""Indicates what type of mass balance should be constructed,
    **default** - MaterialBalanceType.useDefault.
    **Valid values:** {
    **MaterialBalanceType.useDefault - refer to property package for default
    balance type
    **MaterialBalanceType.none** - exclude material balances,
    **MaterialBalanceType.componentPhase** - use phase component balances,
    **MaterialBalanceType.componentTotal** - use total component balances,
    **MaterialBalanceType.elementTotal** - use total element balances,
    **MaterialBalanceType.total** - use total material balance.}""",
        ),
    )

    # # TODO: Consider adding the EnergyBalanceType config using the following code
    '''
    CONFIG.declare("energy_balance_type", ConfigValue(
        default=EnergyBalanceType.none,
        domain=In(EnergyBalanceType),
        description="Energy balance construction flag",
        doc="""Indicates what type of energy balance should be constructed,
    **default** - EnergyBalanceType.useDefault.
    **Valid values:** {
    **EnergyBalanceType.useDefault - refer to property package for default
    balance type
    **EnergyBalanceType.none** - exclude energy balances,
    **EnergyBalanceType.enthalpyTotal** - single enthalpy balance for material,
    **EnergyBalanceType.enthalpyPhase** - enthalpy balances for each phase,
    **EnergyBalanceType.energyTotal** - single energy balance for material,
    **EnergyBalanceType.energyPhase** - energy balances for each phase.}"""))
    '''

    CONFIG.declare(
        "momentum_balance_type",
        ConfigValue(
            default=MomentumBalanceType.pressureTotal,
            domain=In(MomentumBalanceType),
            description="Momentum balance construction flag",
            doc="""Indicates what type of momentum balance should be constructed,
    **default** - MomentumBalanceType.pressureTotal.
    **Valid values:** {
    **MomentumBalanceType.none** - exclude momentum balances,
    **MomentumBalanceType.pressureTotal** - single pressure balance for material,
    **MomentumBalanceType.pressurePhase** - pressure balances for each phase,
    **MomentumBalanceType.momentumTotal** - single momentum balance for material,
    **MomentumBalanceType.momentumPhase** - momentum balances for each phase.}""",
        ),
    )

    CONFIG.declare(
        "property_package",
        ConfigValue(
            default=useDefault,
            domain=is_physical_parameter_block,
            description="Property package to use for control volume",
            doc="""Property parameter object used to define property calculations,
    **default** - useDefault.
    **Valid values:** {
    **useDefault** - use default package from parent model or flowsheet,
    **PhysicalParameterObject** - a PhysicalParameterBlock object.}""",
        ),
    )

    CONFIG.declare(
        "property_package_args",
        ConfigBlock(
            implicit=True,
            description="Arguments to use for constructing property packages",
            doc="""A ConfigBlock with arguments to be passed to a property block(s)
    and used when constructing these,
    **default** - None.
    **Valid values:** {
    see property package for documentation.}""",
        ),
    )

    def build(self):
        # build always starts by calling super().build()
        # This triggers a lot of boilerplate in the background for you
        super().build()
        # this creates blank scaling factors, which are populated later
        self.scaling_factor = Suffix(direction=Suffix.EXPORT)

        # Create essential sets.
        self.membrane_set = Set(initialize=["cem", "aem"])
        self.electrode_side = Set(initialize=["cathode_left", "anode_right"])
        add_object_reference(self, "ion_set", self.config.property_package.ion_set)

        add_object_reference(
            self, "cation_set", self.config.property_package.cation_set
        )
        add_object_reference(self, "anion_set", self.config.property_package.anion_set)
        # Create unit model parameters and vars
        self.water_density = Param(
            initialize=1000,
            mutable=False,
            units=pyunits.kg * pyunits.m**-3,
            doc="density of water",
        )

        self.cell_pair_num = Var(
            initialize=1,
            domain=NonNegativeReals,
            bounds=(1, 10000),
            units=pyunits.dimensionless,
            doc="cell pair number in a stack",
        )

        # electrodialysis cell dimensional properties
        self.cell_width = Var(
            initialize=0.1,
            bounds=(1e-3, 1e2),
            units=pyunits.meter,
            doc="The width of the electrodialysis cell, denoted as b in the model description",
        )
        self.cell_length = Var(
            initialize=0.5,
            bounds=(1e-3, 1e2),
            units=pyunits.meter,
            doc="The length of the electrodialysis cell, denoted as l in the model description",
        )
        self.spacer_thickness = Var(
            initialize=0.0001,
            units=pyunits.meter,
            doc="The distance between the consecutive aem and cem",
        )

        # Material and Operational properties
        self.membrane_thickness = Var(
            self.membrane_set,
            initialize=0.0001,
            bounds=(1e-6, 1e-1),
            units=pyunits.meter,
            doc="Membrane thickness",
        )
        self.solute_diffusivity_membrane = Var(
            self.membrane_set,
            self.ion_set | self.config.property_package.solute_set,
            initialize=1e-10,
            bounds=(0.0, 1e-6),
            units=pyunits.meter**2 * pyunits.second**-1,
            doc="Solute (ionic and neutral) diffusivity in the membrane phase",
        )
        self.ion_trans_number_membrane = Var(
            self.membrane_set,
            self.ion_set,
            bounds=(0, 1),
            units=pyunits.dimensionless,
            doc="Ion transference number in the membrane phase",
        )
        self.water_trans_number_membrane = Var(
            self.membrane_set,
            initialize=5,
            bounds=(0, 50),
            units=pyunits.dimensionless,
            doc="Transference number of water in membranes",
        )
        self.water_permeability_membrane = Var(
            self.membrane_set,
            initialize=1e-14,
            units=pyunits.meter * pyunits.second**-1 * pyunits.pascal**-1,
            doc="Water permeability coefficient",
        )
        self.membrane_areal_resistance = Var(
            self.membrane_set,
            initialize=2e-4,
            bounds=(1e-6, 1),
            units=pyunits.ohm * pyunits.meter**2,
            doc="Surface resistance of membrane",
        )
        self.electrodes_resistance = Var(
            initialize=0,
            bounds=(0, 100),
            domain=NonNegativeReals,
            units=pyunits.ohm * pyunits.meter**2,
            doc="areal resistance of TWO electrode compartments of a stack",
        )
        self.current = Var(
            self.flowsheet().time,
            initialize=1,
            bounds=(0, 1000),
            units=pyunits.amp,
            doc="Current across a cell-pair or stack",
        )
        self.voltage = Var(
            self.flowsheet().time,
            initialize=100,
            bounds=(0, 1000),
            units=pyunits.volt,
            doc="Voltage across a stack, declared under the 'Constant Voltage' mode only",
        )
        self.current_utilization = Var(
            initialize=1,
            bounds=(0, 1),
            units=pyunits.dimensionless,
            doc="The current utilization including water electro-osmosis and ion diffusion",
        )

        # Performance metrics
        self.current_efficiency = Var(
            self.flowsheet().time,
            initialize=0.9,
            bounds=(0, 1),
            units=pyunits.dimensionless,
            doc="The overall current efficiency for deionizaiton",
        )
        self.power_electrical = Var(
            self.flowsheet().time,
            initialize=1,
            bounds=(0, 12100),
            domain=NonNegativeReals,
            units=pyunits.watt,
            doc="Electrical power consumption of a stack",
        )
        self.specific_power_electrical = Var(
            self.flowsheet().time,
            initialize=10,
            bounds=(0, 1000),
            domain=NonNegativeReals,
            units=pyunits.kW * pyunits.hour * pyunits.meter**-3,
            doc="Diluate-volume-flow-rate-specific electrical power consumption",
        )
        self.recovery_mass_H2O = Var(
            self.flowsheet().time,
            initialize=0.5,
            bounds=(0, 1),
            domain=NonNegativeReals,
            units=pyunits.dimensionless,
            doc="water recovery ratio calculated by mass",
        )
        # TODO: consider adding more performance as needed.

        # Fluxes Vars for constructing mass transfer terms
        self.elec_migration_flux_in = Var(
            self.flowsheet().time,
            self.config.property_package.phase_list,
            self.config.property_package.component_list,
            units=pyunits.mole * pyunits.meter**-2 * pyunits.second**-1,
            doc="Molar flux_in of a component across the membrane driven by electrical migration",
        )
        self.elec_migration_flux_out = Var(
            self.flowsheet().time,
            self.config.property_package.phase_list,
            self.config.property_package.component_list,
            units=pyunits.mole * pyunits.meter**-2 * pyunits.second**-1,
            doc="Molar flux_out of a component across the membrane driven by electrical migration",
        )
        self.nonelec_flux_in = Var(
            self.flowsheet().time,
            self.config.property_package.phase_list,
            self.config.property_package.component_list,
            units=pyunits.mole * pyunits.meter**-2 * pyunits.second**-1,
            doc="Molar flux_in of a component across the membrane driven by non-electrical forces",
        )
        self.nonelec_flux_out = Var(
            self.flowsheet().time,
            self.config.property_package.phase_list,
            self.config.property_package.component_list,
            units=pyunits.mole * pyunits.meter**-2 * pyunits.second**-1,
            doc="Molar flux_out of a component across the membrane driven by non-electrical forces",
        )

        if (
            self.config.has_nonohmic_potential_membrane
            or self.config.has_Nernst_diffusion_layer
        ):
            self.conc_mem_surf_mol_ioa = Var(
                self.membrane_set,
                self.electrode_side,
                self.flowsheet().time,
                self.ion_set,
                initialize=500,
                bounds=(0, 1e5),
                units=pyunits.mol * pyunits.meter**-3,
                doc="Membane surface concentration of components",
            )

        # Build control volume for the dilute channel
        self.diluate = ControlVolume0DBlock(
            dynamic=False,
            has_holdup=False,
            property_package=self.config.property_package,
            property_package_args=self.config.property_package_args,
        )
        self.diluate.add_state_blocks(has_phase_equilibrium=False)
        self.diluate.add_material_balances(
            balance_type=self.config.material_balance_type, has_mass_transfer=True
        )
        self.diluate.add_momentum_balances(
            balance_type=self.config.momentum_balance_type, has_pressure_change=False
        )
        # # TODO: Consider adding energy balances

        # Build control volume for the concentrate channel
        self.concentrate = ControlVolume0DBlock(
            dynamic=False,
            has_holdup=False,
            property_package=self.config.property_package,
            property_package_args=self.config.property_package_args,
        )
        self.concentrate.add_state_blocks(has_phase_equilibrium=False)
        self.concentrate.add_material_balances(
            balance_type=self.config.material_balance_type, has_mass_transfer=True
        )
        self.concentrate.add_momentum_balances(
            balance_type=self.config.momentum_balance_type, has_pressure_change=False
        )
        # # TODO: Consider adding energy balances

        # Add ports (creates inlets and outlets for each channel)
        self.add_inlet_port(name="inlet_diluate", block=self.diluate)
        self.add_outlet_port(name="outlet_diluate", block=self.diluate)
        self.add_inlet_port(name="inlet_concentrate", block=self.concentrate)
        self.add_outlet_port(name="outlet_concentrate", block=self.concentrate)

        # extension options
        if self.config.has_nonohmic_potential_membrane:
            self._make_performance_nonohm_mem()
        if self.config.has_Nernst_diffusion_layer:
            self.current_dens_lim_ioa = Var(
                self.flowsheet().time,
                initialize=500,
                bounds=(0, 1000),
                units=pyunits.amp * pyunits.meter**-2,
                doc="Limiting Current Density accross the membrane as a function of the normalized length",
            )
            self._make_performance_dl_polarization()
        # Build Constraints
        @self.Constraint(
            self.flowsheet().time,
            self.config.property_package.phase_list,
            doc="Current-Voltage relationship",
        )
        def eq_current_voltage_relation(self, t, p):
            if self.config.has_Nernst_diffusion_layer:
                total_areal_resistance = (
                    self.membrane_areal_resistance["aem"]
                    + self.membrane_areal_resistance["cem"]
                    + (
                        self.spacer_thickness
                        - self.dl_thickness_ioa["cem", "cathode_left", t]
                        - self.dl_thickness_ioa["aem", "anode_right", t]
                    )
                    * 0.5**-1
                    * (
                        self.concentrate.properties_in[t].elec_cond_phase["Liq"]
                        + self.concentrate.properties_out[t].elec_cond_phase["Liq"]
                    )
                    ** -1
                    + (
                        self.spacer_thickness
                        - self.dl_thickness_ioa["cem", "anode_right", t]
                        - self.dl_thickness_ioa["aem", "cathode_left", t]
                    )
                    * 0.5**-1
                    * (
                        self.diluate.properties_in[t].elec_cond_phase["Liq"]
                        + self.diluate.properties_out[t].elec_cond_phase["Liq"]
                    )
                    ** -1
                ) * self.cell_pair_num + self.electrodes_resistance
            else:
                total_areal_resistance = (
                    self.membrane_areal_resistance["aem"]
                    + self.membrane_areal_resistance["cem"]
                    + self.spacer_thickness
                    * (
                        0.5**-1
                        * (
                            self.concentrate.properties_in[t].elec_cond_phase["Liq"]
                            + self.concentrate.properties_out[t].elec_cond_phase["Liq"]
                        )
                        ** -1
                        + 0.5**-1
                        * (
                            self.diluate.properties_in[t].elec_cond_phase["Liq"]
                            + self.diluate.properties_out[t].elec_cond_phase["Liq"]
                        )
                        ** -1
                    )
                ) * self.cell_pair_num + self.electrodes_resistance  # the average conductivity of each channel's inlet and outlet is taken to represent that of the entire channel
            if self.config.has_nonohmic_potential_membrane:
                if self.config.has_Nernst_diffusion_layer:
                    return (
                        self.current[t]
                        * (self.cell_width * self.cell_length) ** -1
                        * total_areal_resistance
                        + (
                            self.potential_ohm_dl_ioa["cem", t]
                            + self.potential_ohm_dl_ioa["aem", t]
                            + self.potential_nonohm_dl_ioa["cem", t]
                            + self.potential_nonohm_dl_ioa["aem", t]
                            + self.potential_nonohm_membrane_ioa["cem", t]
                            + self.potential_nonohm_membrane_ioa["aem", t]
                        )
                        * self.cell_pair_num
                        == self.voltage[t]
                    )
                else:
                    return (
                        self.current[t]
                        * (self.cell_width * self.cell_length) ** -1
                        * total_areal_resistance
                        + (
                            +self.potential_nonohm_membrane_ioa["cem", t]
                            + self.potential_nonohm_membrane_ioa["aem", t]
                        )
                        * self.cell_pair_num
                        == self.voltage[t]
                    )
            else:
                if self.config.has_Nernst_diffusion_layer:
                    return (
                        self.current[t]
                        * (self.cell_width * self.cell_length) ** -1
                        * total_areal_resistance
                        + (
                            self.potential_ohm_dl_ioa["cem", t]
                            + self.potential_ohm_dl_ioa["aem", t]
                            + self.potential_nonohm_dl_ioa["cem", t]
                            + self.potential_nonohm_dl_ioa["aem", t]
                        )
                        * self.cell_pair_num
                        == self.voltage[t]
                    )
                else:
                    return (
                        self.current[t]
                        * (self.cell_width * self.cell_length) ** -1
                        * total_areal_resistance
                        == self.voltage[t]
                    )

        @self.Constraint(
            self.flowsheet().time,
            self.config.property_package.phase_list,
            self.config.property_package.component_list,
            doc="Equation for electrical migration flux_in",
        )
        def eq_elec_migration_flux_in(self, t, p, j):
            if j == "H2O":
                return self.elec_migration_flux_in[t, p, j] == (
                    self.water_trans_number_membrane["cem"]
                    + self.water_trans_number_membrane["aem"]
                ) * (
                    self.current[t]
                    / (self.cell_width * self.cell_length)
                    / Constants.faraday_constant
                )
            elif j in self.ion_set:
                return self.elec_migration_flux_in[t, p, j] == (
                    self.ion_trans_number_membrane["cem", j]
                    - self.ion_trans_number_membrane["aem", j]
                ) * (
                    self.current_utilization
                    * self.current[t]
                    / (self.cell_width * self.cell_length)
                ) / (
                    self.config.property_package.charge_comp[j]
                    * Constants.faraday_constant
                )
            else:
                self.elec_migration_flux_in[t, p, j].fix(0)
                return Constraint.Skip

        @self.Constraint(
            self.flowsheet().time,
            self.config.property_package.phase_list,
            self.config.property_package.component_list,
            doc="Equation for electrical migration flux_out",
        )
        def eq_elec_migration_flux_out(self, t, p, j):
            if j == "H2O":
                return self.elec_migration_flux_out[t, p, j] == (
                    self.water_trans_number_membrane["cem"]
                    + self.water_trans_number_membrane["aem"]
                ) * (
                    self.current[t]
                    / (self.cell_width * self.cell_length)
                    / Constants.faraday_constant
                )
            elif j in self.ion_set:
                return self.elec_migration_flux_out[t, p, j] == (
                    self.ion_trans_number_membrane["cem", j]
                    - self.ion_trans_number_membrane["aem", j]
                ) * (
                    self.current_utilization
                    * self.current[t]
                    / (self.cell_width * self.cell_length)
                ) / (
                    self.config.property_package.charge_comp[j]
                    * Constants.faraday_constant
                )
            else:
                self.elec_migration_flux_out[t, p, j].fix(0)
                return Constraint.Skip

        @self.Constraint(
            self.flowsheet().time,
            self.config.property_package.phase_list,
            self.config.property_package.component_list,
            doc="Equation for non-electrical flux_in",
        )
        def eq_nonelec_flux_in(self, t, p, j):
            if j == "H2O":
                if self.config.has_Nernst_diffusion_layer:
                    return self.nonelec_flux_in[
                        t, p, j
                    ] == self.water_density / self.config.property_package.mw_comp[
                        j
                    ] * (
                        self.water_permeability_membrane["cem"]
                        + self.water_permeability_membrane["aem"]
                    ) * (
                        self.concentrate.properties_in[t].pressure_osm_phase[p]
                        * (
                            1
                            + self.current[t]
                            * (self.cell_width * self.cell_length) ** -1
                            / self.current_dens_lim_ioa[t]
                        )
                        - self.diluate.properties_in[t].pressure_osm_phase[p]
                        * (
                            1
                            - self.current[t]
                            * (self.cell_width * self.cell_length) ** -1
                            / self.current_dens_lim_ioa[t]
                        )
                    )
                else:
                    return self.nonelec_flux_in[
                        t, p, j
                    ] == self.water_density / self.config.property_package.mw_comp[
                        j
                    ] * (
                        self.water_permeability_membrane["cem"]
                        + self.water_permeability_membrane["aem"]
                    ) * (
                        self.concentrate.properties_in[t].pressure_osm_phase[p]
                        - self.diluate.properties_in[t].pressure_osm_phase[p]
                    )

            else:
                if self.config.has_Nernst_diffusion_layer:
                    return self.nonelec_flux_in[t, p, j] == -(
                        self.solute_diffusivity_membrane["cem", j]
                        * self.membrane_thickness["cem"] ** -1
                        * (
                            self.conc_mem_surf_mol_ioa["cem", "cathode_left", t, j]
                            - self.conc_mem_surf_mol_ioa["cem", "anode_right", t, j]
                        )
                        + self.solute_diffusivity_membrane["aem", j]
                        * self.membrane_thickness["aem"] ** -1
                        * (
                            self.conc_mem_surf_mol_ioa["aem", "anode_right", t, j]
                            - self.conc_mem_surf_mol_ioa["aem", "cathode_left", t, j]
                        )
                    )

                else:
                    return self.nonelec_flux_in[t, p, j] == -(
                        self.solute_diffusivity_membrane["cem", j]
                        / self.membrane_thickness["cem"]
                        + self.solute_diffusivity_membrane["aem", j]
                        / self.membrane_thickness["aem"]
                    ) * (
                        self.concentrate.properties_in[t].conc_mol_phase_comp[p, j]
                        - self.diluate.properties_in[t].conc_mol_phase_comp[p, j]
                    )

        @self.Constraint(
            self.flowsheet().time,
            self.config.property_package.phase_list,
            self.config.property_package.component_list,
            doc="Equation for non-electrical flux_out",
        )
        def eq_nonelec_flux_out(self, t, p, j):
            if j == "H2O":
                if self.config.has_Nernst_diffusion_layer:
                    return self.nonelec_flux_out[
                        t, p, j
                    ] == self.water_density / self.config.property_package.mw_comp[
                        j
                    ] * (
                        self.water_permeability_membrane["cem"]
                        + self.water_permeability_membrane["aem"]
                    ) * (
                        self.concentrate.properties_out[t].pressure_osm_phase[p]
                        * (
                            1
                            + self.current[t]
                            * (self.cell_width * self.cell_length) ** -1
                            / self.current_dens_lim_ioa[t]
                        )
                        - self.diluate.properties_out[t].pressure_osm_phase[p]
                        * (
                            1
                            - self.current[t]
                            * (self.cell_width * self.cell_length) ** -1
                            / self.current_dens_lim_ioa[t]
                        )
                    )
                else:
                    return self.nonelec_flux_out[
                        t, p, j
                    ] == self.water_density / self.config.property_package.mw_comp[
                        j
                    ] * (
                        self.water_permeability_membrane["cem"]
                        + self.water_permeability_membrane["aem"]
                    ) * (
                        self.concentrate.properties_out[t].pressure_osm_phase[p]
                        - self.diluate.properties_out[t].pressure_osm_phase[p]
                    )

            else:
                if self.config.has_Nernst_diffusion_layer:
                    return self.nonelec_flux_out[t, p, j] == -(
                        self.solute_diffusivity_membrane["cem", j]
                        * self.membrane_thickness["cem"] ** -1
                        * (
                            self.conc_mem_surf_mol_ioa["cem", "cathode_left", t, j]
                            - self.conc_mem_surf_mol_ioa["cem", "anode_right", t, j]
                        )
                        + self.solute_diffusivity_membrane["aem", j]
                        * self.membrane_thickness["aem"] ** -1
                        * (
                            self.conc_mem_surf_mol_ioa["aem", "anode_right", t, j]
                            - self.conc_mem_surf_mol_ioa["aem", "cathode_left", t, j]
                        )
                    )

                else:
                    return self.nonelec_flux_out[t, p, j] == -(
                        self.solute_diffusivity_membrane["cem", j]
                        / self.membrane_thickness["cem"]
                        + self.solute_diffusivity_membrane["aem", j]
                        / self.membrane_thickness["aem"]
                    ) * (
                        self.concentrate.properties_out[t].conc_mol_phase_comp[p, j]
                        - self.diluate.properties_out[t].conc_mol_phase_comp[p, j]
                    )

        # Add constraints for mass transfer terms (diluate)
        @self.Constraint(
            self.flowsheet().time,
            self.config.property_package.phase_list,
            self.config.property_package.component_list,
            doc="Mass transfer term for the diluate channel",
        )
        def eq_mass_transfer_term_diluate(self, t, p, j):
            return (
                self.diluate.mass_transfer_term[t, p, j]
                == -0.5
                * (
                    self.elec_migration_flux_in[t, p, j]
                    + self.elec_migration_flux_out[t, p, j]
                    + self.nonelec_flux_in[t, p, j]
                    + self.nonelec_flux_out[t, p, j]
                )
                * (self.cell_width * self.cell_length)
                * self.cell_pair_num
            )

        # Add constraints for mass transfer terms (concentrate)
        @self.Constraint(
            self.flowsheet().time,
            self.config.property_package.phase_list,
            self.config.property_package.component_list,
            doc="Mass transfer term for the concentrate channel",
        )
        def eq_mass_transfer_term_concentrate(self, t, p, j):
            return (
                self.concentrate.mass_transfer_term[t, p, j]
                == 0.5
                * (
                    self.elec_migration_flux_in[t, p, j]
                    + self.elec_migration_flux_out[t, p, j]
                    + self.nonelec_flux_in[t, p, j]
                    + self.nonelec_flux_out[t, p, j]
                )
                * (self.cell_width * self.cell_length)
                * self.cell_pair_num
            )

        # Add isothermal condition
        @self.Constraint(
            self.flowsheet().time,
            doc="Isothermal condition for the diluate channel",
        )
        def eq_isothermal_diluate(self, t):
            return (
                self.diluate.properties_in[t].temperature
                == self.diluate.properties_out[t].temperature
            )

        @self.Constraint(
            self.flowsheet().time,
            doc="Isothermal condition for the concentrate channel",
        )
        def eq_isothermal_concentrate(self, t):
            return (
                self.concentrate.properties_in[t].temperature
                == self.concentrate.properties_out[t].temperature
            )

        @self.Constraint(
            self.flowsheet().time,
            doc="Electrical power consumption of a stack",
        )
        def eq_power_electrical(self, t):
            return self.power_electrical[t] == self.current[t] * self.voltage[t]

        @self.Constraint(
            self.flowsheet().time,
            doc="Diluate_volume_flow_rate_specific electrical power consumption of a stack",
        )
        def eq_specific_power_electrical(self, t):
            return (
                pyunits.convert(
                    self.specific_power_electrical[t],
                    pyunits.watt * pyunits.second * pyunits.meter**-3,
                )
                * self.diluate.properties_out[t].flow_vol_phase["Liq"]
                == self.current[t] * self.voltage[t]
            )

        @self.Constraint(
            self.flowsheet().time,
            doc="Overall current efficiency evaluation",
        )
        def eq_current_efficiency(self, t):
            return (
                self.current_efficiency[t] * self.current[t] * self.cell_pair_num
                == sum(
                    self.diluate.properties_in[t].flow_mol_phase_comp["Liq", j]
                    * self.config.property_package.charge_comp[j]
                    - self.diluate.properties_out[t].flow_mol_phase_comp["Liq", j]
                    * self.config.property_package.charge_comp[j]
                    for j in self.config.property_package.cation_set
                )
                * Constants.faraday_constant
            )

        @self.Constraint(
            self.flowsheet().time,
            doc="Water recovery by mass",
        )
        def eq_recovery_mass_H2O(self, t):
            return (
                self.recovery_mass_H2O[t]
                * (
                    self.diluate.properties_in[t].flow_mass_phase_comp["Liq", "H2O"]
                    + self.concentrate.properties_in[t].flow_mass_phase_comp[
                        "Liq", "H2O"
                    ]
                )
                == self.diluate.properties_out[t].flow_mass_phase_comp["Liq", "H2O"]
            )

    def _make_performance_nonohm_mem(self):

        self.potential_nonohm_membrane_ioa = Var(
            self.membrane_set,
            self.flowsheet().time,
            initialize=0.01,  # to reinspect
            bounds=(-50, 50),
            units=pyunits.volt,
            doc="Nonohmic potential across a membane",
        )
        # ioa = in-out average

        @self.Constraint(
            self.membrane_set,
            self.electrode_side,
            self.flowsheet().time,
            self.ion_set,
            doc="calcualte current density from the electrical input",
        )
        def eq_set_surface_conc_ioa(self, mem, side, t, j):
            if not self.config.has_Nernst_diffusion_layer:
                if (mem == "cem" and side == "cathode_left") or (
                    mem == "aem" and side == "anode_right"
                ):
                    return self.conc_mem_surf_mol_ioa[mem, side, t, j] == 0.5 * (
                        self.concentrate.properties_in[t].conc_mol_phase_comp["Liq", j]
                        + self.concentrate.properties_out[t].conc_mol_phase_comp[
                            "Liq", j
                        ]
                    )
                else:
                    return self.conc_mem_surf_mol_ioa[mem, side, t, j] == 0.5 * (
                        self.diluate.properties_in[t].conc_mol_phase_comp["Liq", j]
                        + self.diluate.properties_out[t].conc_mol_phase_comp["Liq", j]
                    )
            else:
                return Constraint.Skip

        @self.Constraint(
            self.membrane_set,
            self.flowsheet().time,
            doc="Calculate the total non-ohmic potential across an iem; this takes account of diffusion and Donnan Potentials",
        )
        def eq_potential_nonohm_membrane_ioa(self, mem, t):

            return self.potential_nonohm_membrane_ioa[mem, t] == (
                Constants.gas_constant
                * self.diluate.properties_in[t].temperature
                / Constants.faraday_constant
                * (
                    sum(
                        self.ion_trans_number_membrane[mem, j]
                        / self.config.property_package.charge_comp[j]
                        for j in self.cation_set
                    )
                    + sum(
                        self.ion_trans_number_membrane[mem, j]
                        / self.config.property_package.charge_comp[j]
                        for j in self.anion_set
                    )
                )
                * log(
                    sum(
                        self.conc_mem_surf_mol_ioa[mem, "cathode_left", t, j]
                        for j in self.ion_set
                    )
                    / sum(
                        self.conc_mem_surf_mol_ioa[mem, "anode_right", t, j]
                        for j in self.ion_set
                    )
                )
            )

    def _make_performance_dl_polarization(self):

        self.potential_nonohm_dl_ioa = Var(
            self.membrane_set,
            self.flowsheet().time,
            initialize=0,
            bounds=(-50, 50),
            units=pyunits.volt,
            doc="Nonohmic potential in two diffusion layers on the two sides of a membrane",
        )

        self.potential_ohm_dl_ioa = Var(
            self.membrane_set,
            self.flowsheet().time,
            initialize=0.001,
            bounds=(0, 50),
            units=pyunits.volt,
            doc="Ohmic potential in two diffusion layers on the two sides of a membrane",
        )

        self.dl_thickness_ioa = Var(
            self.membrane_set,
            self.electrode_side,
            self.flowsheet().time,
            initialize=0.0005,
            bounds=(0, 1e-2),
            units=pyunits.m,
            doc="Thickness of the diffusion layer",
        )

        @self.Constraint(
            self.flowsheet().time,
            doc="Calculate length-indexed limitting current density",
        )
        def eq_current_dens_lim_ioa(self, t):
            if (
                self.config.limiting_current_density_method
                == LimitingCurrentDensityMethod.InitialValue
            ):
                return self.current_dens_lim_ioa[t] == (
                    self.config.limiting_current_density_data
                    * pyunits.amp
                    * pyunits.meter**-2
                    / sum(
                        self.diluate.properties_in[t].conc_mol_phase_comp["Liq", j]
                        for j in self.cation_set
                    )
                    * 0.5
                    * sum(
                        self.diluate.properties_in[t].conc_mol_phase_comp["Liq", j]
                        + self.diluate.properties_out[t].conc_mol_phase_comp["Liq", j]
                        for j in self.cation_set
                    )
                )

        @self.Constraint(
            self.membrane_set,
            self.electrode_side,
            self.flowsheet().time,
            self.ion_set,
            doc="Establish relationship between interfacial concentration polarization ratio and current density",
        )
        def eq_conc_polarization_ratio(self, mem, side, t, j):
            if (mem == "cem" and side == "cathode_left") or (
                mem == "aem" and side == "anode_right"
            ):
                return self.conc_mem_surf_mol_ioa[mem, side, t, j] / (
                    0.5
                    * (
                        self.concentrate.properties_in[t].conc_mol_phase_comp["Liq", j]
                        + self.concentrate.properties_out[t].conc_mol_phase_comp[
                            "Liq", j
                        ]
                    )
                ) == (
                    1
                    + self.current[t]
                    * (self.cell_width * self.cell_length) ** -1
                    / self.current_dens_lim_ioa[t]
                )
            else:
                return self.conc_mem_surf_mol_ioa[mem, side, t, j] / (
                    0.5
                    * (
                        self.diluate.properties_in[t].conc_mol_phase_comp["Liq", j]
                        + self.diluate.properties_out[t].conc_mol_phase_comp["Liq", j]
                    )
                ) == (
                    1
                    - self.current[t]
                    * (self.cell_width * self.cell_length) ** -1
                    / self.current_dens_lim_ioa[t]
                )

        @self.Constraint(
            self.membrane_set,
            self.flowsheet().time,
            doc="Calculate the total non-ohmic potential across the two diffusion layers of an iem.",
        )
        def eq_potential_nonohm_dl_ioa(self, mem, t):
            if mem == "cem":
                return self.potential_nonohm_dl_ioa[mem, t] == (
                    Constants.gas_constant
                    * self.diluate.properties_in[t].temperature
                    / Constants.faraday_constant
                    * (
                        sum(
                            self.diluate.properties_in[t].trans_num_phase_comp["Liq", j]
                            / self.config.property_package.charge_comp[j]
                            for j in self.cation_set
                        )
                        + sum(
                            self.diluate.properties_in[t].trans_num_phase_comp["Liq", j]
                            / self.config.property_package.charge_comp[j]
                            for j in self.anion_set
                        )
                    )
                    * log(
                        sum(
                            self.conc_mem_surf_mol_ioa[mem, "anode_right", t, j]
                            for j in self.ion_set
                        )
                        * 0.5
                        * (
                            sum(
                                self.concentrate.properties_in[t].conc_mol_phase_comp[
                                    "Liq", j
                                ]
                                for j in self.ion_set
                            )
                            + sum(
                                self.concentrate.properties_out[t].conc_mol_phase_comp[
                                    "Liq", j
                                ]
                                for j in self.ion_set
                            )
                        )
                        * sum(
                            self.conc_mem_surf_mol_ioa[mem, "cathode_left", t, j]
                            for j in self.ion_set
                        )
                        ** -1
                        * (
                            0.5
                            * (
                                sum(
                                    self.diluate.properties_in[t].conc_mol_phase_comp[
                                        "Liq", j
                                    ]
                                    for j in self.ion_set
                                )
                                + sum(
                                    self.diluate.properties_out[t].conc_mol_phase_comp[
                                        "Liq", j
                                    ]
                                    for j in self.ion_set
                                )
                            )
                        )
                        ** -1
                    )
                )
            else:
                return self.potential_nonohm_dl_ioa[mem, t] == (
                    Constants.gas_constant
                    * self.diluate.properties_in[t].temperature
                    / Constants.faraday_constant
                    * (
                        sum(
                            self.diluate.properties_in[t].trans_num_phase_comp["Liq", j]
                            / self.config.property_package.charge_comp[j]
                            for j in self.cation_set
                        )
                        + sum(
                            self.diluate.properties_in[t].trans_num_phase_comp["Liq", j]
                            / self.config.property_package.charge_comp[j]
                            for j in self.anion_set
                        )
                    )
                    * log(
                        sum(
                            self.conc_mem_surf_mol_ioa[mem, "anode_right", t, j]
                            for j in self.ion_set
                        )
                        * 0.5
                        * (
                            sum(
                                self.diluate.properties_in[t].conc_mol_phase_comp[
                                    "Liq", j
                                ]
                                for j in self.ion_set
                            )
                            + sum(
                                self.diluate.properties_out[t].conc_mol_phase_comp[
                                    "Liq", j
                                ]
                                for j in self.ion_set
                            )
                        )
                        * sum(
                            self.conc_mem_surf_mol_ioa[mem, "cathode_left", t, j]
                            for j in self.ion_set
                        )
                        ** -1
                        * (
                            0.5
                            * (
                                sum(
                                    self.concentrate.properties_in[
                                        t
                                    ].conc_mol_phase_comp["Liq", j]
                                    for j in self.ion_set
                                )
                                + sum(
                                    self.concentrate.properties_out[
                                        t
                                    ].conc_mol_phase_comp["Liq", j]
                                    for j in self.ion_set
                                )
                            )
                        )
                        ** -1
                    )
                )

        @self.Constraint(
            self.membrane_set,
            self.flowsheet().time,
            doc="Calculate the total ohmic potential across the two diffusion layers of an iem.",
        )
        def eq_potential_ohm_dl_ioa(self, mem, t):
            if mem == "cem":
                return self.potential_ohm_dl_ioa[mem, t] == (
                    Constants.faraday_constant
                    * (
                        sum(
                            self.config.property_package.diffus_phase_comp["Liq", j]
                            ** -1
                            for j in self.ion_set
                        )
                        ** -1
                        * len(self.ion_set)
                    )
                    * (
                        sum(
                            self.ion_trans_number_membrane[mem, j]
                            / self.config.property_package.charge_comp[j]
                            for j in self.cation_set
                        )
                        - sum(
                            self.diluate.properties_in[t].trans_num_phase_comp["Liq", j]
                            / self.config.property_package.charge_comp[j]
                            for j in self.cation_set
                        )
                    )
                    ** -1
                    * self.diluate.properties_in[t].equiv_conductivity_phase["Liq"]
                    ** -1
                    * log(
                        sum(
                            self.conc_mem_surf_mol_ioa[mem, "anode_right", t, j]
                            for j in self.ion_set
                        )
                        ** -1
                        * 0.5**-1
                        * (
                            sum(
                                self.concentrate.properties_in[t].conc_mol_phase_comp[
                                    "Liq", j
                                ]
                                for j in self.ion_set
                            )
                            + sum(
                                self.concentrate.properties_out[t].conc_mol_phase_comp[
                                    "Liq", j
                                ]
                                for j in self.ion_set
                            )
                        )
                        ** -1
                        * sum(
                            self.conc_mem_surf_mol_ioa[mem, "cathode_left", t, j]
                            for j in self.ion_set
                        )
                        * 0.5
                        * (
                            sum(
                                self.diluate.properties_in[t].conc_mol_phase_comp[
                                    "Liq", j
                                ]
                                for j in self.ion_set
                            )
                            + sum(
                                self.diluate.properties_out[t].conc_mol_phase_comp[
                                    "Liq", j
                                ]
                                for j in self.ion_set
                            )
                        )
                    )
                )
            else:
                return self.potential_ohm_dl_ioa[mem, t] == (
                    -Constants.faraday_constant
                    * (
                        sum(
                            self.config.property_package.diffus_phase_comp["Liq", j]
                            ** -1
                            for j in self.ion_set
                        )
                        ** -1
                        * len(self.ion_set)
                    )
                    * (
                        sum(
                            self.ion_trans_number_membrane[mem, j]
                            / self.config.property_package.charge_comp[j]
                            for j in self.cation_set
                        )
                        - sum(
                            self.diluate.properties_in[t].trans_num_phase_comp["Liq", j]
                            / self.config.property_package.charge_comp[j]
                            for j in self.cation_set
                        )
                    )
                    ** -1
                    * self.diluate.properties_in[t].equiv_conductivity_phase["Liq"]
                    ** -1
                    * log(
                        sum(
                            self.conc_mem_surf_mol_ioa[mem, "anode_right", t, j]
                            for j in self.ion_set
                        )
                        * 0.5
                        * (
                            sum(
                                self.diluate.properties_in[t].conc_mol_phase_comp[
                                    "Liq", j
                                ]
                                for j in self.ion_set
                            )
                            + sum(
                                self.diluate.properties_out[t].conc_mol_phase_comp[
                                    "Liq", j
                                ]
                                for j in self.ion_set
                            )
                        )
                        * sum(
                            self.conc_mem_surf_mol_ioa[mem, "cathode_left", t, j]
                            for j in self.ion_set
                        )
                        ** -1
                        * 0.5**-1
                        * (
                            sum(
                                self.concentrate.properties_in[t].conc_mol_phase_comp[
                                    "Liq", j
                                ]
                                for j in self.ion_set
                            )
                            + sum(
                                self.concentrate.properties_out[t].conc_mol_phase_comp[
                                    "Liq", j
                                ]
                                for j in self.ion_set
                            )
                        )
                        ** -1
                    )
                )

        @self.Constraint(
            self.membrane_set,
            self.electrode_side,
            self.flowsheet().time,
            doc="Calculate the total non-ohmic potential across the two diffusion layers of an iem.",
        )
        def eq_dl_thickness_ioa(self, mem, side, t):
            if mem == "cem" and side == "cathode_left":
                return self.dl_thickness_ioa[mem, side, t] == (
                    Constants.faraday_constant
                    * (
                        sum(
                            self.config.property_package.diffus_phase_comp["Liq", j]
                            ** -1
                            for j in self.ion_set
                        )
                        ** -1
                        * len(self.ion_set)
                    )
                    * (
                        sum(
                            self.ion_trans_number_membrane[mem, j]
                            / self.config.property_package.charge_comp[j]
                            for j in self.cation_set
                        )
                        - sum(
                            self.diluate.properties_in[t].trans_num_phase_comp["Liq", j]
                            / self.config.property_package.charge_comp[j]
                            for j in self.cation_set
                        )
                    )
                    ** -1
                    * 0.5
                    * (
                        sum(
                            self.concentrate.properties_in[t].conc_mol_phase_comp[
                                "Liq", j
                            ]
                            for j in self.cation_set
                        )
                        + sum(
                            self.concentrate.properties_out[t].conc_mol_phase_comp[
                                "Liq", j
                            ]
                            for j in self.cation_set
                        )
                    )
                    * self.current_dens_lim_ioa[t] ** -1
                )
            elif mem == "cem" and side == "anode_right":
                return self.dl_thickness_ioa[mem, side, t] == (
                    Constants.faraday_constant
                    * (
                        sum(
                            self.config.property_package.diffus_phase_comp["Liq", j]
                            ** -1
                            for j in self.ion_set
                        )
                        ** -1
                        * len(self.ion_set)
                    )
                    * (
                        sum(
                            self.ion_trans_number_membrane[mem, j]
                            / self.config.property_package.charge_comp[j]
                            for j in self.cation_set
                        )
                        - sum(
                            self.diluate.properties_in[t].trans_num_phase_comp["Liq", j]
                            / self.config.property_package.charge_comp[j]
                            for j in self.cation_set
                        )
                    )
                    ** -1
                    * 0.5
                    * (
                        sum(
                            self.diluate.properties_in[t].conc_mol_phase_comp["Liq", j]
                            for j in self.cation_set
                        )
                        + sum(
                            self.diluate.properties_out[t].conc_mol_phase_comp["Liq", j]
                            for j in self.cation_set
                        )
                    )
                    * self.current_dens_lim_ioa[t] ** -1
                )
            elif mem == "aem" and side == "cathode_left":
                return self.dl_thickness_ioa[mem, side, t] == (
                    -Constants.faraday_constant
                    * (
                        sum(
                            self.config.property_package.diffus_phase_comp["Liq", j]
                            ** -1
                            for j in self.ion_set
                        )
                        ** -1
                        * len(self.ion_set)
                    )
                    * (
                        sum(
                            self.ion_trans_number_membrane[mem, j]
                            / self.config.property_package.charge_comp[j]
                            for j in self.cation_set
                        )
                        - sum(
                            self.diluate.properties_in[t].trans_num_phase_comp["Liq", j]
                            / self.config.property_package.charge_comp[j]
                            for j in self.cation_set
                        )
                    )
                    ** -1
                    * 0.5
                    * (
                        sum(
                            self.diluate.properties_in[t].conc_mol_phase_comp["Liq", j]
                            for j in self.cation_set
                        )
                        + sum(
                            self.diluate.properties_out[t].conc_mol_phase_comp["Liq", j]
                            for j in self.cation_set
                        )
                    )
                    * self.current_dens_lim_ioa[t] ** -1
                )
            else:
                return self.dl_thickness_ioa[mem, side, t] == (
                    -Constants.faraday_constant
                    * (
                        sum(
                            self.config.property_package.diffus_phase_comp["Liq", j]
                            ** -1
                            for j in self.ion_set
                        )
                        ** -1
                        * len(self.ion_set)
                    )
                    * (
                        sum(
                            self.ion_trans_number_membrane[mem, j]
                            / self.config.property_package.charge_comp[j]
                            for j in self.cation_set
                        )
                        - sum(
                            self.diluate.properties_in[t].trans_num_phase_comp["Liq", j]
                            / self.config.property_package.charge_comp[j]
                            for j in self.cation_set
                        )
                    )
                    ** -1
                    * 0.5
                    * (
                        sum(
                            self.concentrate.properties_in[t].conc_mol_phase_comp[
                                "Liq", j
                            ]
                            for j in self.cation_set
                        )
                        + sum(
                            self.concentrate.properties_out[t].conc_mol_phase_comp[
                                "Liq", j
                            ]
                            for j in self.cation_set
                        )
                    )
                    * self.current_dens_lim_ioa[t] ** -1
                )

    # initialize method
    def initialize_build(
        blk, state_args=None, outlvl=idaeslog.NOTSET, solver=None, optarg=None
    ):
        """
        General wrapper for pressure changer initialization routines

        Keyword Arguments:
            state_args : a dict of arguments to be passed to the property
                         package(s) to provide an initial state for
                         initialization (see documentation of the specific
                         property package) (default = {}).
            outlvl : sets output level of initialization routine
            optarg : solver options dictionary object (default=None)
            solver : str indicating which solver to use during
                     initialization (default = None)

        Returns: None
        """
        init_log = idaeslog.getInitLogger(blk.name, outlvl, tag="unit")
        solve_log = idaeslog.getSolveLogger(blk.name, outlvl, tag="unit")
        # Set solver options
        opt = get_solver(solver, optarg)

        # ---------------------------------------------------------------------

        # Set the outlet has the same intial condition of the inlet.
        for k in blk.keys():
            for j in blk[k].config.property_package.component_list:
                blk[k].diluate.properties_out[0].flow_mol_phase_comp["Liq", j] = value(
                    blk[k].diluate.properties_in[0].flow_mol_phase_comp["Liq", j]
                )
                blk[k].concentrate.properties_out[0].flow_mol_phase_comp[
                    "Liq", j
                ] = value(
                    blk[k].concentrate.properties_in[0].flow_mol_phase_comp["Liq", j]
                )
        if hasattr(blk[k], "conc_mem_surf_mol_ioa"):
            for mem in blk[k].membrane_set:
                for side in blk[k].electrode_side:
                    for j in blk[k].ion_set:
                        blk[k].conc_mem_surf_mol_ioa[mem, side, 0, j].set_value(
                            blk[k]
                            .concentrate.properties_in[0]
                            .conc_mol_phase_comp["Liq", j]
                        )
        # Initialize diluate block
        flags_diluate = blk.diluate.initialize(
            outlvl=outlvl,
            optarg=optarg,
            solver=solver,
            state_args=state_args,
            hold_state=True,
        )
        init_log.info_high("Initialization Step 1 Complete.")
        # ---------------------------------------------------------------------
        # Initialize concentrate_side block
        flags_concentrate = blk.concentrate.initialize(
            outlvl=outlvl,
            optarg=optarg,
            solver=solver,
            state_args=state_args,  # inlet var
            hold_state=True,
        )
        init_log.info_high("Initialization Step 2 Complete.")
        # ---------------------------------------------------------------------
        # Solve unit
        with idaeslog.solver_log(solve_log, idaeslog.DEBUG) as slc:
            res = opt.solve(blk, tee=slc.tee)
        init_log.info_high("Initialization Step 3 {}.".format(idaeslog.condition(res)))
        # ---------------------------------------------------------------------
        # Release state
        blk.diluate.release_state(flags_diluate, outlvl)
        init_log.info("Initialization Complete: {}".format(idaeslog.condition(res)))
        blk.concentrate.release_state(flags_concentrate, outlvl)
        init_log.info("Initialization Complete: {}".format(idaeslog.condition(res)))

    def calculate_scaling_factors(self):
        super().calculate_scaling_factors()
        # Scaling factors that user may setup
        # The users are highly encouraged to provide scaling factors for assessable vars below.
        # Not providing these vars will give a warning.
        if (
            iscale.get_scaling_factor(self.solute_diffusivity_membrane, warning=True)
            is None
        ):
            iscale.set_scaling_factor(self.solute_diffusivity_membrane, 1e10)
        if iscale.get_scaling_factor(self.membrane_thickness, warning=True) is None:
            iscale.set_scaling_factor(self.membrane_thickness, 1e4)
        if (
            iscale.get_scaling_factor(self.water_permeability_membrane, warning=True)
            is None
        ):
            iscale.set_scaling_factor(self.water_permeability_membrane, 1e14)
        if iscale.get_scaling_factor(self.cell_pair_num, warning=True) is None:
            iscale.set_scaling_factor(self.cell_pair_num, 0.1)
        if iscale.get_scaling_factor(self.cell_length, warning=True) is None:
            iscale.set_scaling_factor(self.cell_length, 1e1)
        if iscale.get_scaling_factor(self.cell_width, warning=True) is None:
            iscale.set_scaling_factor(self.cell_width, 1e1)
        if iscale.get_scaling_factor(self.spacer_thickness, warning=True) is None:
            iscale.set_scaling_factor(self.spacer_thickness, 1e4)
        if (
            iscale.get_scaling_factor(self.membrane_areal_resistance, warning=True)
            is None
        ):
            iscale.set_scaling_factor(self.membrane_areal_resistance, 1e4)
        if iscale.get_scaling_factor(self.electrodes_resistance, warning=True) is None:
            iscale.set_scaling_factor(self.electrodes_resistance, 1e4)
        if iscale.get_scaling_factor(self.current, warning=True) is None:
            iscale.set_scaling_factor(self.current, 1)
        if iscale.get_scaling_factor(self.voltage, warning=True) is None:
            iscale.set_scaling_factor(self.voltage, 1)
        # The folloing Vars are built for constructing constraints and their sf are computed from other Vars.
        iscale.set_scaling_factor(
            self.elec_migration_flux_in,
            iscale.get_scaling_factor(self.current)
            * iscale.get_scaling_factor(self.cell_length) ** -1
            * iscale.get_scaling_factor(self.cell_width) ** -1
            * 1e5,
        )
        iscale.set_scaling_factor(
            self.elec_migration_flux_out,
            iscale.get_scaling_factor(self.current)
            * iscale.get_scaling_factor(self.cell_length) ** -1
            * iscale.get_scaling_factor(self.cell_width) ** -1
            * 1e5,
        )

        for ind in self.nonelec_flux_in:
            if ind[2] == "H2O":
                sf = (
                    1e-3
                    * 0.018
                    * iscale.get_scaling_factor(self.water_permeability_membrane)
                    * iscale.get_scaling_factor(
                        self.concentrate.properties_in[ind[0]].pressure_osm_phase[
                            ind[1]
                        ]
                    )
                )
            else:
                sf = (
                    iscale.get_scaling_factor(self.solute_diffusivity_membrane)
                    / iscale.get_scaling_factor(self.membrane_thickness)
                    * iscale.get_scaling_factor(
                        self.concentrate.properties_in[ind[0]].conc_mol_phase_comp[
                            ind[1], ind[2]
                        ]
                    )
                )
            iscale.set_scaling_factor(self.nonelec_flux_in[ind], sf)
        for ind in self.nonelec_flux_out:
            if ind[2] == "H2O":
                sf = (
                    1e-3
                    * 0.018
                    * iscale.get_scaling_factor(self.water_permeability_membrane)
                    * iscale.get_scaling_factor(
                        self.concentrate.properties_out[ind[0]].pressure_osm_phase[
                            ind[1]
                        ]
                    )
                )
            else:
                sf = (
                    iscale.get_scaling_factor(self.solute_diffusivity_membrane)
                    / iscale.get_scaling_factor(self.membrane_thickness)
                    * iscale.get_scaling_factor(
                        self.concentrate.properties_out[ind[0]].conc_mol_phase_comp[
                            ind[1], ind[2]
                        ]
                    )
                )

            iscale.set_scaling_factor(self.nonelec_flux_out[ind], sf)
        iscale.set_scaling_factor(
            self.power_electrical,
            iscale.get_scaling_factor(self.current)
            * iscale.get_scaling_factor(self.voltage),
        )
        for ind, c in self.specific_power_electrical.items():
            iscale.set_scaling_factor(
                self.specific_power_electrical[ind],
                3.6e6
                * iscale.get_scaling_factor(self.current[ind])
                * iscale.get_scaling_factor(self.voltage[ind])
                * iscale.get_scaling_factor(
                    self.diluate.properties_out[ind].flow_vol_phase["Liq"]
                )
                ** -1,
            )
        if hasattr(self, "conc_mem_surf_mol_ioa"):
            for ind in self.conc_mem_surf_mol_ioa:
                if iscale.get_scaling_factor(self.conc_mem_surf_mol_ioa[ind]) is None:
                    if (ind[0] == "cem" and ind[1] == "cathode_left") or (
                        ind[0] == "aem" and ind[1] == "anode_right"
                    ):
                        iscale.set_scaling_factor(
                            self.conc_mem_surf_mol_ioa[ind],
                            iscale.get_scaling_factor(
                                self.concentrate.properties_in[
                                    ind[2]
                                ].conc_mol_phase_comp["Liq", ind[3]]
                            ),
                        )
                    else:
                        iscale.set_scaling_factor(
                            self.conc_mem_surf_mol_ioa[ind],
                            iscale.get_scaling_factor(
                                self.diluate.properties_in[ind[2]].conc_mol_phase_comp[
                                    "Liq", ind[3]
                                ]
                            ),
                        )

        if hasattr(self, "current_dens_lim_ioa"):
            if iscale.get_scaling_factor(self.current_dens_lim_ioa) is None:
                if (
                    self.config.limiting_current_density_method
                    == LimitingCurrentDensityMethod.InitialValue
                ):
                    sf = self.config.limiting_current_density_data**-1
                    iscale.set_scaling_factor(self.current_dens_lim_ioa, sf)

        if hasattr(self, "potential_nonohm_membrane_ioa"):
            if iscale.get_scaling_factor(self.potential_nonohm_membrane_ioa) is None:
                sf = (
                    value(Constants.faraday_constant)
                    * value(Constants.gas_constant) ** -1
                    * 298.15**-1
                )
                iscale.set_scaling_factor(self.potential_nonohm_membrane_ioa, sf)
        if hasattr(self, "potential_nonohm_dl_ioa"):
            if iscale.get_scaling_factor(self.potential_nonohm_dl_ioa) is None:
                sf = (
                    value(Constants.faraday_constant)
                    * value(Constants.gas_constant) ** -1
                    * 298.15**-1
                )
                iscale.set_scaling_factor(self.potential_nonohm_dl_ioa, sf)
        if hasattr(self, "potential_ohm_dl_ioa"):
            if iscale.get_scaling_factor(self.potential_ohm_dl_ioa) is None:
                sf = (
                    96485**-1
                    * sum(
                        iscale.get_scaling_factor(
                            self.config.property_package.diffus_phase_comp["Liq", j]
                        )
                        ** -2
                        for j in self.ion_set
                    )
                    ** -0.5
                    * float(len(self.ion_set)) ** -1
                )
                iscale.set_scaling_factor(self.potential_ohm_dl_ioa, sf)
        if hasattr(self, "dl_thickness_ioa"):
            if iscale.get_scaling_factor(self.dl_thickness_ioa) is None:
                for ind in self.dl_thickness_ioa:
                    sf = (
                        96485**-1
                        * sum(
                            iscale.get_scaling_factor(
                                self.config.property_package.diffus_phase_comp["Liq", j]
                            )
                            ** -2
                            for j in self.ion_set
                        )
                        ** -0.5
                        * len(self.ion_set) ** -1
                        * sum(
                            iscale.get_scaling_factor(
                                self.conc_mem_surf_mol_ioa[ind, j]
                            )
                            ** 2
                            for j in self.cation_set
                        )
                        ** 0.5
                        * iscale.get_scaling_factor(self.current) ** -1
                        * iscale.get_scaling_factor(self.cell_width)
                        * iscale.get_scaling_factor(self.cell_length)
                    )
                    iscale.set_scaling_factor(self.dl_thickness_ioa[ind], sf)

        # Constraint scaling
        for ind, c in self.eq_current_voltage_relation.items():
            iscale.constraint_scaling_transform(
                c, iscale.get_scaling_factor(self.membrane_areal_resistance)
            )
        for ind, c in self.eq_power_electrical.items():
            iscale.constraint_scaling_transform(
                c, iscale.get_scaling_factor(self.power_electrical)
            )
        for ind, c in self.eq_specific_power_electrical.items():
            iscale.constraint_scaling_transform(
                c, iscale.get_scaling_factor(self.specific_power_electrical[ind])
            )

        for ind, c in self.eq_elec_migration_flux_in.items():
            iscale.constraint_scaling_transform(
                c, iscale.get_scaling_factor(self.elec_migration_flux_in)
            )
        for ind, c in self.eq_elec_migration_flux_out.items():
            iscale.constraint_scaling_transform(
                c, iscale.get_scaling_factor(self.elec_migration_flux_out)
            )
        for ind, c in self.eq_nonelec_flux_in.items():
            iscale.constraint_scaling_transform(
                c, iscale.get_scaling_factor(self.nonelec_flux_in[ind])
            )

        for ind, c in self.eq_nonelec_flux_out.items():
            iscale.constraint_scaling_transform(
                c, iscale.get_scaling_factor(self.nonelec_flux_out[ind])
            )

        for ind, c in self.eq_mass_transfer_term_diluate.items():
            iscale.constraint_scaling_transform(
                c,
                min(
                    iscale.get_scaling_factor(self.elec_migration_flux_in[ind]),
                    iscale.get_scaling_factor(
                        self.nonelec_flux_in[ind], self.elec_migration_flux_out[ind]
                    ),
                    iscale.get_scaling_factor(self.nonelec_flux_out[ind]),
                ),
            )
        for ind, c in self.eq_mass_transfer_term_concentrate.items():
            iscale.constraint_scaling_transform(
                c,
                min(
                    iscale.get_scaling_factor(self.elec_migration_flux_in[ind]),
                    iscale.get_scaling_factor(
                        self.nonelec_flux_in[ind], self.elec_migration_flux_out[ind]
                    ),
                    iscale.get_scaling_factor(self.nonelec_flux_out[ind]),
                ),
            )
        if hasattr(self, "eq_potential_nonohm_membrane_ioa"):
            for ind, c in self.eq_potential_nonohm_membrane_ioa.items():
                iscale.constraint_scaling_transform(
                    c,
                    iscale.get_scaling_factor(self.potential_nonohm_membrane_ioa[ind]),
                )
        if hasattr(self, "eq_current_dens_lim_ioa"):
            for ind, c in self.eq_current_dens_lim_ioa.items():
                iscale.constraint_scaling_transform(
                    c, iscale.get_scaling_factor(self.current_dens_lim_ioa[ind])
                )
        if hasattr(self, "eq_potential_nonohm_dl_ioa"):
            for ind, c in self.eq_potential_nonohm_dl_ioa.items():
                iscale.constraint_scaling_transform(
                    c, iscale.get_scaling_factor(self.potential_nonohm_dl_ioa[ind])
                )
        if hasattr(self, "eq_potential_ohm_dl_ioa"):
            for ind, c in self.eq_potential_ohm_dl_ioa.items():
                iscale.constraint_scaling_transform(
                    c, iscale.get_scaling_factor(self.potential_ohm_dl_ioa[ind])
                )
        if hasattr(self, "eq_dl_thickness_ioa"):
            for ind, c in self.eq_dl_thickness_ioa.items():
                iscale.constraint_scaling_transform(
                    c, iscale.get_scaling_factor(self.dl_thickness_ioa[ind])
                )

        for ind, c in self.eq_recovery_mass_H2O.items():
            iscale.constraint_scaling_transform(
                c,
                iscale.get_scaling_factor(
                    self.diluate.properties_out[ind].flow_mass_phase_comp["Liq", "H2O"]
                ),
            )

        for ind, c in self.eq_power_electrical.items():
            iscale.constraint_scaling_transform(
                c,
                iscale.get_scaling_factor(self.power_electrical[ind]),
            )

        for ind, c in self.eq_specific_power_electrical.items():
            iscale.constraint_scaling_transform(
                c,
                iscale.get_scaling_factor(self.specific_power_electrical[ind])
                * iscale.get_scaling_factor(
                    self.diluate.properties_out[ind].flow_vol_phase["Liq"]
                ),
            )
        for ind, c in self.eq_current_efficiency.items():
            iscale.constraint_scaling_transform(
                c, iscale.get_scaling_factor(self.current[ind])
            )

        for ind, c in self.eq_isothermal_diluate.items():
            iscale.constraint_scaling_transform(
                c, self.diluate.properties_in[ind].temperature
            )
        for ind, c in self.eq_isothermal_concentrate.items():
            iscale.constraint_scaling_transform(
                c, self.concentrate.properties_in[ind].temperature
            )

    def _get_stream_table_contents(self, time_point=0):
        return create_stream_table_dataframe(
            {
                "Diluate Channel Inlet": self.inlet_diluate,
                "Concentrate Channel Inlet": self.inlet_concentrate,
                "Diluate Channel Outlet": self.outlet_diluate,
                "Concentrate Channel Outlet": self.outlet_concentrate,
            },
            time_point=time_point,
        )

    def _get_performance_contents(self, time_point=0):
        return {
            "vars": {
                "Total electrical power consumption(Watt)": self.power_electrical[
                    time_point
                ],
                "Specific electrical power consumption (kW*h/m**3)": self.specific_power_electrical[
                    time_point
                ],
                "Current efficiency for deionzation": self.current_efficiency[
                    time_point
                ],
                "Water recovery by mass": self.recovery_mass_H2O[time_point],
            },
            "exprs": {},
            "params": {},
        }

    def get_power_electrical(self, time_point=0):
        return self.power_electrical[time_point]<|MERGE_RESOLUTION|>--- conflicted
+++ resolved
@@ -33,10 +33,6 @@
     MomentumBalanceType,
     UnitModelBlockData,
     useDefault,
-<<<<<<< HEAD
-    MaterialFlowBasis,
-=======
->>>>>>> a1478faa
 )
 from idaes.core.util.misc import add_object_reference
 from idaes.core.solvers import get_solver
