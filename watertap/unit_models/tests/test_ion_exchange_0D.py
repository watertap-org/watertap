###############################################################################
# WaterTAP Copyright (c) 2021, The Regents of the University of California,
# through Lawrence Berkeley National Laboratory, Oak Ridge National
# Laboratory, National Renewable Energy Laboratory, and National Energy
# Technology Laboratory (subject to receipt of any required approvals from
# the U.S. Dept. of Energy). All rights reserved.
#
# Please see the files COPYRIGHT.md and LICENSE.md for full copyright and license
# information, respectively. These files are also available online at the URL
# "https://github.com/watertap-org/watertap/"
#
###############################################################################

import pytest
from pyomo.environ import (
    ConcreteModel,
    value,
    Var,
    Param,
    Objective,
    units as pyunits,
    assert_optimal_termination,
)
from pyomo.network import Port
from idaes.core import FlowsheetBlock, UnitModelCostingBlock
from watertap.property_models.multicomp_aq_sol_prop_pack import (
    MCASParameterBlock,
    MCASStateBlock,
)
from watertap.unit_models.ion_exchange_0D import (
    IonExchange0D,
    IonExchangeType,
    RegenerantChem,
)
from watertap.costing import WaterTAPCosting
from watertap.core.util.initialization import check_dof
from watertap.core.util.infeasible import *

from idaes.core.solvers.get_solver import get_solver
from idaes.core.util.model_statistics import (
    degrees_of_freedom,
    number_variables,
    number_total_constraints,
    number_unused_variables,
)
from idaes.core.util.testing import initialization_tester
from idaes.core.util.scaling import (
    calculate_scaling_factors,
    unscaled_variables_generator,
    set_scaling_factor,
)
from pyomo.util.check_units import assert_units_consistent
import idaes.logger as idaeslog

# -----------------------------------------------------------------------------
# Get default solver for testing
solver = get_solver()


def ix_scaling(m, sf=1e4, est_removal=0.99, est_recov=0.99, sf_mass=1e4):

    ix = m.fs.unit
    prop_in = ix.properties_in[0]
    prop_out = ix.properties_out[0]
    prop_regen = ix.properties_regen[0]
    target_ion = ix.config.target_ion
    ions = ix.config.property_package.ion_set
    sf_flow = 1 / prop_in.flow_mol_phase_comp["Liq", "H2O"].value
    set_scaling_factor(prop_in.flow_mol_phase_comp["Liq", "H2O"], sf_flow)
    set_scaling_factor(prop_out.flow_mol_phase_comp["Liq", "H2O"], sf_flow)
    set_scaling_factor(prop_regen.flow_mol_phase_comp["Liq", "H2O"], sf)
    for ion in ions:
        set_scaling_factor(
            prop_in.flow_mol_phase_comp["Liq", ion],
            1 / prop_in.flow_mol_phase_comp["Liq", ion].value,
        )
        if ion == target_ion:
            sf_targ = 1 / (
                prop_in.flow_mol_phase_comp["Liq", ion].value * (1 - est_removal)
            )
            set_scaling_factor(prop_out.flow_mol_phase_comp["Liq", ion], sf_targ)
            set_scaling_factor(prop_out.conc_equiv_phase_comp["Liq", ion], sf_targ)
            set_scaling_factor(prop_out.conc_mol_phase_comp["Liq", ion], sf_targ)
            set_scaling_factor(prop_out.conc_mass_phase_comp["Liq", ion], sf_targ)
            set_scaling_factor(prop_regen.flow_mol_phase_comp["Liq", ion], sf_targ)
        else:
            set_scaling_factor(
                prop_out.flow_mol_phase_comp["Liq", ion],
                1 / (prop_in.flow_mol_phase_comp["Liq", ion].value),
            )
            set_scaling_factor(
                prop_regen.flow_mol_phase_comp["Liq", ion],
                1 / (prop_in.flow_mol_phase_comp["Liq", ion].value),
            )

    calculate_scaling_factors(m)
    set_scaling_factor(ix.mass_in[target_ion], 1 / sf_mass)
    set_scaling_factor(ix.mass_removed[target_ion], 1 / sf_mass)
    set_scaling_factor(ix.mass_out[target_ion], sf_mass)
    return m


def get_ix_in(ions):
    diff_data = {
        "Na_+": 1.33e-9,
        "Ca_2+": 9.2e-10,
        "Cl_-": 2.03e-9,
        "Mg_2+": 0.706e-9,
        "SO4_2-": 1.06e-9,
        "PFAS_-": 0.49e-9,
        "Hardness_2+": 0.706e-9,
    }
    mw_data = {
        "Na_+": 23e-3,
        "Ca_2+": 40e-3,
        "Cl_-": 35e-3,
        "Mg_2+": 24e-3,
        "SO4_2-": 96e-3,
        "PFAS_-": 414.1e-3,
        "Hardness_2+": 100.0869e-3,
    }
    charge_data = {
        "Na_+": 1,
        "Ca_2+": 2,
        "Cl_-": -1,
        "Mg_2+": 2,
        "SO4_2-": -2,
        "PFAS_-": -1,
        "Hardness_2+": 2,
    }
    ix_in = {
        "solute_list": [],
        "diffusivity_data": {},
        "mw_data": {"H2O": 18e-3},
        "charge": {},
    }
    for ion in ions:
        ix_in["solute_list"].append(ion)
        ix_in["diffusivity_data"][("Liq", ion)] = diff_data[ion]
        ix_in["mw_data"][ion] = mw_data[ion]
        ix_in["charge"][ion] = charge_data[ion]
    return ix_in


class TestIonExchangeNoInert:
    @pytest.fixture(scope="class")
    def IX_frame_no_inert(self):
        target_ion = "Ca_2+"
        mass_frac = 1e-4
        ions = [target_ion]
        ix_in = get_ix_in(ions)
        m = ConcreteModel()
        m.fs = FlowsheetBlock(dynamic=False)
        m.fs.properties = MCASParameterBlock(**ix_in)
        ix_unit_in = {
            "property_package": m.fs.properties,
            "target_ion": target_ion,
            "hazardous_waste": False,
        }
        ix = m.fs.unit = IonExchange0D(**ix_unit_in)
        mass_flow_in = 50 * pyunits.kg / pyunits.s
        ix_prop_in = {target_ion: mass_frac}
        for ion, x in ix_prop_in.items():
            mol_comp_flow = (
                x
                * pyunits.kg
                / pyunits.kg
                * mass_flow_in
                / m.fs.unit.config.property_package.mw_comp[ion]
            )
            ix.inlet.flow_mol_phase_comp[0, "Liq", ion].fix(mol_comp_flow)
        H2O_mass_frac = 1 - sum(x for x in ix_prop_in.values())
        H2O_mol_comp_flow = (
            H2O_mass_frac
            * pyunits.kg
            / pyunits.kg
            * mass_flow_in
            / m.fs.unit.config.property_package.mw_comp["H2O"]
        )

        ix.inlet.pressure[0].fix(101325)
        ix.inlet.temperature[0].fix(298.15)
        ix.inlet.flow_mol_phase_comp[0, "Liq", "H2O"].fix(H2O_mol_comp_flow)
        ix.langmuir[target_ion].fix(0.7)
        ix.resin_max_capacity.fix(3)
        ix.service_flow_rate.fix(15)
        ix.number_columns.fix(4)
        ix.bed_depth.fix(1.7007982766166505)
        ix.resin_diam.fix()
        ix.resin_bulk_dens.fix()
        ix.bed_porosity.fix()
        ix.dimensionless_time.fix()
        ix.regen_dose.fix()
        ix.regen_recycle.fix()
        ix.t_regen.fix()
        ix.t_bw.fix()
        ix.bw_rate.fix()
        ix.rinse_bv.fix()
        ix.pump_efficiency.fix()
        ix.p_drop_A.fix()
        ix.p_drop_B.fix()
        ix.p_drop_C.fix()
        ix.bed_expansion_frac_A.fix()
        ix.bed_expansion_frac_B.fix()
        ix.bed_expansion_frac_C.fix()
        ix.service_to_regen_flow_ratio.fix()
        ix.number_columns_redund.fix()

        return m

    @pytest.mark.unit
    def test_config(self, IX_frame_no_inert):
        m = IX_frame_no_inert

        assert len(m.fs.unit.config) == 7

        assert not m.fs.unit.config.dynamic
        assert not m.fs.unit.config.has_holdup
        assert m.fs.unit.config.property_package is m.fs.properties
        assert not m.fs.unit.config.hazardous_waste
        assert isinstance(m.fs.unit.regen_chem, RegenerantChem)
        assert m.fs.unit.regen_chem is RegenerantChem.HCl
        assert isinstance(m.fs.unit.ion_exchange_type, IonExchangeType)
        assert m.fs.unit.ion_exchange_type is IonExchangeType.cation

    @pytest.mark.unit
    def test_build(self, IX_frame_no_inert):
        m = IX_frame_no_inert
        ix = m.fs.unit
        # test ports and variables
        port_lst = ["inlet", "outlet", "regen"]
        port_vars_lst = ["flow_mol_phase_comp", "pressure", "temperature"]
        for port_str in port_lst:
            assert hasattr(ix, port_str)
            port = getattr(ix, port_str)
            assert len(port.vars) == 3
            assert isinstance(port, Port)
            for var_str in port_vars_lst:
                assert hasattr(port, var_str)
                var = getattr(port, var_str)
                assert isinstance(var, Var)

        # test unit objects (including parameters, variables, and constraints)
        ix_params = [
            "diff_ion_resin",
            "underdrain_h",
            "distributor_h",
            "holdup_A",
            "holdup_B",
            "holdup_exp",
            "Pe_p_A",
            "Pe_p_exp",
            "Sh_A",
            "Sh_exp",
        ]

        for p in ix_params:
            assert hasattr(ix, p)
            param = getattr(ix, p)
            assert isinstance(param, Param)

        ix_vars = [
            "bed_depth_to_diam_ratio",
            "bed_expansion_frac_A",
            "bed_expansion_frac_B",
            "bed_expansion_frac_C",
            "p_drop_A",
            "p_drop_B",
            "p_drop_C",
            "resin_max_capacity",
            "resin_eq_capacity",
            "resin_unused_capacity",
            "resin_diam",
            "resin_bulk_dens",
            "resin_particle_dens",
            "langmuir",
            "separation_factor",
            "resin_surf_per_vol",
            "bed_vol",
            "bed_vol_tot",
            "bed_depth",
            "bed_porosity",
            "col_height",
            "col_diam",
            "col_vol_per",
            "number_columns",
            "number_columns_redund",
            "partition_ratio",
            "fluid_mass_transfer_coeff",
            "rate_coeff",
            "t_breakthru",
            "t_cycle",
            "t_contact",
            "t_waste",
            "num_transfer_units",
            "HTU",
            "dimensionless_time",
            "lh",
            "mass_in",
            "mass_removed",
            "mass_out",
            "vel_bed",
            "vel_inter",
            "holdup",
            "service_flow_rate",
            "pressure_drop",
            "Re",
            "Sc",
            "Sh",
            "Pe_p",
            "Pe_bed",
            "c_norm",
            "service_to_regen_flow_ratio",
            "regen_recycle",
            "regen_dose",
            "t_regen",
            "bw_rate",
            "bw_flow",
            "t_bw",
            "bed_expansion_frac",
            "bed_expansion_h",
            "rinse_bv",
            "rinse_flow",
            "t_rinse",
            "main_pump_power",
            "regen_pump_power",
            "bw_pump_power",
            "rinse_pump_power",
            "pump_efficiency",
        ]

        for v in ix_vars:
            assert hasattr(ix, v)
            var = getattr(ix, v)
            assert isinstance(var, Var)

        # # test state block objects
        stateblock_lst = [
            "properties_in",
            "properties_out",
            "properties_regen",
        ]

        for sb_str in stateblock_lst:
            sb = getattr(ix, sb_str)
            assert isinstance(sb, MCASStateBlock)

        # test statistics
        assert number_variables(m) == 123
        assert number_total_constraints(m) == 82
        assert number_unused_variables(m) == 15

    @pytest.mark.unit
    def test_dof(self, IX_frame_no_inert):
        m = IX_frame_no_inert
        check_dof(m, fail_flag=True)

    @pytest.mark.unit
    def test_calculate_scaling(self, IX_frame_no_inert):
        m = IX_frame_no_inert
        m = ix_scaling(m, sf=1, est_recov=0.99, est_removal=0.99, sf_mass=1e2)

        # check that all variables have scaling factors
        unscaled_var_list = list(unscaled_variables_generator(m.fs.unit))
        assert len(unscaled_var_list) == 0

    @pytest.mark.component
    def test_initialize(self, IX_frame_no_inert):
        m = IX_frame_no_inert
        initialization_tester(m, outlvl=idaeslog.DEBUG)

    @pytest.mark.component
    def test_solve(self, IX_frame_no_inert):
        m = IX_frame_no_inert
        results = solver.solve(m, tee=True)
        assert_units_consistent(m)
        # Check for optimal solution
        assert_optimal_termination(results)

    @pytest.mark.component
    def test_conservation(self, IX_frame_no_inert):
        m = IX_frame_no_inert
        ix = m.fs.unit
        target_ion = ix.config.target_ion
        assert (
            abs(
                value(
                    ix.mass_in[target_ion]
                    - ix.mass_out[target_ion]
                    - ix.mass_removed[target_ion]
                )
            )
            <= 1e-6
        )

    @pytest.mark.component
    def test_solution(self, IX_frame_no_inert):
        m = IX_frame_no_inert
        ix = m.fs.unit
        target_ion = ix.config.target_ion

        results_dict = {
            "bed_depth_to_diam_ratio": 2.3288548156661295,
            "bed_expansion_frac_A": -0.0123,
            "bed_expansion_frac_B": 0.102,
            "bed_expansion_frac_C": -0.00135,
            "p_drop_A": 0.609,
            "p_drop_B": 0.173,
            "p_drop_C": 0.000828,
            "resin_max_capacity": 3,
            "resin_eq_capacity": 1.685707070386487,
            "resin_unused_capacity": 1.314292929613513,
            "resin_diam": 0.0007,
            "resin_bulk_dens": 0.7,
            "resin_particle_dens": 1.4,
            "langmuir": 0.7,
            "separation_factor": 1.4285714285714286,
            "resin_surf_per_vol": 4285.714285714286,
            "bed_vol": 2.9999999997950595,
            "bed_vol_tot": 11.999999999680048,
            "bed_depth": 1.7008652492732002,
            "bed_porosity": 0.5,
            "col_height": 3.4899816816735014,
            "col_diam": 1.4985827618773468,
            "col_vol_per": 6.155658156210497,
            "number_columns": 4,
            "number_columns_redund": 1,
            "partition_ratio": 235.99898985742448,
            "fluid_mass_transfer_coeff": 4.88236238482453e-05,
            "rate_coeff": 0.0002989201460096651,
            "t_breakthru": 56759.757559858735,
            "t_cycle": 59759.75755979875,
            "t_contact": 119.99999998800233,
            "t_waste": 2999.9999999400115,
            "num_transfer_units": 50.218584526149264,
            "HTU": 0.033869239153639555,
            "dimensionless_time": 1,
            "lh": 0,
            "mass_in": 14189.939389765037,
            "mass_removed": 14159.939390279174,
            "mass_out": 29.99999948586353,
            "vel_bed": 0.007086938539128658,
            "vel_inter": 0.014173877078681325,
            "holdup": 111.55463750786649,
            "service_flow_rate": 15,
            "pressure_drop": 9.459703154786201,
            "Re": 4.960856977390019,
            "Sc": 1086.9565217391396,
            "Sh": 37.14840944975185,
            "Pe_p": 0.10785424012832263,
            "Pe_bed": 262.0650414585449,
            "c_norm": 0.4730788932825344,
            "service_to_regen_flow_ratio": 3,
            "regen_recycle": 1,
            "regen_dose": 300,
            "t_regen": 1800,
            "bw_rate": 5,
            "bw_flow": 0.009798934202836222,
            "t_bw": 600,
            "bed_expansion_frac": 0.46395000000000003,
            "bed_expansion_h": 0.7891164324003012,
            "rinse_bv": 5,
            "rinse_flow": 0.05000000000004337,
            "t_rinse": 599.9999999400117,
            "main_pump_power": 4.077443409583269,
            "regen_pump_power": 1.3591478031198694,
            "bw_pump_power": 0.7990919937267928,
            "rinse_pump_power": 4.077443409586832,
            "pump_efficiency": 0.8,
        }

        for v, val in results_dict.items():
            var = getattr(ix, v)
            if var.is_indexed():
                assert pytest.approx(val, rel=1e-3) == value(var[target_ion])
            else:
                assert pytest.approx(val, rel=1e-3) == value(var)


class TestIonExchangeWithInert:
    @pytest.fixture(scope="class")
    def IX_frame_with_inert(self):
        target_ion = "Ca_2+"
        inert_ions = {"Cl_-": 1e-4, "SO4_2-": 2e-3}
        mass_frac = 1.5e-4
        ions = [target_ion] + [x for x in inert_ions.keys()]
        ix_in = get_ix_in(ions)
        m = ConcreteModel()
        m.fs = FlowsheetBlock(dynamic=False)
        m.fs.properties = MCASParameterBlock(**ix_in)
        ix_unit_in = {
            "property_package": m.fs.properties,
            "target_ion": target_ion,
            "hazardous_waste": False,
        }

        ix = m.fs.unit = IonExchange0D(**ix_unit_in)
        mass_flow_in = 5 * pyunits.kg / pyunits.s
        ix_prop_in = inert_ions
        ix_prop_in[target_ion] = mass_frac

        # Fix mole flow rates of each ion and water
        for ion, x in ix_prop_in.items():
            mol_comp_flow = (
                x
                * pyunits.kg
                / pyunits.kg
                * mass_flow_in
                / m.fs.unit.config.property_package.mw_comp[ion]
            )
            ix.inlet.flow_mol_phase_comp[0, "Liq", ion].fix(mol_comp_flow)
        H2O_mass_frac = 1 - sum(x for x in ix_prop_in.values())
        H2O_mol_comp_flow = (
            H2O_mass_frac
            * pyunits.kg
            / pyunits.kg
            * mass_flow_in
            / m.fs.unit.config.property_package.mw_comp["H2O"]
        )

        ix.inlet.pressure[0].fix(101325)
        ix.inlet.temperature[0].fix(298.15)
        ix.inlet.flow_mol_phase_comp[0, "Liq", "H2O"].fix(H2O_mol_comp_flow)
        ix.langmuir[target_ion].fix(0.8)
        ix.resin_max_capacity.fix(1.5)
        ix.service_flow_rate.fix(10)
        ix.number_columns.fix(5)
        ix.bed_depth.fix(1.7634969859421077)
        ix.resin_diam.fix()
        ix.resin_bulk_dens.fix()
        ix.bed_porosity.fix()
        ix.dimensionless_time.fix()
        ix.regen_dose.fix()
        ix.regen_recycle.fix()
        ix.t_regen.fix()
        ix.t_bw.fix()
        ix.bw_rate.fix()
        ix.rinse_bv.fix()
        ix.pump_efficiency.fix()
        ix.p_drop_A.fix()
        ix.p_drop_B.fix()
        ix.p_drop_C.fix()
        ix.bed_expansion_frac_A.fix()
        ix.bed_expansion_frac_B.fix()
        ix.bed_expansion_frac_C.fix()
        ix.service_to_regen_flow_ratio.fix()
        ix.number_columns_redund.fix()

        return m

    @pytest.mark.unit
    def test_config(self, IX_frame_with_inert):
        m = IX_frame_with_inert

        assert len(m.fs.unit.config) == 7

        assert not m.fs.unit.config.dynamic
        assert not m.fs.unit.config.has_holdup
        assert m.fs.unit.config.property_package is m.fs.properties
        assert not m.fs.unit.config.hazardous_waste
        assert isinstance(m.fs.unit.regen_chem, RegenerantChem)
        assert m.fs.unit.regen_chem is RegenerantChem.HCl
        assert isinstance(m.fs.unit.ion_exchange_type, IonExchangeType)
        assert m.fs.unit.ion_exchange_type is IonExchangeType.cation

    @pytest.mark.unit
    def test_build(self, IX_frame_with_inert):
        m = IX_frame_with_inert
        ix = m.fs.unit
        # test ports and variables
        port_lst = ["inlet", "outlet", "regen"]
        port_vars_lst = ["flow_mol_phase_comp", "pressure", "temperature"]
        for port_str in port_lst:
            assert hasattr(ix, port_str)
            port = getattr(ix, port_str)
            assert len(port.vars) == 3
            assert isinstance(port, Port)
            for var_str in port_vars_lst:
                assert hasattr(port, var_str)
                var = getattr(port, var_str)
                assert isinstance(var, Var)

        # test unit objects (including parameters, variables, and constraints)
        ix_params = [
            "diff_ion_resin",
            "underdrain_h",
            "distributor_h",
            "holdup_A",
            "holdup_B",
            "holdup_exp",
            "Pe_p_A",
            "Pe_p_exp",
            "Sh_A",
            "Sh_exp",
        ]

        for p in ix_params:
            assert hasattr(ix, p)
            param = getattr(ix, p)
            assert isinstance(param, Param)

        ix_vars = [
            "bed_depth_to_diam_ratio",
            "bed_expansion_frac_A",
            "bed_expansion_frac_B",
            "bed_expansion_frac_C",
            "p_drop_A",
            "p_drop_B",
            "p_drop_C",
            "resin_max_capacity",
            "resin_eq_capacity",
            "resin_unused_capacity",
            "resin_diam",
            "resin_bulk_dens",
            "resin_particle_dens",
            "langmuir",
            "separation_factor",
            "resin_surf_per_vol",
            "bed_vol",
            "bed_vol_tot",
            "bed_depth",
            "bed_porosity",
            "col_height",
            "col_diam",
            "col_vol_per",
            "number_columns",
            "number_columns_redund",
            "partition_ratio",
            "fluid_mass_transfer_coeff",
            "rate_coeff",
            "t_breakthru",
            "t_cycle",
            "t_contact",
            "t_waste",
            "num_transfer_units",
            "HTU",
            "dimensionless_time",
            "lh",
            "mass_in",
            "mass_removed",
            "mass_out",
            "vel_bed",
            "vel_inter",
            "holdup",
            "service_flow_rate",
            "pressure_drop",
            "Re",
            "Sc",
            "Sh",
            "Pe_p",
            "Pe_bed",
            "c_norm",
            "service_to_regen_flow_ratio",
            "regen_recycle",
            "regen_dose",
            "t_regen",
            "bw_rate",
            "bw_flow",
            "t_bw",
            "bed_expansion_frac",
            "bed_expansion_h",
            "rinse_bv",
            "rinse_flow",
            "t_rinse",
            "main_pump_power",
            "regen_pump_power",
            "bw_pump_power",
            "rinse_pump_power",
            "pump_efficiency",
        ]

        for v in ix_vars:
            assert hasattr(ix, v)
            var = getattr(ix, v)
            assert isinstance(var, Var)

        # # test state block objects
        stateblock_lst = [
            "properties_in",
            "properties_out",
            "properties_regen",
        ]

        for sb_str in stateblock_lst:
            sb = getattr(ix, sb_str)
            assert isinstance(sb, MCASStateBlock)

        # test statistics
        assert number_variables(m) == 161
        assert number_total_constraints(m) == 116
        assert number_unused_variables(m) == 17

    @pytest.mark.unit
    def test_dof(self, IX_frame_with_inert):
        m = IX_frame_with_inert
        check_dof(m, fail_flag=True)

    @pytest.mark.unit
    def test_calculate_scaling(self, IX_frame_with_inert):
        m = IX_frame_with_inert
        m = ix_scaling(m, sf=1, est_recov=0.95, est_removal=0.95, sf_mass=1)

        # check that all variables have scaling factors
        unscaled_var_list = list(unscaled_variables_generator(m.fs.unit))
        assert len(unscaled_var_list) == 0

    @pytest.mark.component
    def test_initialize(self, IX_frame_with_inert):
        m = IX_frame_with_inert
        initialization_tester(m, outlvl=idaeslog.DEBUG)

    @pytest.mark.component
    def test_solve(self, IX_frame_with_inert):
        m = IX_frame_with_inert
        results = solver.solve(m, tee=True)

        # Check for optimal solution
        assert_optimal_termination(results)

    @pytest.mark.component
    def test_conservation(self, IX_frame_with_inert):
        m = IX_frame_with_inert
        ix = m.fs.unit
        target_ion = ix.config.target_ion
        inert_ions = ix.config.property_package.ion_set
        assert (
            abs(
                value(
                    ix.mass_in[target_ion]
                    - ix.mass_out[target_ion]
                    - ix.mass_removed[target_ion]
                )
            )
            <= 1e-6
        )
        for ion in inert_ions:
            if ion == target_ion:
                continue
            assert (
                value(
                    ix.properties_in[0].conc_equiv_phase_comp["Liq", ion]
                    - ix.properties_out[0].conc_equiv_phase_comp["Liq", ion]
                )
                <= 1e-6
            )

    @pytest.mark.component
    def test_solution(self, IX_frame_with_inert):
        m = IX_frame_with_inert
        ix = m.fs.unit
        target_ion = ix.config.target_ion

        results_dict = {
            "bed_depth_to_diam_ratio": 7.026492764446821,
            "bed_expansion_frac_A": -0.0123,
            "bed_expansion_frac_B": 0.102,
            "bed_expansion_frac_C": -0.00135,
            "p_drop_A": 0.609,
            "p_drop_B": 0.173,
            "p_drop_C": 0.000828,
            "resin_max_capacity": 1.5,
            "resin_eq_capacity": 0.8080397292960807,
            "resin_unused_capacity": 0.6919602707039192,
            "resin_diam": 0.0007,
            "resin_bulk_dens": 0.7,
            "resin_particle_dens": 1.4,
            "langmuir": 0.8,
            "separation_factor": 1.2500000000000009,
            "resin_surf_per_vol": 4285.714285714286,
            "bed_vol": 0.3600000000001751,
            "bed_vol_tot": 1.8000000000008756,
            "bed_depth": 1.7637358582688671,
            "bed_porosity": 0.5,
            "col_height": 3.5820211097127084,
            "col_diam": 0.5097879165308988,
            "col_vol_per": 0.73113419619473,
            "number_columns": 5,
            "number_columns_redund": 1,
            "partition_ratio": 75.41704142414085,
            "fluid_mass_transfer_coeff": 4.322369555862131e-05,
            "rate_coeff": 0.00026463487076706926,
            "t_breakthru": 27330.134911686862,
            "t_cycle": 30630.134911686488,
            "t_contact": 179.99999999992596,
            "t_waste": 3299.99999999963,
            "num_transfer_units": 66.68798743329957,
            "HTU": 0.02644757964143663,
            "dimensionless_time": 1,
            "lh": 0,
            "mass_in": 1024.8800588731324,
            "mass_removed": 1018.1300589135858,
            "mass_out": 6.749999959546603,
            "vel_bed": 0.0048992662729692125,
            "vel_inter": 0.009798532545942183,
            "holdup": 102.66180257369356,
            "service_flow_rate": 10,
            "pressure_drop": 6.910024848393857,
            "Re": 3.4294863910767805,
            "Sc": 1086.9565217396594,
            "Sh": 32.88759444677707,
            "Pe_p": 0.09033997470879263,
            "Pe_bed": 227.62264675835323,
            "c_norm": 0.48299134878783817,
            "service_to_regen_flow_ratio": 3,
            "regen_recycle": 1,
            "regen_dose": 300,
            "t_regen": 1800,
            "bw_rate": 5,
            "bw_flow": 0.0014174458069060663,
            "t_bw": 600,
            "bed_expansion_frac": 0.46395000000000003,
            "bed_expansion_h": 0.8182852514438409,
            "rinse_bv": 5,
            "rinse_flow": 0.005000000000002573,
            "t_rinse": 899.9999999996298,
            "main_pump_power": 0.29784481412490327,
            "regen_pump_power": 0.0992816047082775,
            "bw_pump_power": 0.08443577678496997,
            "rinse_pump_power": 0.2978448141249117,
            "pump_efficiency": 0.8,
        }

        for v, val in results_dict.items():
            var = getattr(ix, v)
            if var.is_indexed():
                assert pytest.approx(val, rel=1e-3) == value(var[target_ion])
            else:
                assert pytest.approx(val, rel=1e-3) == value(var)


class TestIonExchangeCosting:
    @pytest.fixture(scope="class")
    def IX_frame_costing(self):
        target_ion = "Ca_2+"
        mass_frac = 1e-4
        ions = [target_ion]
        ix_in = get_ix_in(ions)
        m = ConcreteModel()
        m.fs = FlowsheetBlock(dynamic=False)
        m.fs.properties = MCASParameterBlock(**ix_in)
        ix_unit_in = {
            "property_package": m.fs.properties,
            "target_ion": target_ion,
            "hazardous_waste": False,
        }
        ix = m.fs.unit = IonExchange0D(**ix_unit_in)
        mass_flow_in = 50 * pyunits.kg / pyunits.s
        ix_prop_in = {target_ion: mass_frac}
        for ion, x in ix_prop_in.items():
            mol_comp_flow = (
                x
                * pyunits.kg
                / pyunits.kg
                * mass_flow_in
                / m.fs.unit.config.property_package.mw_comp[ion]
            )
            ix.inlet.flow_mol_phase_comp[0, "Liq", ion].fix(mol_comp_flow)
        H2O_mass_frac = 1 - sum(x for x in ix_prop_in.values())
        H2O_mol_comp_flow = (
            H2O_mass_frac
            * pyunits.kg
            / pyunits.kg
            * mass_flow_in
            / m.fs.unit.config.property_package.mw_comp["H2O"]
        )

        ix.inlet.pressure[0].fix(101325)
        ix.inlet.temperature[0].fix(298.15)
        ix.inlet.flow_mol_phase_comp[0, "Liq", "H2O"].fix(H2O_mol_comp_flow)
        ix.langmuir[target_ion].fix(0.7)
        ix.resin_max_capacity.fix(3)
        ix.service_flow_rate.fix(15)
        ix.number_columns.fix(4)
        ix.bed_depth.fix(1.6975735806794794)
        ix.resin_diam.fix()
        ix.resin_bulk_dens.fix()
        ix.bed_porosity.fix()
        ix.dimensionless_time.fix()
        ix.regen_dose.fix()
        ix.regen_recycle.fix()
        ix.t_regen.fix()
        ix.t_bw.fix()
        ix.bw_rate.fix()
        ix.rinse_bv.fix()
        ix.pump_efficiency.fix()
        ix.p_drop_A.fix()
        ix.p_drop_B.fix()
        ix.p_drop_C.fix()
        ix.bed_expansion_frac_A.fix()
        ix.bed_expansion_frac_B.fix()
        ix.bed_expansion_frac_C.fix()
        ix.service_to_regen_flow_ratio.fix()
        ix.number_columns_redund.fix()

        m.fs.costing = WaterTAPCosting()
        ix.costing = UnitModelCostingBlock(flowsheet_costing_block=m.fs.costing)
        m.fs.costing.cost_process()
        m.fs.costing.add_LCOW(ix.properties_out[0].flow_vol_phase["Liq"])

        m = ix_scaling(m, sf=1, est_recov=0.99, est_removal=0.99, sf_mass=1e2)

        def obj_rule(m):
            return m.fs.costing.LCOW

        m.obj = Objective(rule=obj_rule)

        return m

    @pytest.mark.component
    def test_costing(self, IX_frame_costing):
        m = IX_frame_costing

        m.fs.unit.initialize(outlvl=idaeslog.DEBUG)
        m.fs.costing.initialize()

        assert degrees_of_freedom(m) == 0

        results = solver.solve(m, tee=True)
        assert_optimal_termination(results)

<<<<<<< HEAD
        assert pytest.approx(418913.095, rel=1e-5) == value(
            m.fs.costing.total_capital_cost
=======
        assert pytest.approx(453807.598, rel=1e-5) == value(
            m.fs.costing.aggregate_capital_cost
>>>>>>> 9486ae39
        )
        assert pytest.approx(1025648.186, rel=1e-5) == value(
            m.fs.costing.total_operating_cost
        )
<<<<<<< HEAD
        assert pytest.approx(837826.191, rel=1e-5) == value(
            m.fs.costing.total_investment_cost
=======
        assert pytest.approx(907615.190, rel=1e-5) == value(
            m.fs.costing.total_capital_cost
>>>>>>> 9486ae39
        )
        assert pytest.approx(0.7827819, rel=1e-5) == value(m.fs.costing.LCOW)<|MERGE_RESOLUTION|>--- conflicted
+++ resolved
@@ -918,23 +918,13 @@
         results = solver.solve(m, tee=True)
         assert_optimal_termination(results)
 
-<<<<<<< HEAD
         assert pytest.approx(418913.095, rel=1e-5) == value(
-            m.fs.costing.total_capital_cost
-=======
-        assert pytest.approx(453807.598, rel=1e-5) == value(
             m.fs.costing.aggregate_capital_cost
->>>>>>> 9486ae39
         )
         assert pytest.approx(1025648.186, rel=1e-5) == value(
             m.fs.costing.total_operating_cost
         )
-<<<<<<< HEAD
         assert pytest.approx(837826.191, rel=1e-5) == value(
-            m.fs.costing.total_investment_cost
-=======
-        assert pytest.approx(907615.190, rel=1e-5) == value(
             m.fs.costing.total_capital_cost
->>>>>>> 9486ae39
         )
         assert pytest.approx(0.7827819, rel=1e-5) == value(m.fs.costing.LCOW)