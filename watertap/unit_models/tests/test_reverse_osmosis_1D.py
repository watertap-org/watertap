###############################################################################
# WaterTAP Copyright (c) 2021, The Regents of the University of California,
# through Lawrence Berkeley National Laboratory, Oak Ridge National
# Laboratory, National Renewable Energy Laboratory, and National Energy
# Technology Laboratory (subject to receipt of any required approvals from
# the U.S. Dept. of Energy). All rights reserved.
#
# Please see the files COPYRIGHT.md and LICENSE.md for full copyright and license
# information, respectively. These files are also available online at the URL
# "https://github.com/watertap-org/watertap/"
#
###############################################################################

import pytest
from pyomo.environ import (
    ConcreteModel,
    value,
    Var,
    assert_optimal_termination,
)
from pyomo.util.check_units import assert_units_consistent

from pyomo.network import Port
from idaes.core import (
    FlowsheetBlock,
    MaterialBalanceType,
    MomentumBalanceType,
    StateBlock,
)
from watertap.unit_models.reverse_osmosis_1D import (
    ReverseOsmosis1D,
    ConcentrationPolarizationType,
    MassTransferCoefficient,
    PressureChangeType,
)
import watertap.property_models.NaCl_prop_pack as props

from idaes.core.solvers import get_solver
from idaes.core.util.model_statistics import (
    number_variables,
    number_unused_variables,
    number_total_constraints,
    degrees_of_freedom,
)

from idaes.core.util.testing import initialization_tester
from idaes.core.util.scaling import (
    calculate_scaling_factors,
    unscaled_variables_generator,
    badly_scaled_var_generator,
)

from watertap.core import MembraneChannel1DBlock
from watertap.core.membrane_channel_base import SherwoodNumberEq
import idaes.logger as idaeslog

# -----------------------------------------------------------------------------
# Get default solver for testing
solver = get_solver()
# -----------------------------------------------------------------------------


@pytest.mark.unit
def test_config():
    m = ConcreteModel()
    m.fs = FlowsheetBlock(dynamic=False)
    m.fs.properties = props.NaClParameterBlock()
    m.fs.unit = ReverseOsmosis1D(property_package=m.fs.properties)

    assert len(m.fs.unit.config) == 18
    assert not m.fs.unit.config.dynamic
    assert not m.fs.unit.config.has_holdup
    assert m.fs.unit.config.material_balance_type == MaterialBalanceType.useDefault
    assert m.fs.unit.config.momentum_balance_type == MomentumBalanceType.pressureTotal
    assert not m.fs.unit.config.has_pressure_change
    assert m.fs.unit.config.property_package is m.fs.properties
    assert m.fs.unit.config.pressure_change_type is PressureChangeType.fixed_per_stage
    assert (
        m.fs.unit.config.concentration_polarization_type
        is ConcentrationPolarizationType.calculated
    )
    assert (
        m.fs.unit.config.mass_transfer_coefficient is MassTransferCoefficient.calculated
    )
    assert not m.fs.unit.config.has_full_reporting


@pytest.mark.unit
def test_option_has_pressure_change():
    m = ConcreteModel()
    m.fs = FlowsheetBlock(dynamic=False)
    m.fs.properties = props.NaClParameterBlock()
    m.fs.unit = ReverseOsmosis1D(
        property_package=m.fs.properties, has_pressure_change=True
    )

    assert isinstance(m.fs.unit.feed_side.deltaP, Var)
    assert isinstance(m.fs.unit.feed_side.dP_dx, Var)
    assert isinstance(m.fs.unit.deltaP, Var)


@pytest.mark.unit
def test_option_concentration_polarization_type_fixed():
    m = ConcreteModel()
    m.fs = FlowsheetBlock(dynamic=False)
    m.fs.properties = props.NaClParameterBlock()
    m.fs.unit = ReverseOsmosis1D(
        property_package=m.fs.properties,
        has_pressure_change=False,
        concentration_polarization_type=ConcentrationPolarizationType.fixed,
        mass_transfer_coefficient=MassTransferCoefficient.none,
    )

    assert (
        m.fs.unit.config.concentration_polarization_type
        == ConcentrationPolarizationType.fixed
    )
    assert isinstance(m.fs.unit.feed_side.cp_modulus, Var)


@pytest.mark.unit
def test_option_concentration_polarization_type_calculated_kf_fixed():
    m = ConcreteModel()
    m.fs = FlowsheetBlock(dynamic=False)
    m.fs.properties = props.NaClParameterBlock()
    m.fs.unit = ReverseOsmosis1D(
        property_package=m.fs.properties,
        has_pressure_change=False,
        concentration_polarization_type=ConcentrationPolarizationType.calculated,
        mass_transfer_coefficient=MassTransferCoefficient.fixed,
    )

    assert (
        m.fs.unit.config.concentration_polarization_type
        == ConcentrationPolarizationType.calculated
    )
    assert m.fs.unit.config.mass_transfer_coefficient == MassTransferCoefficient.fixed
    assert isinstance(m.fs.unit.feed_side.K, Var)


@pytest.mark.unit
def test_option_concentration_polarization_type_calculated_kf_calculated():
    m = ConcreteModel()
    m.fs = FlowsheetBlock(dynamic=False)
    m.fs.properties = props.NaClParameterBlock()
    m.fs.unit = ReverseOsmosis1D(
        property_package=m.fs.properties,
        has_pressure_change=False,
        concentration_polarization_type=ConcentrationPolarizationType.calculated,
        mass_transfer_coefficient=MassTransferCoefficient.calculated,
    )

    assert (
        m.fs.unit.config.concentration_polarization_type
        == ConcentrationPolarizationType.calculated
    )
    assert (
        m.fs.unit.config.mass_transfer_coefficient == MassTransferCoefficient.calculated
    )
    assert isinstance(m.fs.unit.feed_side.K, Var)
    assert isinstance(m.fs.unit.feed_side.channel_height, Var)
    assert isinstance(m.fs.unit.feed_side.dh, Var)
    assert isinstance(m.fs.unit.feed_side.spacer_porosity, Var)
    assert isinstance(m.fs.unit.feed_side.N_Sc_comp, Var)
    assert isinstance(m.fs.unit.feed_side.N_Sh_comp, Var)
    assert isinstance(m.fs.unit.feed_side.N_Re, Var)


@pytest.mark.unit
def test_option_pressure_change_calculated():
    m = ConcreteModel()
    m.fs = FlowsheetBlock(dynamic=False)
    m.fs.properties = props.NaClParameterBlock()
    m.fs.unit = ReverseOsmosis1D(
        property_package=m.fs.properties,
        has_pressure_change=True,
        concentration_polarization_type=ConcentrationPolarizationType.none,
        mass_transfer_coefficient=MassTransferCoefficient.none,
        pressure_change_type=PressureChangeType.calculated,
    )

    assert (
        m.fs.unit.config.concentration_polarization_type
        == ConcentrationPolarizationType.none
    )
    assert m.fs.unit.config.mass_transfer_coefficient == MassTransferCoefficient.none
    assert m.fs.unit.config.pressure_change_type == PressureChangeType.calculated
    assert isinstance(m.fs.unit.feed_side.deltaP, Var)
    assert isinstance(m.fs.unit.feed_side.dP_dx, Var)
    assert isinstance(m.fs.unit.deltaP, Var)
    assert isinstance(m.fs.unit.feed_side.channel_height, Var)
    assert isinstance(m.fs.unit.feed_side.dh, Var)
    assert isinstance(m.fs.unit.feed_side.spacer_porosity, Var)
    assert isinstance(m.fs.unit.feed_side.N_Re, Var)


class TestReverseOsmosis:
    @pytest.fixture(scope="class")
    def RO_frame(self):
        m = ConcreteModel()
        m.fs = FlowsheetBlock(dynamic=False)

        m.fs.properties = props.NaClParameterBlock()

        m.fs.unit = ReverseOsmosis1D(
            property_package=m.fs.properties,
            has_pressure_change=True,
            concentration_polarization_type=ConcentrationPolarizationType.calculated,
            mass_transfer_coefficient=MassTransferCoefficient.calculated,
            pressure_change_type=PressureChangeType.calculated,
            transformation_scheme="BACKWARD",
            transformation_method="dae.finite_difference",
            finite_elements=3,
            has_full_reporting=True,
        )

        # fully specify system
        feed_flow_mass = 1000 / 3600
        feed_mass_frac_NaCl = 0.034283
        feed_pressure = 70e5

        feed_temperature = 273.15 + 25
        A = 4.2e-12
        B = 3.5e-8
        pressure_atmospheric = 1e5
        feed_mass_frac_H2O = 1 - feed_mass_frac_NaCl

        m.fs.unit.inlet.flow_mass_phase_comp[0, "Liq", "NaCl"].fix(
            feed_flow_mass * feed_mass_frac_NaCl
        )

        m.fs.unit.inlet.flow_mass_phase_comp[0, "Liq", "H2O"].fix(
            feed_flow_mass * feed_mass_frac_H2O
        )

        m.fs.unit.inlet.pressure[0].fix(feed_pressure)
        m.fs.unit.inlet.temperature[0].fix(feed_temperature)
        m.fs.unit.A_comp.fix(A)
        m.fs.unit.B_comp.fix(B)
        m.fs.unit.permeate.pressure[0].fix(pressure_atmospheric)
        m.fs.unit.feed_side.N_Re[0, 0].fix(400)
        m.fs.unit.recovery_mass_phase_comp[0, "Liq", "H2O"].fix(0.5)
        m.fs.unit.feed_side.spacer_porosity.fix(0.97)
        m.fs.unit.feed_side.channel_height.fix(0.001)

        return m

    @pytest.mark.unit
    def test_build(self, RO_frame):
        m = RO_frame

        # test ports
        port_lst = ["inlet", "retentate", "permeate"]
        for port_str in port_lst:
            port = getattr(m.fs.unit, port_str)
            assert isinstance(port, Port)
            # number of state variables for NaCl property package
            assert len(port.vars) == 3

        # test feed-side control volume and associated stateblocks
        assert isinstance(m.fs.unit.feed_side, MembraneChannel1DBlock)
        cv_stateblock_lst = ["properties"]
        for sb_str in cv_stateblock_lst:
            sb = getattr(m.fs.unit.feed_side, sb_str)
            assert isinstance(sb, props.NaClStateBlock)

        stateblock_lst = ["permeate_side", "mixed_permeate"]
        for sb_str in stateblock_lst:
            sb = getattr(m.fs.unit, sb_str)
            assert isinstance(sb, StateBlock)
            assert isinstance(sb, props.NaClStateBlock)

        # test statistics
<<<<<<< HEAD
        assert number_variables(m) == 246
        assert number_total_constraints(m) == 203
        assert number_unused_variables(m) == 20
=======
        assert number_variables(m) == 240
        assert number_total_constraints(m) == 203
        assert number_unused_variables(m) == 14
>>>>>>> 6d177f6e

    @pytest.mark.integration
    def test_units(self, RO_frame):
        m = RO_frame
        assert_units_consistent(m.fs.unit)

    @pytest.mark.unit
    def test_dof(self, RO_frame):
        m = RO_frame
        assert degrees_of_freedom(m) == 0

    @pytest.mark.unit
    def test_calculate_scaling(self, RO_frame):
        m = RO_frame

        m.fs.properties.set_default_scaling(
            "flow_mass_phase_comp", 1e1, index=("Liq", "H2O")
        )
        m.fs.properties.set_default_scaling(
            "flow_mass_phase_comp", 1e3, index=("Liq", "NaCl")
        )

        calculate_scaling_factors(m)

        # check that all variables have scaling factors
        unscaled_var_list = list(unscaled_variables_generator(m))
        assert len(unscaled_var_list) == 0

    @pytest.mark.component
    def test_initialize(self, RO_frame):
        initialization_tester(RO_frame, outlvl=idaeslog.DEBUG)

    @pytest.mark.component
    def test_var_scaling(self, RO_frame):
        m = RO_frame
        badly_scaled_var_lst = list(badly_scaled_var_generator(m))
        assert badly_scaled_var_lst == []

    @pytest.mark.component
    def test_solve(self, RO_frame):
        m = RO_frame

        results = solver.solve(m)

        # Check for optimal solution
        assert_optimal_termination(results)

    @pytest.mark.component
    def test_conservation(self, RO_frame):
        m = RO_frame
        b = m.fs.unit
        comp_lst = ["NaCl", "H2O"]

        flow_mass_inlet = sum(
            b.feed_side.properties[0, 0].flow_mass_phase_comp["Liq", j]
            for j in comp_lst
        )
        flow_mass_retentate = sum(
            b.feed_side.properties[0, 1].flow_mass_phase_comp["Liq", j]
            for j in comp_lst
        )
        flow_mass_permeate = sum(
            b.mixed_permeate[0].flow_mass_phase_comp["Liq", j] for j in comp_lst
        )

        assert value(flow_mass_inlet) == pytest.approx(1 / 3.6, rel=1e-3)
        assert value(flow_mass_retentate) == pytest.approx(0.1437, rel=1e-3)
        assert value(flow_mass_permeate) == pytest.approx(0.1341, rel=1e-3)

        assert (
            abs(value(flow_mass_inlet - flow_mass_retentate - flow_mass_permeate))
            <= 1e-2
        )

    @pytest.mark.component
    def test_solution(self, RO_frame):
        m = RO_frame
        x_interface_in = m.fs.unit.feed_side.length_domain.at(2)
        assert pytest.approx(-1.755e5, rel=1e-3) == value(m.fs.unit.deltaP[0])
        assert pytest.approx(7.992e-3, rel=1e-3) == value(
            m.fs.unit.flux_mass_phase_comp[0, x_interface_in, "Liq", "H2O"]
        )
        assert pytest.approx(2.114e-6, rel=1e-3) == value(
            m.fs.unit.flux_mass_phase_comp[0, x_interface_in, "Liq", "NaCl"]
        )
        assert pytest.approx(2.486e-3, rel=1e-3) == value(
            m.fs.unit.flux_mass_phase_comp[0, 1, "Liq", "H2O"]
        )
        assert pytest.approx(2.593e-6, rel=1e-3) == value(
            m.fs.unit.flux_mass_phase_comp[0, 1, "Liq", "NaCl"]
        )
        assert pytest.approx(18.131, rel=1e-3) == value(
            m.fs.unit.flux_mass_phase_comp_avg[0, "Liq", "H2O"] * 3.6e3
        )
        assert pytest.approx(8.543, rel=1e-3) == value(
            m.fs.unit.flux_mass_phase_comp_avg[0, "Liq", "NaCl"] * 3.6e6
        )
        assert pytest.approx(0.1341, rel=1e-3) == value(
            m.fs.unit.mixed_permeate[0].flow_mass_phase_comp["Liq", "H2O"]
        )
        assert pytest.approx(6.3195e-5, rel=1e-3) == value(
            m.fs.unit.mixed_permeate[0].flow_mass_phase_comp["Liq", "NaCl"]
        )
        assert pytest.approx(371.01, rel=1e-3) == value(m.fs.unit.feed_side.N_Re_avg[0])
        assert pytest.approx(107.48, rel=1e-3) == value(
            m.fs.unit.feed_side.K_avg[0, "NaCl"] * 3.6e6
        )
        assert pytest.approx(26.63, rel=1e-3) == value(m.fs.unit.area)

    @pytest.mark.component
    def testReverseOsmosis_basic(self):
        m = ConcreteModel()
        m.fs = FlowsheetBlock(dynamic=False)

        m.fs.properties = props.NaClParameterBlock()

        m.fs.unit = ReverseOsmosis1D(
            property_package=m.fs.properties,
            has_pressure_change=False,
            concentration_polarization_type=ConcentrationPolarizationType.none,
            mass_transfer_coefficient=MassTransferCoefficient.none,
            transformation_scheme="BACKWARD",
            transformation_method="dae.finite_difference",
            finite_elements=3,
        )

        # fully specify system
        feed_flow_mass = 1
        feed_mass_frac_NaCl = 0.035
        feed_pressure = 50e5
        feed_temperature = 273.15 + 25
        A = 4.2e-12
        B = 3.5e-8
        pressure_atmospheric = 101325
        feed_mass_frac_H2O = 1 - feed_mass_frac_NaCl

        m.fs.unit.inlet.flow_mass_phase_comp[0, "Liq", "NaCl"].fix(
            feed_flow_mass * feed_mass_frac_NaCl
        )

        m.fs.unit.inlet.flow_mass_phase_comp[0, "Liq", "H2O"].fix(
            feed_flow_mass * feed_mass_frac_H2O
        )

        m.fs.unit.inlet.pressure[0].fix(feed_pressure)
        m.fs.unit.inlet.temperature[0].fix(feed_temperature)
        m.fs.unit.A_comp.fix(A)
        m.fs.unit.B_comp.fix(B)
        m.fs.unit.permeate.pressure[0].fix(pressure_atmospheric)
        m.fs.unit.length.fix(8)
        m.fs.unit.recovery_vol_phase[0, "Liq"].fix(0.4)

        # test statistics
        assert number_variables(m) == 196
        assert number_total_constraints(m) == 162
        assert number_unused_variables(m) == 20

        # Test units
        assert_units_consistent(m.fs.unit)

        # Check degrees of freedom = 0
        assert degrees_of_freedom(m) == 0

        # Scaling
        m.fs.properties.set_default_scaling(
            "flow_mass_phase_comp", 1e1, index=("Liq", "H2O")
        )
        m.fs.properties.set_default_scaling(
            "flow_mass_phase_comp", 1e3, index=("Liq", "NaCl")
        )

        calculate_scaling_factors(m)

        # check that all variables have scaling factors
        unscaled_var_list = list(unscaled_variables_generator(m))
        assert len(unscaled_var_list) == 0

        # Test initialization
        initialization_tester(m, outlvl=idaeslog.DEBUG)

        # Test variable scaling
        badly_scaled_var_lst = list(badly_scaled_var_generator(m))
        assert badly_scaled_var_lst == []

        # Solve
        results = solver.solve(m)

        # Check for optimal solution
        assert_optimal_termination(results)

        # Check mass conservation
        b = m.fs.unit
        comp_lst = ["NaCl", "H2O"]

        flow_mass_inlet = sum(
            b.feed_side.properties[0, 0].flow_mass_phase_comp["Liq", j]
            for j in comp_lst
        )
        flow_mass_retentate = sum(
            b.feed_side.properties[0, 1].flow_mass_phase_comp["Liq", j]
            for j in comp_lst
        )
        flow_mass_permeate = sum(
            b.mixed_permeate[0].flow_mass_phase_comp["Liq", j] for j in comp_lst
        )

        assert value(flow_mass_inlet) == pytest.approx(1.0, rel=1e-3)
        assert value(flow_mass_retentate) == pytest.approx(0.6103, rel=1e-3)
        assert value(flow_mass_permeate) == pytest.approx(0.3898, rel=1e-3)

        assert (
            abs(value(flow_mass_inlet - flow_mass_retentate - flow_mass_permeate))
            <= 1e-2
        )

        # Test solution
        x_interface_in = m.fs.unit.feed_side.length_domain.at(2)
        assert pytest.approx(4.841e-3, rel=1e-3) == value(
            m.fs.unit.flux_mass_phase_comp[0, x_interface_in, "Liq", "H2O"]
        )
        assert pytest.approx(1.629e-6, rel=1e-3) == value(
            m.fs.unit.flux_mass_phase_comp[0, x_interface_in, "Liq", "NaCl"]
        )
        assert pytest.approx(144.31, rel=1e-3) == value(m.fs.unit.area)
        assert pytest.approx(1.019e-3, rel=1e-3) == value(
            m.fs.unit.flux_mass_phase_comp[0, 1, "Liq", "H2O"]
        )
        assert pytest.approx(2.000e-6, rel=1e-3) == value(
            m.fs.unit.flux_mass_phase_comp[0, 1, "Liq", "NaCl"]
        )
        assert pytest.approx(0.3896, rel=1e-3) == value(
            m.fs.unit.mixed_permeate[0].flow_mass_phase_comp["Liq", "H2O"]
        )
        assert pytest.approx(2.652e-4, rel=1e-3) == value(
            m.fs.unit.mixed_permeate[0].flow_mass_phase_comp["Liq", "NaCl"]
        )

    @pytest.mark.component
    def testReverseOsmosis_cp_mod_fixed(self):
        m = ConcreteModel()
        m.fs = FlowsheetBlock(dynamic=False)

        m.fs.properties = props.NaClParameterBlock()

        m.fs.unit = ReverseOsmosis1D(
            property_package=m.fs.properties,
            has_pressure_change=False,
            concentration_polarization_type=ConcentrationPolarizationType.fixed,
            mass_transfer_coefficient=MassTransferCoefficient.none,
            transformation_scheme="BACKWARD",
            transformation_method="dae.finite_difference",
            finite_elements=3,
        )

        # fully specify system
        feed_flow_mass = 1
        feed_mass_frac_NaCl = 0.035
        feed_pressure = 50e5
        feed_temperature = 273.15 + 25
        A = 4.2e-12
        B = 3.5e-8
        pressure_atmospheric = 101325
        feed_mass_frac_H2O = 1 - feed_mass_frac_NaCl

        m.fs.unit.inlet.flow_mass_phase_comp[0, "Liq", "NaCl"].fix(
            feed_flow_mass * feed_mass_frac_NaCl
        )

        m.fs.unit.inlet.flow_mass_phase_comp[0, "Liq", "H2O"].fix(
            feed_flow_mass * feed_mass_frac_H2O
        )

        m.fs.unit.inlet.pressure[0].fix(feed_pressure)
        m.fs.unit.inlet.temperature[0].fix(feed_temperature)
        m.fs.unit.A_comp.fix(A)
        m.fs.unit.B_comp.fix(B)
        m.fs.unit.permeate.pressure[0].fix(pressure_atmospheric)
        m.fs.unit.length.fix(8)
        m.fs.unit.recovery_vol_phase[0, "Liq"].fix(0.4)
        m.fs.unit.feed_side.cp_modulus.fix(1.1)

        # test statistics
        assert number_variables(m) == 200
        assert number_total_constraints(m) == 162
        assert number_unused_variables(m) == 21

        assert_units_consistent(m.fs.unit)

        assert degrees_of_freedom(m) == 0

        # Scaling
        m.fs.properties.set_default_scaling(
            "flow_mass_phase_comp", 1e1, index=("Liq", "H2O")
        )
        m.fs.properties.set_default_scaling(
            "flow_mass_phase_comp", 1e3, index=("Liq", "NaCl")
        )
        calculate_scaling_factors(m)

        # check that all variables have scaling factors
        unscaled_var_list = list(unscaled_variables_generator(m))
        assert len(unscaled_var_list) == 0

        # Test initialization
        initialization_tester(m, outlvl=idaeslog.DEBUG)
        # Check for poorly scaled variables
        badly_scaled_var_lst = list(badly_scaled_var_generator(m))
        assert badly_scaled_var_lst == []

        # Solve
        results = solver.solve(m)

        # Check for optimal solution
        assert_optimal_termination(results)

        # Check mass conservation
        b = m.fs.unit
        comp_lst = ["NaCl", "H2O"]

        flow_mass_inlet = sum(
            b.feed_side.properties[0, 0].flow_mass_phase_comp["Liq", j]
            for j in comp_lst
        )
        flow_mass_retentate = sum(
            b.feed_side.properties[0, 1].flow_mass_phase_comp["Liq", j]
            for j in comp_lst
        )
        flow_mass_permeate = sum(
            b.mixed_permeate[0].flow_mass_phase_comp["Liq", j] for j in comp_lst
        )

        assert value(flow_mass_inlet) == pytest.approx(1.0, rel=1e-3)
        assert value(flow_mass_retentate) == pytest.approx(0.6103, rel=1e-3)
        assert value(flow_mass_permeate) == pytest.approx(0.3898, rel=1e-3)

        assert (
            abs(value(flow_mass_inlet - flow_mass_retentate - flow_mass_permeate))
            <= 1e-2
        )

        # Test solution
        x_interface_in = m.fs.unit.feed_side.length_domain.at(2)
        assert pytest.approx(2.449e-3, rel=1e-3) == value(
            m.fs.unit.flux_mass_phase_comp[0, x_interface_in, "Liq", "H2O"]
        )
        assert pytest.approx(1.8639e-6, rel=1e-3) == value(
            m.fs.unit.flux_mass_phase_comp[0, x_interface_in, "Liq", "NaCl"]
        )
        assert pytest.approx(329.708, rel=1e-3) == value(m.fs.unit.area)
        assert pytest.approx(3.600e-4, rel=1e-3) == value(
            m.fs.unit.flux_mass_phase_comp[0, 1, "Liq", "H2O"]
        )
        assert pytest.approx(2.052e-6, rel=1e-3) == value(
            m.fs.unit.flux_mass_phase_comp[0, 1, "Liq", "NaCl"]
        )
        assert pytest.approx(0.3895, rel=1e-3) == value(
            m.fs.unit.mixed_permeate[0].flow_mass_phase_comp["Liq", "H2O"]
        )
        assert pytest.approx(6.529e-4, rel=1e-3) == value(
            m.fs.unit.mixed_permeate[0].flow_mass_phase_comp["Liq", "NaCl"]
        )

    @pytest.mark.component
    def testReverseOsmosis_cp_calculated_kf_fixed(self):
        m = ConcreteModel()
        m.fs = FlowsheetBlock(dynamic=False)

        m.fs.properties = props.NaClParameterBlock()

        m.fs.unit = ReverseOsmosis1D(
            property_package=m.fs.properties,
            has_pressure_change=False,
            concentration_polarization_type=ConcentrationPolarizationType.calculated,
            mass_transfer_coefficient=MassTransferCoefficient.fixed,
            transformation_scheme="BACKWARD",
            transformation_method="dae.finite_difference",
            finite_elements=3,
        )

        # fully specify system
        feed_flow_mass = 1
        feed_mass_frac_NaCl = 0.035
        feed_pressure = 50e5
        feed_temperature = 273.15 + 25
        A = 4.2e-12
        B = 3.5e-8
        pressure_atmospheric = 101325
        feed_mass_frac_H2O = 1 - feed_mass_frac_NaCl

        m.fs.unit.inlet.flow_mass_phase_comp[0, "Liq", "NaCl"].fix(
            feed_flow_mass * feed_mass_frac_NaCl
        )

        m.fs.unit.inlet.flow_mass_phase_comp[0, "Liq", "H2O"].fix(
            feed_flow_mass * feed_mass_frac_H2O
        )

        m.fs.unit.inlet.pressure[0].fix(feed_pressure)
        m.fs.unit.inlet.temperature[0].fix(feed_temperature)
        # m.fs.unit.dP_dx.fix(0)
        m.fs.unit.A_comp.fix(A)
        m.fs.unit.B_comp.fix(B)
        m.fs.unit.permeate.pressure[0].fix(pressure_atmospheric)
        m.fs.unit.length.fix(8)
        m.fs.unit.recovery_vol_phase[0, "Liq"].fix(0.4)
        m.fs.unit.feed_side.K.fix(2e-5)

        # test statistics
        assert number_variables(m) == 204
        assert number_total_constraints(m) == 165
        assert number_unused_variables(m) == 22

        assert_units_consistent(m.fs.unit)

        assert degrees_of_freedom(m) == 0

        m.fs.properties.set_default_scaling(
            "flow_mass_phase_comp", 1e1, index=("Liq", "H2O")
        )
        m.fs.properties.set_default_scaling(
            "flow_mass_phase_comp", 1e3, index=("Liq", "NaCl")
        )
        calculate_scaling_factors(m)

        unscaled_var_list = list(unscaled_variables_generator(m))
        assert len(unscaled_var_list) == 0

        initialization_tester(m, outlvl=idaeslog.DEBUG)

        badly_scaled_var_lst = list(badly_scaled_var_generator(m))
        assert badly_scaled_var_lst == []

        results = solver.solve(m)

        # Check for optimal solution
        assert_optimal_termination(results)

        # Check mass conservation
        b = m.fs.unit
        comp_lst = ["NaCl", "H2O"]

        flow_mass_inlet = sum(
            b.feed_side.properties[0, 0].flow_mass_phase_comp["Liq", j]
            for j in comp_lst
        )
        flow_mass_retentate = sum(
            b.feed_side.properties[0, 1].flow_mass_phase_comp["Liq", j]
            for j in comp_lst
        )
        flow_mass_permeate = sum(
            b.mixed_permeate[0].flow_mass_phase_comp["Liq", j] for j in comp_lst
        )

        assert value(flow_mass_inlet) == pytest.approx(1.0, rel=1e-3)
        assert value(flow_mass_retentate) == pytest.approx(0.6103, rel=1e-3)
        assert value(flow_mass_permeate) == pytest.approx(0.3898, rel=1e-3)

        assert (
            abs(value(flow_mass_inlet - flow_mass_retentate - flow_mass_permeate))
            <= 1e-2
        )

        # Test solution
        x_interface_in = m.fs.unit.feed_side.length_domain.at(2)
        assert pytest.approx(2.792e-3, rel=1e-3) == value(
            m.fs.unit.flux_mass_phase_comp[0, x_interface_in, "Liq", "H2O"]
        )
        assert pytest.approx(1.831e-6, rel=1e-3) == value(
            m.fs.unit.flux_mass_phase_comp[0, x_interface_in, "Liq", "NaCl"]
        )
        assert pytest.approx(239.28, rel=1e-3) == value(m.fs.unit.area)
        assert pytest.approx(7.082e-4, rel=1e-3) == value(
            m.fs.unit.flux_mass_phase_comp[0, 1, "Liq", "H2O"]
        )
        assert pytest.approx(2.027e-6, rel=1e-3) == value(
            m.fs.unit.flux_mass_phase_comp[0, 1, "Liq", "NaCl"]
        )
        assert pytest.approx(0.3895, rel=1e-3) == value(
            m.fs.unit.mixed_permeate[0].flow_mass_phase_comp["Liq", "H2O"]
        )
        assert pytest.approx(4.645e-4, rel=1e-3) == value(
            m.fs.unit.mixed_permeate[0].flow_mass_phase_comp["Liq", "NaCl"]
        )

    @pytest.mark.component
    def testReverseOsmosis_cp_calculated_kf_calculated(self):
        m = ConcreteModel()
        m.fs = FlowsheetBlock(dynamic=False)

        m.fs.properties = props.NaClParameterBlock()

        m.fs.unit = ReverseOsmosis1D(
            property_package=m.fs.properties,
            has_pressure_change=False,
            concentration_polarization_type=ConcentrationPolarizationType.calculated,
            mass_transfer_coefficient=MassTransferCoefficient.calculated,
            transformation_scheme="BACKWARD",
            transformation_method="dae.finite_difference",
            finite_elements=3,
        )

        # fully specify system
        feed_flow_mass = 1
        feed_mass_frac_NaCl = 0.035
        feed_pressure = 50e5
        feed_temperature = 273.15 + 25
        A = 4.2e-12
        B = 3.5e-8
        pressure_atmospheric = 101325
        feed_mass_frac_H2O = 1 - feed_mass_frac_NaCl

        m.fs.unit.inlet.flow_mass_phase_comp[0, "Liq", "NaCl"].fix(
            feed_flow_mass * feed_mass_frac_NaCl
        )

        m.fs.unit.inlet.flow_mass_phase_comp[0, "Liq", "H2O"].fix(
            feed_flow_mass * feed_mass_frac_H2O
        )

        m.fs.unit.inlet.pressure[0].fix(feed_pressure)
        m.fs.unit.inlet.temperature[0].fix(feed_temperature)
        m.fs.unit.A_comp.fix(A)
        m.fs.unit.B_comp.fix(B)
        m.fs.unit.permeate.pressure[0].fix(pressure_atmospheric)
        m.fs.unit.length.fix(8)
        m.fs.unit.recovery_vol_phase[0, "Liq"].fix(0.4)
        m.fs.unit.feed_side.spacer_porosity.fix(0.75)
        m.fs.unit.feed_side.channel_height.fix(0.002)

        # test statistics
<<<<<<< HEAD
        assert number_variables(m) == 233
        assert number_total_constraints(m) == 190
        assert number_unused_variables(m) == 20
=======
        assert number_variables(m) == 227
        assert number_total_constraints(m) == 190
        assert number_unused_variables(m) == 14
>>>>>>> 6d177f6e

        assert_units_consistent(m.fs.unit)

        assert degrees_of_freedom(m) == 0

        m.fs.properties.set_default_scaling(
            "flow_mass_phase_comp", 1e1, index=("Liq", "H2O")
        )
        m.fs.properties.set_default_scaling(
            "flow_mass_phase_comp", 1e3, index=("Liq", "NaCl")
        )

        calculate_scaling_factors(m)

        # check that all variables have scaling factors
        unscaled_var_list = list(unscaled_variables_generator(m))
        assert len(unscaled_var_list) == 0

        initialization_tester(m, outlvl=idaeslog.DEBUG)

        badly_scaled_var_lst = list(badly_scaled_var_generator(m))
        assert badly_scaled_var_lst == []

        results = solver.solve(m)

        # Check for optimal solution
        assert_optimal_termination(results)

        # Check mass conservation
        b = m.fs.unit
        comp_lst = ["NaCl", "H2O"]

        flow_mass_inlet = sum(
            b.feed_side.properties[0, 0].flow_mass_phase_comp["Liq", j]
            for j in comp_lst
        )
        flow_mass_retentate = sum(
            b.feed_side.properties[0, 1].flow_mass_phase_comp["Liq", j]
            for j in comp_lst
        )
        flow_mass_permeate = sum(
            b.mixed_permeate[0].flow_mass_phase_comp["Liq", j] for j in comp_lst
        )

        assert value(flow_mass_inlet) == pytest.approx(1.0, rel=1e-3)
        assert value(flow_mass_retentate) == pytest.approx(0.6103, rel=1e-3)
        assert value(flow_mass_permeate) == pytest.approx(0.3898, rel=1e-3)

        assert (
            abs(value(flow_mass_inlet - flow_mass_retentate - flow_mass_permeate))
            <= 1e-2
        )

        # Test solution
        x_interface_in = m.fs.unit.feed_side.length_domain.at(2)
        assert pytest.approx(2.383e-3, rel=1e-3) == value(
            m.fs.unit.flux_mass_phase_comp[0, x_interface_in, "Liq", "H2O"]
        )
        assert pytest.approx(1.870e-6, rel=1e-3) == value(
            m.fs.unit.flux_mass_phase_comp[0, x_interface_in, "Liq", "NaCl"]
        )
        assert pytest.approx(278.49, rel=1e-3) == value(m.fs.unit.area)
        assert pytest.approx(6.270e-4, rel=1e-3) == value(
            m.fs.unit.flux_mass_phase_comp[0, 1, "Liq", "H2O"]
        )
        assert pytest.approx(2.034e-6, rel=1e-3) == value(
            m.fs.unit.flux_mass_phase_comp[0, 1, "Liq", "NaCl"]
        )
        assert pytest.approx(0.3895, rel=1e-3) == value(
            m.fs.unit.mixed_permeate[0].flow_mass_phase_comp["Liq", "H2O"]
        )
        assert pytest.approx(5.467e-4, rel=1e-3) == value(
            m.fs.unit.mixed_permeate[0].flow_mass_phase_comp["Liq", "NaCl"]
        )

    @pytest.mark.component
    def testRO_cp_calculated_kf_calculated_pdrop_fixed_by_dx(self):
        m = ConcreteModel()
        m.fs = FlowsheetBlock(dynamic=False)

        m.fs.properties = props.NaClParameterBlock()

        m.fs.unit = ReverseOsmosis1D(
            property_package=m.fs.properties,
            has_pressure_change=True,
            concentration_polarization_type=ConcentrationPolarizationType.calculated,
            mass_transfer_coefficient=MassTransferCoefficient.calculated,
            pressure_change_type=PressureChangeType.fixed_per_unit_length,
            transformation_scheme="BACKWARD",
            transformation_method="dae.finite_difference",
            finite_elements=3,
        )

        # fully specify system
        feed_flow_mass = 1
        feed_mass_frac_NaCl = 0.035
        feed_pressure = 50e5
        feed_temperature = 273.15 + 25
        A = 4.2e-12
        B = 3.5e-8
        pressure_atmospheric = 101325
        feed_mass_frac_H2O = 1 - feed_mass_frac_NaCl

        m.fs.unit.inlet.flow_mass_phase_comp[0, "Liq", "NaCl"].fix(
            feed_flow_mass * feed_mass_frac_NaCl
        )

        m.fs.unit.inlet.flow_mass_phase_comp[0, "Liq", "H2O"].fix(
            feed_flow_mass * feed_mass_frac_H2O
        )

        m.fs.unit.inlet.pressure[0].fix(feed_pressure)
        m.fs.unit.inlet.temperature[0].fix(feed_temperature)
        m.fs.unit.A_comp.fix(A)
        m.fs.unit.B_comp.fix(B)
        m.fs.unit.permeate.pressure[0].fix(pressure_atmospheric)
        m.fs.unit.length.fix(8)
        m.fs.unit.recovery_vol_phase[0, "Liq"].fix(0.4)
        m.fs.unit.feed_side.spacer_porosity.fix(0.75)
        m.fs.unit.feed_side.channel_height.fix(0.002)
        m.fs.unit.feed_side.dP_dx.fix(-0.1e5)

        # test statistics
<<<<<<< HEAD
        assert number_variables(m) == 238
        assert number_total_constraints(m) == 191
        assert number_unused_variables(m) == 21
=======
        assert number_variables(m) == 232
        assert number_total_constraints(m) == 191
        assert number_unused_variables(m) == 15
>>>>>>> 6d177f6e

        assert_units_consistent(m.fs.unit)

        assert degrees_of_freedom(m) == 0

        m.fs.properties.set_default_scaling(
            "flow_mass_phase_comp", 1e1, index=("Liq", "H2O")
        )
        m.fs.properties.set_default_scaling(
            "flow_mass_phase_comp", 1e3, index=("Liq", "NaCl")
        )

        calculate_scaling_factors(m)

        # check that all variables have scaling factors
        unscaled_var_list = list(unscaled_variables_generator(m))
        assert len(unscaled_var_list) == 0

        initialization_tester(m, outlvl=idaeslog.DEBUG)

        badly_scaled_var_lst = list(badly_scaled_var_generator(m))
        assert badly_scaled_var_lst == []

        results = solver.solve(m)

        # Check for optimal solution
        assert_optimal_termination(results)

        # Check mass conservation
        b = m.fs.unit
        comp_lst = ["NaCl", "H2O"]

        flow_mass_inlet = sum(
            b.feed_side.properties[0, 0].flow_mass_phase_comp["Liq", j]
            for j in comp_lst
        )
        flow_mass_retentate = sum(
            b.feed_side.properties[0, 1].flow_mass_phase_comp["Liq", j]
            for j in comp_lst
        )
        flow_mass_permeate = sum(
            b.mixed_permeate[0].flow_mass_phase_comp["Liq", j] for j in comp_lst
        )

        assert value(flow_mass_inlet) == pytest.approx(1.0, rel=1e-3)
        assert value(flow_mass_retentate) == pytest.approx(0.6103, rel=1e-3)
        assert value(flow_mass_permeate) == pytest.approx(0.3898, rel=1e-3)

        assert (
            abs(value(flow_mass_inlet - flow_mass_retentate - flow_mass_permeate))
            <= 1e-2
        )

        # Test solution
        x_interface_in = m.fs.unit.feed_side.length_domain.at(2)
        assert pytest.approx(-8.000e4, rel=1e-3) == value(m.fs.unit.deltaP[0])
        assert pytest.approx(2.249e-3, rel=1e-3) == value(
            m.fs.unit.flux_mass_phase_comp[0, x_interface_in, "Liq", "H2O"]
        )
        assert pytest.approx(1.872e-6, rel=1e-3) == value(
            m.fs.unit.flux_mass_phase_comp[0, x_interface_in, "Liq", "NaCl"]
        )
        assert pytest.approx(301.76, rel=1e-3) == value(m.fs.unit.area)
        assert pytest.approx(5.511e-4, rel=1e-3) == value(
            m.fs.unit.flux_mass_phase_comp[0, 1, "Liq", "H2O"]
        )
        assert pytest.approx(2.008e-6, rel=1e-3) == value(
            m.fs.unit.flux_mass_phase_comp[0, 1, "Liq", "NaCl"]
        )
        assert pytest.approx(0.3895, rel=1e-3) == value(
            m.fs.unit.mixed_permeate[0].flow_mass_phase_comp["Liq", "H2O"]
        )
        assert pytest.approx(5.888e-4, rel=1e-3) == value(
            m.fs.unit.mixed_permeate[0].flow_mass_phase_comp["Liq", "NaCl"]
        )

    @pytest.mark.component
    def testRO_cp_calculated_kf_calculated_pdrop_fixed_by_stage(self):
        m = ConcreteModel()
        m.fs = FlowsheetBlock(dynamic=False)

        m.fs.properties = props.NaClParameterBlock()

        m.fs.unit = ReverseOsmosis1D(
            property_package=m.fs.properties,
            has_pressure_change=True,
            concentration_polarization_type=ConcentrationPolarizationType.calculated,
            mass_transfer_coefficient=MassTransferCoefficient.calculated,
            pressure_change_type=PressureChangeType.fixed_per_stage,
            transformation_scheme="BACKWARD",
            transformation_method="dae.finite_difference",
            finite_elements=3,
        )

        # fully specify system
        feed_flow_mass = 1
        feed_mass_frac_NaCl = 0.035
        feed_pressure = 50e5
        feed_temperature = 273.15 + 25
        A = 4.2e-12
        B = 3.5e-8
        pressure_atmospheric = 101325
        feed_mass_frac_H2O = 1 - feed_mass_frac_NaCl

        m.fs.unit.inlet.flow_mass_phase_comp[0, "Liq", "NaCl"].fix(
            feed_flow_mass * feed_mass_frac_NaCl
        )

        m.fs.unit.inlet.flow_mass_phase_comp[0, "Liq", "H2O"].fix(
            feed_flow_mass * feed_mass_frac_H2O
        )

        m.fs.unit.inlet.pressure[0].fix(feed_pressure)
        m.fs.unit.inlet.temperature[0].fix(feed_temperature)
        m.fs.unit.A_comp.fix(A)
        m.fs.unit.B_comp.fix(B)
        m.fs.unit.permeate.pressure[0].fix(pressure_atmospheric)
        m.fs.unit.length.fix(8)
        m.fs.unit.recovery_vol_phase[0, "Liq"].fix(0.4)
        m.fs.unit.feed_side.spacer_porosity.fix(0.75)
        m.fs.unit.feed_side.channel_height.fix(0.002)
        m.fs.unit.deltaP.fix(-62435.6)

        # test statistics
<<<<<<< HEAD
        assert number_variables(m) == 238
        assert number_total_constraints(m) == 194
        assert number_unused_variables(m) == 20
=======
        assert number_variables(m) == 232
        assert number_total_constraints(m) == 194
        assert number_unused_variables(m) == 14
>>>>>>> 6d177f6e

        assert_units_consistent(m.fs.unit)

        assert degrees_of_freedom(m) == 0

        m.fs.properties.set_default_scaling(
            "flow_mass_phase_comp", 1e1, index=("Liq", "H2O")
        )
        m.fs.properties.set_default_scaling(
            "flow_mass_phase_comp", 1e3, index=("Liq", "NaCl")
        )

        calculate_scaling_factors(m)

        # check that all variables have scaling factors
        unscaled_var_list = list(unscaled_variables_generator(m))
        assert len(unscaled_var_list) == 0

        initialization_tester(m, outlvl=idaeslog.DEBUG)

        badly_scaled_var_lst = list(badly_scaled_var_generator(m))
        assert badly_scaled_var_lst == []

        results = solver.solve(m)

        # Check for optimal solution
        assert_optimal_termination(results)

        # Check mass conservation
        b = m.fs.unit
        comp_lst = ["NaCl", "H2O"]

        flow_mass_inlet = sum(
            b.feed_side.properties[0, 0].flow_mass_phase_comp["Liq", j]
            for j in comp_lst
        )
        flow_mass_retentate = sum(
            b.feed_side.properties[0, 1].flow_mass_phase_comp["Liq", j]
            for j in comp_lst
        )
        flow_mass_permeate = sum(
            b.mixed_permeate[0].flow_mass_phase_comp["Liq", j] for j in comp_lst
        )

        assert value(flow_mass_inlet) == pytest.approx(1.0, rel=1e-3)
        assert value(flow_mass_retentate) == pytest.approx(0.6103, rel=1e-3)
        assert value(flow_mass_permeate) == pytest.approx(0.3898, rel=1e-3)

        assert (
            abs(value(flow_mass_inlet - flow_mass_retentate - flow_mass_permeate))
            <= 1e-2
        )

        # Test solution
        x_interface_in = m.fs.unit.feed_side.length_domain.at(2)
        assert pytest.approx(-6.2436e4, rel=1e-3) == value(m.fs.unit.deltaP[0])
        assert pytest.approx(2.278e-3, rel=1e-3) == value(
            m.fs.unit.flux_mass_phase_comp[0, x_interface_in, "Liq", "H2O"]
        )
        assert pytest.approx(1.872e-6, rel=1e-3) == value(
            m.fs.unit.flux_mass_phase_comp[0, x_interface_in, "Liq", "NaCl"]
        )
        assert pytest.approx(296.458, rel=1e-3) == value(m.fs.unit.area)
        assert pytest.approx(5.670e-4, rel=1e-3) == value(
            m.fs.unit.flux_mass_phase_comp[0, 1, "Liq", "H2O"]
        )
        assert pytest.approx(2.013e-6, rel=1e-3) == value(
            m.fs.unit.flux_mass_phase_comp[0, 1, "Liq", "NaCl"]
        )
        assert pytest.approx(0.3895, rel=1e-3) == value(
            m.fs.unit.mixed_permeate[0].flow_mass_phase_comp["Liq", "H2O"]
        )
        assert pytest.approx(5.792e-4, rel=1e-3) == value(
            m.fs.unit.mixed_permeate[0].flow_mass_phase_comp["Liq", "NaCl"]
        )

    @pytest.mark.component
    def testReverseOsmosis_new_sherwood_eq(self):
        m = ConcreteModel()
        m.fs = FlowsheetBlock(dynamic=False)

        m.fs.properties = props.NaClParameterBlock()

        m.fs.unit = ReverseOsmosis1D(
            property_package=m.fs.properties,
            has_pressure_change=False,
            concentration_polarization_type=ConcentrationPolarizationType.none,
            mass_transfer_coefficient=MassTransferCoefficient.none,
            sherwood_number_eq=SherwoodNumberEq.new,
            transformation_scheme="BACKWARD",
            transformation_method="dae.finite_difference",
            finite_elements=3,
        )

        # fully specify system
        feed_flow_mass = 1
        feed_mass_frac_NaCl = 0.035
        feed_pressure = 50e5
        feed_temperature = 273.15 + 25
        A = 4.2e-12
        B = 3.5e-8
        pressure_atmospheric = 101325
        feed_mass_frac_H2O = 1 - feed_mass_frac_NaCl

        m.fs.unit.inlet.flow_mass_phase_comp[0, "Liq", "NaCl"].fix(
            feed_flow_mass * feed_mass_frac_NaCl
        )

        m.fs.unit.inlet.flow_mass_phase_comp[0, "Liq", "H2O"].fix(
            feed_flow_mass * feed_mass_frac_H2O
        )

        m.fs.unit.inlet.pressure[0].fix(feed_pressure)
        m.fs.unit.inlet.temperature[0].fix(feed_temperature)
        m.fs.unit.A_comp.fix(A)
        m.fs.unit.B_comp.fix(B)
        m.fs.unit.permeate.pressure[0].fix(pressure_atmospheric)
        m.fs.unit.length.fix(8)
        m.fs.unit.recovery_vol_phase[0, "Liq"].fix(0.4)

        # test statistics
        assert number_variables(m) == 201
        assert number_total_constraints(m) == 162
        assert number_unused_variables(m) == 25

        # Test units
        assert_units_consistent(m.fs.unit)

        # Check degrees of freedom = 0
        assert degrees_of_freedom(m) == 0

        # Scaling
        m.fs.properties.set_default_scaling(
            "flow_mass_phase_comp", 1e1, index=("Liq", "H2O")
        )
        m.fs.properties.set_default_scaling(
            "flow_mass_phase_comp", 1e3, index=("Liq", "NaCl")
        )

        calculate_scaling_factors(m)

        # check that all variables have scaling factors
        unscaled_var_list = list(unscaled_variables_generator(m))
        assert len(unscaled_var_list) == 0

        # Test initialization
        initialization_tester(m, outlvl=idaeslog.DEBUG)

        # Test variable scaling
        badly_scaled_var_lst = list(badly_scaled_var_generator(m))
        assert badly_scaled_var_lst == []

        # Solve
        results = solver.solve(m)

        # Check for optimal solution
        assert_optimal_termination(results)

        # Check mass conservation
        b = m.fs.unit
        comp_lst = ["NaCl", "H2O"]

        flow_mass_inlet = sum(
            b.feed_side.properties[0, 0].flow_mass_phase_comp["Liq", j]
            for j in comp_lst
        )
        flow_mass_retentate = sum(
            b.feed_side.properties[0, 1].flow_mass_phase_comp["Liq", j]
            for j in comp_lst
        )
        flow_mass_permeate = sum(
            b.mixed_permeate[0].flow_mass_phase_comp["Liq", j] for j in comp_lst
        )

        assert value(flow_mass_inlet) == pytest.approx(1.0, rel=1e-3)
        assert value(flow_mass_retentate) == pytest.approx(0.6097, rel=1e-3)
        assert value(flow_mass_permeate) == pytest.approx(0.3898, rel=1e-3)

        assert (
            abs(value(flow_mass_inlet - flow_mass_retentate - flow_mass_permeate))
            <= 1e-2
        )

        # Test solution
        x_interface_in = m.fs.unit.feed_side.length_domain.at(2)
        assert pytest.approx(4.841e-3, rel=1e-3) == value(
            m.fs.unit.flux_mass_phase_comp[0, x_interface_in, "Liq", "H2O"]
        )
        assert pytest.approx(1.629e-6, rel=1e-3) == value(
            m.fs.unit.flux_mass_phase_comp[0, x_interface_in, "Liq", "NaCl"]
        )
        assert pytest.approx(144.31, rel=1e-3) == value(m.fs.unit.area)
        assert pytest.approx(1.019e-3, rel=1e-3) == value(
            m.fs.unit.flux_mass_phase_comp[0, 1, "Liq", "H2O"]
        )
        assert pytest.approx(2.000e-6, rel=1e-3) == value(
            m.fs.unit.flux_mass_phase_comp[0, 1, "Liq", "NaCl"]
        )
        assert pytest.approx(0.3895, rel=1e-3) == value(
            m.fs.unit.mixed_permeate[0].flow_mass_phase_comp["Liq", "H2O"]
        )
        assert pytest.approx(2.652e-4, rel=1e-3) == value(
            m.fs.unit.mixed_permeate[0].flow_mass_phase_comp["Liq", "NaCl"]
        )

    @pytest.mark.unit
    def test_report(self, RO_frame):
        RO_frame.fs.unit.report()<|MERGE_RESOLUTION|>--- conflicted
+++ resolved
@@ -271,15 +271,9 @@
             assert isinstance(sb, props.NaClStateBlock)
 
         # test statistics
-<<<<<<< HEAD
-        assert number_variables(m) == 246
+        assert number_variables(m) == 241
         assert number_total_constraints(m) == 203
-        assert number_unused_variables(m) == 20
-=======
-        assert number_variables(m) == 240
-        assert number_total_constraints(m) == 203
-        assert number_unused_variables(m) == 14
->>>>>>> 6d177f6e
+        assert number_unused_variables(m) == 15
 
     @pytest.mark.integration
     def test_units(self, RO_frame):
@@ -810,15 +804,9 @@
         m.fs.unit.feed_side.channel_height.fix(0.002)
 
         # test statistics
-<<<<<<< HEAD
-        assert number_variables(m) == 233
+        assert number_variables(m) == 228
         assert number_total_constraints(m) == 190
-        assert number_unused_variables(m) == 20
-=======
-        assert number_variables(m) == 227
-        assert number_total_constraints(m) == 190
-        assert number_unused_variables(m) == 14
->>>>>>> 6d177f6e
+        assert number_unused_variables(m) == 15
 
         assert_units_consistent(m.fs.unit)
 
@@ -942,15 +930,9 @@
         m.fs.unit.feed_side.dP_dx.fix(-0.1e5)
 
         # test statistics
-<<<<<<< HEAD
-        assert number_variables(m) == 238
+        assert number_variables(m) == 233
         assert number_total_constraints(m) == 191
-        assert number_unused_variables(m) == 21
-=======
-        assert number_variables(m) == 232
-        assert number_total_constraints(m) == 191
-        assert number_unused_variables(m) == 15
->>>>>>> 6d177f6e
+        assert number_unused_variables(m) == 16
 
         assert_units_consistent(m.fs.unit)
 
@@ -1075,15 +1057,9 @@
         m.fs.unit.deltaP.fix(-62435.6)
 
         # test statistics
-<<<<<<< HEAD
-        assert number_variables(m) == 238
+        assert number_variables(m) == 233
         assert number_total_constraints(m) == 194
-        assert number_unused_variables(m) == 20
-=======
-        assert number_variables(m) == 232
-        assert number_total_constraints(m) == 194
-        assert number_unused_variables(m) == 14
->>>>>>> 6d177f6e
+        assert number_unused_variables(m) == 15
 
         assert_units_consistent(m.fs.unit)
 
@@ -1205,9 +1181,9 @@
         m.fs.unit.recovery_vol_phase[0, "Liq"].fix(0.4)
 
         # test statistics
-        assert number_variables(m) == 201
+        assert number_variables(m) == 196
         assert number_total_constraints(m) == 162
-        assert number_unused_variables(m) == 25
+        assert number_unused_variables(m) == 20
 
         # Test units
         assert_units_consistent(m.fs.unit)
