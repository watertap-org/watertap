--- conflicted
+++ resolved
@@ -51,33 +51,6 @@
 def build():
     m = ConcreteModel()
     m.fs = FlowsheetBlock(dynamic=False)
-<<<<<<< HEAD
-    m.fs.properties = props.NaClParameterBlock()
-    m.fs.unit = OsmoticallyAssistedReverseOsmosis1D(property_package=m.fs.properties)
-
-    assert len(m.fs.unit.config) == 20
-
-    assert not m.fs.unit.config.dynamic
-    assert not m.fs.unit.config.has_holdup
-    assert m.fs.unit.config.material_balance_type == MaterialBalanceType.useDefault
-    assert m.fs.unit.config.energy_balance_type == EnergyBalanceType.useDefault
-    assert m.fs.unit.config.momentum_balance_type == MomentumBalanceType.pressureTotal
-    assert not m.fs.unit.config.has_pressure_change
-    assert m.fs.unit.config.property_package is m.fs.properties
-    assert (
-        m.fs.unit.config.concentration_polarization_type
-        == ConcentrationPolarizationType.calculated
-    )
-    assert (
-        m.fs.unit.config.mass_transfer_coefficient == MassTransferCoefficient.calculated
-    )
-    assert m.fs.unit.config.pressure_change_type == PressureChangeType.fixed_per_stage
-    assert m.fs.unit.feed_side._flow_direction == FlowDirection.forward
-    assert m.fs.unit.permeate_side._flow_direction == FlowDirection.backward
-    assert m.fs.unit.config.module_type == ModuleType.flat_sheet
-    assert not m.fs.unit.config.has_full_reporting
-=======
->>>>>>> 41d9e6d0
 
     m.fs.properties = props.NaClParameterBlock()
 
@@ -635,13 +608,8 @@
         ] = 107.06
         self.unit_solutions[
             m.fs.unit.permeate_side.properties[0, 0].conc_mass_phase_comp["Liq", "NaCl"]
-<<<<<<< HEAD
-        )
-        assert pytest.approx(45.1565, rel=1e-3) == value(
-=======
         ] = 43.7056
         self.unit_solutions[
->>>>>>> 41d9e6d0
             m.fs.unit.permeate_side.properties_interface[
                 0, x_interface_in
             ].conc_mass_phase_comp["Liq", "NaCl"]
@@ -1035,169 +1003,7 @@
         return m
 
 
-<<<<<<< HEAD
-    @pytest.fixture(scope="class")
-    def RO_spiral_wound_frame(self):
-        m = ConcreteModel()
-        m.fs = FlowsheetBlock(dynamic=False)
-
-        m.fs.properties = props.NaClParameterBlock()
-
-        m.fs.unit = OsmoticallyAssistedReverseOsmosis1D(
-            property_package=m.fs.properties,
-            has_pressure_change=True,
-            pressure_change_type=PressureChangeType.calculated,
-            mass_transfer_coefficient=MassTransferCoefficient.calculated,
-            concentration_polarization_type=ConcentrationPolarizationType.calculated,
-            has_full_reporting=True,
-            module_type=ModuleType.spiral_wound,
-        )
-
-        # fully specify system
-        feed_flow_mass = 5 / 18
-        feed_mass_frac_NaCl = 0.075
-        feed_pressure = 65e5
-        feed_temperature = 273.15 + 25
-        membrane_area = 70
-        length = 35
-        A = 1e-12
-        B = 7.7e-8
-
-        feed_mass_frac_H2O = 1 - feed_mass_frac_NaCl
-        m.fs.unit.feed_inlet.flow_mass_phase_comp[0, "Liq", "NaCl"].fix(
-            feed_flow_mass * feed_mass_frac_NaCl
-        )
-        m.fs.unit.feed_inlet.flow_mass_phase_comp[0, "Liq", "H2O"].fix(
-            feed_flow_mass * feed_mass_frac_H2O
-        )
-        m.fs.unit.feed_inlet.pressure[0].fix(feed_pressure)
-        m.fs.unit.feed_inlet.temperature[0].fix(feed_temperature)
-
-        permeate_flow_mass = 0.33 * feed_flow_mass
-        permeate_mass_frac_NaCl = 0.1
-        permeate_mass_frac_H2O = 1 - permeate_mass_frac_NaCl
-        m.fs.unit.permeate_inlet.flow_mass_phase_comp[0, "Liq", "H2O"].fix(
-            permeate_flow_mass * permeate_mass_frac_H2O
-        )
-        m.fs.unit.permeate_inlet.flow_mass_phase_comp[0, "Liq", "NaCl"].fix(
-            permeate_flow_mass * permeate_mass_frac_NaCl
-        )
-        m.fs.unit.permeate_inlet.pressure[0].fix(5e5)
-        m.fs.unit.permeate_inlet.temperature[0].fix(feed_temperature)
-
-        m.fs.unit.area.fix(membrane_area)
-        m.fs.unit.length.fix(length)
-        m.fs.unit.A_comp.fix(A)
-        m.fs.unit.B_comp.fix(B)
-        m.fs.unit.structural_parameter.fix(1200e-6)
-
-        m.fs.unit.permeate_side.channel_height.fix(0.002)
-        m.fs.unit.permeate_side.spacer_porosity.fix(0.97)
-        m.fs.unit.feed_side.channel_height.fix(0.002)
-        m.fs.unit.feed_side.spacer_porosity.fix(0.97)
-
-        return m
-
-    @pytest.mark.component
-    def test_Pdrop__spiral_wound_calculation(self, RO_spiral_wound_frame):
-        """Testing 1D-OARO with PressureChangeType.calculated option."""
-        m = RO_spiral_wound_frame
-
-        m.fs.properties.set_default_scaling(
-            "flow_mass_phase_comp", 1e1, index=("Liq", "H2O")
-        )
-        m.fs.properties.set_default_scaling(
-            "flow_mass_phase_comp", 1e3, index=("Liq", "NaCl")
-        )
-        calculate_scaling_factors(m)
-
-        # check that all variables have scaling factors
-        unscaled_var_list = list(unscaled_variables_generator(m))
-        assert len(unscaled_var_list) == 0
-
-        for i in badly_scaled_var_generator(m):
-            print(i[0].name, i[1])
-
-        assert degrees_of_freedom(m) == 0
-        initialization_tester(RO_spiral_wound_frame)
-        results = solver.solve(m)
-
-        # Check for optimal solution
-        assert_optimal_termination(results)
-
-        assert pytest.approx(9.419628912e-04, rel=1e-3) == value(
-            m.fs.unit.flux_mass_phase_comp_avg[0, "Liq", "H2O"]
-        )
-        assert pytest.approx(4.38572890e-06, rel=1e-3) == value(
-            m.fs.unit.flux_mass_phase_comp_avg[0, "Liq", "NaCl"]
-        )
-        assert pytest.approx(0.1910, rel=1e-3) == value(
-            m.fs.unit.feed_outlet.flow_mass_phase_comp[0, "Liq", "H2O"]
-        )
-        assert pytest.approx(0.02052, rel=1e-3) == value(
-            m.fs.unit.feed_outlet.flow_mass_phase_comp[0, "Liq", "NaCl"]
-        )
-        assert pytest.approx(
-            value(
-                m.fs.unit.feed_side.cp_modulus[
-                    0, m.fs.unit.difference_elements.first(), "NaCl"
-                ]
-            ),
-            rel=1e-3,
-        ) == value(
-            m.fs.unit.feed_side.properties_interface[
-                0, m.fs.unit.difference_elements.first()
-            ].conc_mass_phase_comp["Liq", "NaCl"]
-        ) / value(
-            m.fs.unit.feed_side.properties[
-                0, m.fs.unit.difference_elements.first()
-            ].conc_mass_phase_comp["Liq", "NaCl"]
-        )
-        assert pytest.approx(
-            value(m.fs.unit.feed_side.cp_modulus[0, 1, "NaCl"]), rel=1e-3
-        ) == value(
-            m.fs.unit.feed_side.properties_interface[0, 1].conc_mass_phase_comp[
-                "Liq", "NaCl"
-            ]
-        ) / value(
-            m.fs.unit.feed_side.properties[0, 1].conc_mass_phase_comp["Liq", "NaCl"]
-        )
-
-        assert pytest.approx(
-            value(
-                m.fs.unit.permeate_side.cp_modulus[
-                    0, m.fs.unit.difference_elements.first(), "NaCl"
-                ]
-            ),
-            rel=1e-3,
-        ) == value(
-            m.fs.unit.permeate_side.properties_interface[
-                0, m.fs.unit.difference_elements.first()
-            ].conc_mass_phase_comp["Liq", "NaCl"]
-        ) / value(
-            m.fs.unit.permeate_side.properties[
-                0, m.fs.unit.difference_elements.first()
-            ].conc_mass_phase_comp["Liq", "NaCl"]
-        )
-        assert pytest.approx(
-            value(m.fs.unit.permeate_side.cp_modulus[0, 1.0, "NaCl"]), rel=1e-3
-        ) == value(
-            m.fs.unit.permeate_side.properties_interface[0, 1.0].conc_mass_phase_comp[
-                "Liq", "NaCl"
-            ]
-        ) / value(
-            m.fs.unit.permeate_side.properties[0, 1].conc_mass_phase_comp["Liq", "NaCl"]
-        )
-        assert pytest.approx(-77476.0524412, abs=1e-3) == value(
-            m.fs.unit.feed_side.deltaP_stage[0]
-        )
-        assert pytest.approx(-24177.6101955, abs=1e-3) == value(
-            m.fs.unit.permeate_side.deltaP_stage[0]
-        )
-
-=======
 class TestOsmoticallyAssistedReverseOsmosis_water_recovery:
->>>>>>> 41d9e6d0
     water_recovery_list = [0.15, 0.2, 0.3, 0.4, 0.5, 0.55]
 
     @pytest.mark.parametrize("water_recovery", water_recovery_list)
