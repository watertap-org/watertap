--- conflicted
+++ resolved
@@ -33,24 +33,11 @@
     get_jacobian,
     jacobian_cond,
 )
-<<<<<<< HEAD
 from idaes.core.scaling.scaler_profiling import ScalingProfiler
 from idaes.core.initialization import (
     BlockTriangularizationInitializer,
     SingleControlVolumeUnitInitializer,
     InitializationStatus,
-=======
-from watertap.unit_models.cstr import CSTR, CSTRScaler
-from watertap.costing import WaterTAPCosting
-
-from watertap.property_models.unit_specific.activated_sludge.asm1_properties import (
-    ASM1ParameterBlock,
-    ASM1PropertiesScaler,
-)
-from watertap.property_models.unit_specific.activated_sludge.asm1_reactions import (
-    ASM1ReactionParameterBlock,
-    ASM1ReactionScaler,
->>>>>>> 723576a4
 )
 import idaes.logger as idaeslog
 from idaes.models.properties.examples.saponification_thermo import (
