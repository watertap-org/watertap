###############################################################################
# WaterTAP Copyright (c) 2021, The Regents of the University of California,
# through Lawrence Berkeley National Laboratory, Oak Ridge National
# Laboratory, National Renewable Energy Laboratory, and National Energy
# Technology Laboratory (subject to receipt of any required approvals from
# the U.S. Dept. of Energy). All rights reserved.
#
# Please see the files COPYRIGHT.md and LICENSE.md for full copyright and license
# information, respectively. These files are also available online at the URL
# 'https://github.com/watertap-org/watertap/'
#
###############################################################################
import pytest
import pyomo.environ as pyo
from pyomo.environ import (
    ConcreteModel,
    check_optimal_termination,
    value,
)
from pyomo.network import Port
from pyomo.util.check_units import assert_units_consistent

from idaes.core import (
    FlowsheetBlock,
    MaterialBalanceType,
    MomentumBalanceType,
)
from idaes.core.solvers import get_solver
from idaes.core.util.model_statistics import (
    degrees_of_freedom,
    number_variables,
    number_total_constraints,
    number_unused_variables,
)
from idaes.core.util.testing import initialization_tester
from idaes.core.util.scaling import (
    calculate_scaling_factors,
    unscaled_variables_generator,
    badly_scaled_var_generator,
)
from idaes.core import UnitModelCostingBlock

from watertap.property_models.ion_DSPMDE_prop_pack import (
    DSPMDEParameterBlock,
)
from watertap.unit_models.gac import (
    GAC,
    FilmTransferCoefficientType,
    SurfaceDiffusionCoefficientType,
)
from watertap.costing import WaterTAPCosting

__author__ = "Hunter Barber"

solver = get_solver()


# -----------------------------------------------------------------------------
<<<<<<< HEAD
# Start test class
=======
class TestGACSimplified:
    @pytest.fixture(scope="class")
    def gac_frame_simplified(self):
        ms = ConcreteModel()
        ms.fs = FlowsheetBlock(default={"dynamic": False})

        ms.fs.properties = DSPMDEParameterBlock(
            default={"solute_list": ["DCE"], "mw_data": {"H2O": 18e-3, "DCE": 98.96e-3}}
        )

        ms.fs.unit = GAC(
            default={
                "property_package": ms.fs.properties,
                "film_transfer_coefficient_type": "fixed",
                "surface_diffusion_coefficient_type": "fixed",
            }
        )

        # feed specifications
        ms.fs.unit.process_flow.properties_in[0].pressure.fix(
            101325
        )  # feed pressure [Pa]
        ms.fs.unit.process_flow.properties_in[0].temperature.fix(
            273.15 + 25
        )  # feed temperature [K]
        ms.fs.unit.process_flow.properties_in[0].flow_mol_phase_comp["Liq", "H2O"].fix(
            55555.55426666667
        )
        ms.fs.unit.process_flow.properties_in[0].flow_mol_phase_comp["Liq", "DCE"].fix(
            0.0002344381568310428
        )

        # trial problem from Hand, 1984 for removal of trace DCE
        ms.fs.unit.conc_ratio_replace.fix(0.50)
        ms.fs.unit.freund_k.fix(37.9e-6 * (1e6**0.8316))
        ms.fs.unit.freund_ninv.fix(0.8316)
        ms.fs.unit.ebct.fix(300)  # seconds
        ms.fs.unit.bed_voidage.fix(0.449)
        ms.fs.unit.bed_length.fix(6)  # assumed
        ms.fs.unit.particle_porosity.fix(0.5)
        ms.fs.unit.particle_dens_app.fix(722)
        ms.fs.unit.particle_dia.fix(0.00106)
        ms.fs.unit.kf.fix(3.29e-5)
        ms.fs.unit.ds.fix(1.77e-13)
        ms.fs.unit.a0.fix(3.68421)
        ms.fs.unit.a1.fix(13.1579)
        ms.fs.unit.b0.fix(0.784576)
        ms.fs.unit.b1.fix(0.239663)
        ms.fs.unit.b2.fix(0.484422)
        ms.fs.unit.b3.fix(0.003206)
        ms.fs.unit.b4.fix(0.134987)

        return ms

    @pytest.mark.unit
    def test_config_simplified(self, gac_frame_simplified):
        ms = gac_frame_simplified
        # check unit config arguments
        assert len(ms.fs.unit.config) == 9

        assert not ms.fs.unit.config.dynamic
        assert not ms.fs.unit.config.has_holdup
        assert ms.fs.unit.config.material_balance_type == MaterialBalanceType.useDefault
        assert (
            ms.fs.unit.config.momentum_balance_type == MomentumBalanceType.pressureTotal
        )
        assert (
            ms.fs.unit.config.film_transfer_coefficient_type
            == FilmTransferCoefficientType.fixed
        )
        assert (
            ms.fs.unit.config.surface_diffusion_coefficient_type
            == SurfaceDiffusionCoefficientType.fixed
        )

        assert ms.fs.unit.config.property_package is ms.fs.properties
        assert len(ms.fs.unit.config.property_package.solute_set) == 1
        assert len(ms.fs.unit.config.property_package.solvent_set) == 1

    @pytest.mark.unit
    def test_build_simplified(self, gac_frame_simplified):
        ms = gac_frame_simplified

        # test units
        assert assert_units_consistent(ms) is None

        # test ports
        port_lst = ["inlet", "outlet", "adsorbed"]
        for port_str in port_lst:
            port = getattr(ms.fs.unit, port_str)
            assert len(port.vars) == 3  # number of state variables for property package
            assert isinstance(port, Port)

        # test statistics
        assert number_variables(ms) == 77
        assert number_total_constraints(ms) == 44
        assert number_unused_variables(ms) == 10  # dens parameters from properties

    @pytest.mark.unit
    def test_dof_simplified(self, gac_frame_simplified):
        ms = gac_frame_simplified
        assert degrees_of_freedom(ms) == 0

    @pytest.mark.unit
    def test_calculate_scaling_simplified(self, gac_frame_simplified):
        ms = gac_frame_simplified

        ms.fs.properties.set_default_scaling(
            "flow_mol_phase_comp", 1e-4, index=("Liq", "H2O")
        )
        ms.fs.properties.set_default_scaling(
            "flow_mol_phase_comp", 1e4, index=("Liq", "DCE")
        )
        calculate_scaling_factors(ms)

        # check that all variables have scaling factors
        unscaled_var_list = list(unscaled_variables_generator(ms))
        assert len(unscaled_var_list) == 0

    @pytest.mark.component
    def test_initialize_simplified(self, gac_frame_simplified):
        initialization_tester(gac_frame_simplified)

    @pytest.mark.component
    def test_var_scaling_init_simplified(self, gac_frame_simplified):
        ms = gac_frame_simplified
        badly_scaled_var_lst = list(
            badly_scaled_var_generator(ms, large=1e2, small=1e-2, zero=1e-8)
        )
        assert badly_scaled_var_lst == []

    @pytest.mark.requires_idaes_solver
    @pytest.mark.component
    def test_solve_simplified(self, gac_frame_simplified):
        ms = gac_frame_simplified
        results = solver.solve(ms)

        # Check for optimal solution
        assert check_optimal_termination(results)

    @pytest.mark.component
    def test_var_scaling_solve_simplified(self, gac_frame_simplified):
        ms = gac_frame_simplified
        badly_scaled_var_lst = list(
            badly_scaled_var_generator(ms, large=1e2, small=1e-2, zero=1e-8)
        )
        assert badly_scaled_var_lst == []

    @pytest.mark.component
    def test_solution_simplified(self, gac_frame_simplified):
        ms = gac_frame_simplified

        # Approx data pulled from graph in Hand, 1984 at ~30 days
        # 30 days adjusted to actual solution to account for web plot data extraction error within reason
        assert (
            pytest.approx(29.563, rel=1e-3) == value(ms.fs.unit.elap_time) / 24 / 3600
        )


# -----------------------------------------------------------------------------
>>>>>>> 45df15af
class TestGACRobust:
    @pytest.fixture(scope="class")
    def gac_frame_robust(self):
        mr = ConcreteModel()
        mr.fs = FlowsheetBlock(default={"dynamic": False})

        mr.fs.properties = DSPMDEParameterBlock(
            default={"solute_list": ["TCE"], "mw_data": {"H2O": 18e-3, "TCE": 131.4e-3}}
        )

        mr.fs.unit = GAC(
            default={
                "property_package": mr.fs.properties,
                "film_transfer_coefficient_type": "calculated",
                "surface_diffusion_coefficient_type": "calculated",
            }
        )

        # feed specifications
        mr.fs.unit.process_flow.properties_in[0].pressure.fix(
            101325
        )  # feed pressure [Pa]
        mr.fs.unit.process_flow.properties_in[0].temperature.fix(
            273.15 + 25
        )  # feed temperature [K]
        mr.fs.unit.process_flow.properties_in[0].flow_mol_phase_comp["Liq", "H2O"].fix(
            824.0736620370348
        )
        mr.fs.unit.process_flow.properties_in[0].flow_mol_phase_comp["Liq", "TCE"].fix(
            5.644342973110135e-05
        )
        # touch variables relevant to design, may be fixed as opposed to ftp in flowsheets
        mr.fs.unit.process_flow.properties_in[0].flow_vol_phase["Liq"]
        mr.fs.unit.process_flow.properties_in[0].conc_mass_phase_comp
        # test construction of other variables in .report()
        mr.fs.unit.process_flow.properties_out[0].flow_vol_phase["Liq"]
        mr.fs.unit.adsorbed_contam[0].flow_vol_phase["Liq"]

        # trial problem from Crittenden, 2012 for removal of TCE
        mr.fs.unit.conc_ratio_replace.fix(0.80)
        mr.fs.unit.freund_k.fix(1062e-6 * (1e6**0.48))
        mr.fs.unit.freund_ninv.fix(0.48)
        mr.fs.unit.ebct.fix(10 * 60)
        mr.fs.unit.bed_voidage.fix(0.44)
        mr.fs.unit.particle_porosity.fix(0.641)
        mr.fs.unit.particle_dens_app.fix(803.4)
        mr.fs.unit.particle_dia.fix(0.001026)
        mr.fs.unit.velocity_sup.fix(5 / 3600)
        mr.fs.unit.molal_volume.fix(9.81e-5)
        mr.fs.unit.tort.fix(1)
        mr.fs.unit.spdfr.fix(1)
        mr.fs.unit.sphericity.fix(1.5)
        mr.fs.unit.a0.fix(0.8)
        mr.fs.unit.a1.fix(0)
        mr.fs.unit.b0.fix(0.023)
        mr.fs.unit.b1.fix(0.793673)
        mr.fs.unit.b2.fix(0.039324)
        mr.fs.unit.b3.fix(0.009326)
        mr.fs.unit.b4.fix(0.08275)

        return mr

    @pytest.mark.unit
    def test_config_robust(self, gac_frame_robust):
        mr = gac_frame_robust
        # check unit config arguments
        assert len(mr.fs.unit.config) == 9

        assert not mr.fs.unit.config.dynamic
        assert not mr.fs.unit.config.has_holdup
        assert mr.fs.unit.config.material_balance_type == MaterialBalanceType.useDefault
        assert (
            mr.fs.unit.config.momentum_balance_type == MomentumBalanceType.pressureTotal
        )
        assert (
            mr.fs.unit.config.film_transfer_coefficient_type
            == FilmTransferCoefficientType.calculated
        )
        assert (
            mr.fs.unit.config.surface_diffusion_coefficient_type
            == SurfaceDiffusionCoefficientType.calculated
        )

        assert mr.fs.unit.config.property_package is mr.fs.properties
        assert len(mr.fs.unit.config.property_package.solute_set) == 1
        assert len(mr.fs.unit.config.property_package.solvent_set) == 1

    @pytest.mark.unit
    def test_build_robust(self, gac_frame_robust):
        mr = gac_frame_robust

        # test units
        assert assert_units_consistent(mr) is None

        # test ports
        port_lst = ["inlet", "outlet", "adsorbed"]
        for port_str in port_lst:
            port = getattr(mr.fs.unit, port_str)
            assert len(port.vars) == 3  # number of state variables for property package
            assert isinstance(port, Port)

        # test statistics
        assert number_variables(mr) == 88
        assert number_total_constraints(mr) == 53
        assert number_unused_variables(mr) == 10  # dens parameters from properties

    @pytest.mark.unit
    def test_dof_robust(self, gac_frame_robust):
        mr = gac_frame_robust
        assert degrees_of_freedom(mr) == 0

<<<<<<< HEAD
    @pytest.mark.component
    def test_variable_sensitivity_robust(self, gac_frame_robust):

        m = gac_frame_robust
=======
    @pytest.mark.unit
    def test_calculate_scaling_robust(self, gac_frame_robust):
        mr = gac_frame_robust
>>>>>>> 45df15af

        mr.fs.properties.set_default_scaling(
            "flow_mol_phase_comp", 1e-2, index=("Liq", "H2O")
        )
        mr.fs.properties.set_default_scaling(
            "flow_mol_phase_comp", 1e5, index=("Liq", "TCE")
        )
<<<<<<< HEAD

        calculate_scaling_factors(m)

        # test
        from watertap.core.util.scaling import variable_sens_generator

        sens_var_lst = list(variable_sens_generator(m))
        for i in sens_var_lst:
            print(i)

        assert sens_var_lst == []

    @pytest.mark.unit
    def test_calculate_scaling_robust(self, gac_frame_robust):
        m = gac_frame_robust

        calculate_scaling_factors(m)
=======
        calculate_scaling_factors(mr)
>>>>>>> 45df15af

        # check that all variables have scaling factors
        unscaled_var_list = list(unscaled_variables_generator(mr))
        assert len(unscaled_var_list) == 0

    @pytest.mark.component
    def test_initialize_robust(self, gac_frame_robust):
        initialization_tester(gac_frame_robust)

    @pytest.mark.component
    def test_var_scaling_init_robust(self, gac_frame_robust):
        mr = gac_frame_robust
        badly_scaled_var_lst = list(
            badly_scaled_var_generator(mr, large=1e2, small=1e-2, zero=1e-8)
        )
        assert badly_scaled_var_lst == []

    @pytest.mark.requires_idaes_solver
    @pytest.mark.component
    def test_solve_robust(self, gac_frame_robust):
        mr = gac_frame_robust
        results = solver.solve(mr)

        # Check for optimal solution
        assert check_optimal_termination(results)

    @pytest.mark.component
    def test_var_scaling_solve_robust(self, gac_frame_robust):
        mr = gac_frame_robust
        badly_scaled_var_lst = list(
            badly_scaled_var_generator(mr, large=1e2, small=1e-2, zero=1e-8)
        )
        assert badly_scaled_var_lst == []

    @pytest.mark.component
    def test_solution_robust(self, gac_frame_robust):
        mr = gac_frame_robust

        # values calculated independently and near to those reported in Crittenden, 2012
<<<<<<< HEAD
        assert pytest.approx(1.139, rel=1e-3) == value(m.fs.unit.mass_throughput)
        assert pytest.approx(12830000, rel=1e-3) == value(m.fs.unit.elap_time)
        assert pytest.approx(10.68, rel=1e-3) == value(m.fs.unit.bed_area)
=======
        assert pytest.approx(1.139, rel=1e-3) == value(mr.fs.unit.mass_throughput)
        assert pytest.approx(12830000, rel=1e-3) == value(mr.fs.unit.elap_time)
        assert pytest.approx(10.68, rel=1e-3) == value(mr.fs.unit.bed_area)

    @pytest.mark.component
    def test_reporting_robust(self, gac_frame_robust):
        mr = gac_frame_robust
        mr.fs.unit.report()

    @pytest.mark.requires_idaes_solver
    @pytest.mark.component
    def test_costing_robust(self, gac_frame_robust):
        mr = gac_frame_robust

        mr.fs.costing = WaterTAPCosting()
        mr.fs.costing.base_currency = pyo.units.USD_2020

        mr.fs.unit.costing = UnitModelCostingBlock(
            default={
                "flowsheet_costing_block": mr.fs.costing,
            },
        )
        mr.fs.costing.cost_process()
        results = solver.solve(mr)

        # Check for optimal solution
        assert check_optimal_termination(results)

        # Check for known cost solution of default twin alternating contactors
        assert value(mr.fs.costing.gac_num_contactors_op) == 1
        assert value(mr.fs.costing.gac_num_contactors_redundant) == 1
        assert pytest.approx(56900.93523, rel=1e-5) == value(
            mr.fs.unit.costing.contactor_cost
        )
        assert pytest.approx(4.359114384, rel=1e-5) == value(
            mr.fs.unit.costing.adsorbent_unit_cost
        )
        assert pytest.approx(17454.52868, rel=1e-5) == value(
            mr.fs.unit.costing.adsorbent_cost
        )
        assert pytest.approx(81692.69369, rel=1e-5) == value(
            mr.fs.unit.costing.other_process_cost
        )
        assert pytest.approx(156048.1576, rel=1e-5) == value(
            mr.fs.unit.costing.capital_cost
        )
        assert pytest.approx(13535.92023, rel=1e-5) == value(
            mr.fs.unit.costing.gac_makeup_cost
        )
        assert pytest.approx(29524.89977, rel=1e-5) == value(
            mr.fs.unit.costing.gac_regen_cost
        )
        assert pytest.approx(43060.81999, rel=1e-5) == value(
            mr.fs.unit.costing.fixed_operating_cost
        )

    @pytest.mark.requires_idaes_solver
    @pytest.mark.component
    def test_costing_modular_contactors_robust(self, gac_frame_robust):
        mr = gac_frame_robust

        mr.fs.costing = WaterTAPCosting()
        mr.fs.costing.base_currency = pyo.units.USD_2020

        mr.fs.unit.costing = UnitModelCostingBlock(
            default={
                "flowsheet_costing_block": mr.fs.costing,
            },
        )
        mr.fs.costing.cost_process()

        mr.fs.costing.gac_num_contactors_op.fix(4)
        mr.fs.costing.gac_num_contactors_redundant.fix(2)

        results = solver.solve(mr)

        # Check for known cost solution when changing volume scale of vessels in parallel
        assert value(mr.fs.costing.gac_num_contactors_op) == 4
        assert value(mr.fs.costing.gac_num_contactors_redundant) == 2
        assert pytest.approx(89035.16691, rel=1e-5) == value(
            mr.fs.unit.costing.contactor_cost
        )
        assert pytest.approx(69693.33132, rel=1e-5) == value(
            mr.fs.unit.costing.other_process_cost
        )
        assert pytest.approx(176183.0269, rel=1e-5) == value(
            mr.fs.unit.costing.capital_cost
        )

    @pytest.mark.requires_idaes_solver
    @pytest.mark.component
    def test_costing_max_gac_ref_robust(self, gac_frame_robust):
        mr = gac_frame_robust

        # scale flow up 10x
        mr.fs.unit.process_flow.properties_in[0].flow_mol_phase_comp["Liq", "H2O"].fix(
            10 * 824.0736620370348
        )
        mr.fs.unit.process_flow.properties_in[0].flow_mol_phase_comp["Liq", "TCE"].fix(
            10 * 5.644342973110135e-05
        )

        mr.fs.costing = WaterTAPCosting()
        mr.fs.costing.base_currency = pyo.units.USD_2020

        mr.fs.unit.costing = UnitModelCostingBlock(
            default={
                "flowsheet_costing_block": mr.fs.costing,
            },
        )
        mr.fs.costing.cost_process()
        # not necessarily an optimum solution because poor scaling but just checking the conditional
        results = solver.solve(mr)

        # Check for bed_mass_gac_cost_ref to be overwritten if bed_mass_gac is greater than bed_mass_gac_cost_max_ref
        assert value(mr.fs.unit.bed_mass_gac) > value(
            mr.fs.costing.bed_mass_gac_max_ref
        )
        assert value(mr.fs.unit.costing.bed_mass_gac_ref) == (
            pytest.approx(value(mr.fs.costing.bed_mass_gac_max_ref), 1e-5)
        )


# -----------------------------------------------------------------------------
class TestGACMulti:
    @pytest.fixture(scope="class")
    def gac_frame_multi(self):
        mm = ConcreteModel()
        mm.fs = FlowsheetBlock(default={"dynamic": False})

        # inserting arbitrary BackGround Solutes, Cations, and Anions to check handling
        mm.fs.properties = DSPMDEParameterBlock(
            default={
                "solute_list": ["TCE", "BGSOL", "BGCAT", "BGAN"],
                "mw_data": {
                    "H2O": 18e-3,
                    "TCE": 131.4e-3,
                    "BGSOL": 0.1,
                    "BGCAT": 0.1,
                    "BGAN": 0.1,
                },
                "charge": {"TCE": 0, "BGSOL": 0, "BGCAT": 1, "BGAN": -2},
            }
        )

        # testing target_species arg
        mm.fs.unit = GAC(
            default={
                "property_package": mm.fs.properties,
                "film_transfer_coefficient_type": "calculated",
                "surface_diffusion_coefficient_type": "calculated",
                "target_species": {"TCE"},
            }
        )

        # feed specifications
        mm.fs.unit.process_flow.properties_in[0].pressure.fix(
            101325
        )  # feed pressure [Pa]
        mm.fs.unit.process_flow.properties_in[0].temperature.fix(
            273.15 + 25
        )  # feed temperature [K]
        mm.fs.unit.process_flow.properties_in[0].flow_mol_phase_comp["Liq", "H2O"].fix(
            824.0736620370348
        )
        mm.fs.unit.process_flow.properties_in[0].flow_mol_phase_comp["Liq", "TCE"].fix(
            5.644342973110135e-05
        )
        mm.fs.unit.process_flow.properties_in[0].flow_mol_phase_comp[
            "Liq", "BGSOL"
        ].fix(5e-05)
        mm.fs.unit.process_flow.properties_in[0].flow_mol_phase_comp[
            "Liq", "BGCAT"
        ].fix(2e-05)
        mm.fs.unit.process_flow.properties_in[0].flow_mol_phase_comp["Liq", "BGAN"].fix(
            1e-05
        )
        # touch variables relevant to design, may be fixed as opposed to ftp in flowsheets
        mm.fs.unit.process_flow.properties_in[0].flow_vol_phase["Liq"]
        mm.fs.unit.process_flow.properties_in[0].conc_mass_phase_comp
        # test construction of other variables in .report()
        mm.fs.unit.process_flow.properties_out[0].flow_vol_phase["Liq"]
        mm.fs.unit.adsorbed_contam[0].flow_vol_phase["Liq"]

        # trial problem from Crittenden, 2012 for removal of TCE
        mm.fs.unit.conc_ratio_replace.fix(0.80)
        mm.fs.unit.freund_k.fix(1062e-6 * (1e6**0.48))
        mm.fs.unit.freund_ninv.fix(0.48)
        mm.fs.unit.ebct.fix(10 * 60)
        mm.fs.unit.bed_voidage.fix(0.44)
        mm.fs.unit.particle_porosity.fix(0.641)
        mm.fs.unit.particle_dens_app.fix(803.4)
        mm.fs.unit.particle_dia.fix(0.001026)
        mm.fs.unit.velocity_sup.fix(5 / 3600)
        mm.fs.unit.molal_volume.fix(9.81e-5)
        mm.fs.unit.tort.fix(1)
        mm.fs.unit.spdfr.fix(1)
        mm.fs.unit.sphericity.fix(1.5)
        mm.fs.unit.a0.fix(0.8)
        mm.fs.unit.a1.fix(0)
        mm.fs.unit.b0.fix(0.023)
        mm.fs.unit.b1.fix(0.793673)
        mm.fs.unit.b2.fix(0.039324)
        mm.fs.unit.b3.fix(0.009326)
        mm.fs.unit.b4.fix(0.08275)

        return mm

    @pytest.mark.unit
    def test_config_multi(self, gac_frame_multi):
        mm = gac_frame_multi

        # checking non-unity solute set and nonzero ion set handling
        assert len(mm.fs.unit.config.property_package.solute_set) == 2
        assert len(mm.fs.unit.config.property_package.solvent_set) == 1
        assert len(mm.fs.unit.config.property_package.ion_set) == 2

        assert degrees_of_freedom(mm) == 0

    @pytest.mark.unit
    def test_calculate_scaling_multi(self, gac_frame_multi):
        mm = gac_frame_multi

        mm.fs.properties.set_default_scaling(
            "flow_mol_phase_comp", 1e-2, index=("Liq", "H2O")
        )
        for j in mm.fs.properties.ion_set | mm.fs.properties.solute_set:
            mm.fs.properties.set_default_scaling(
                "flow_mol_phase_comp", 1e5, index=("Liq", j)
            )

        calculate_scaling_factors(mm)
        initialization_tester(gac_frame_multi)

        # check that all variables have scaling factors
        unscaled_var_list = list(unscaled_variables_generator(mm))
        assert len(unscaled_var_list) == 0

    @pytest.mark.unit
    def test_var_scaling_init_multi(self, gac_frame_multi):
        mm = gac_frame_multi
        badly_scaled_var_lst = list(
            badly_scaled_var_generator(mm, large=1e2, small=1e-2, zero=1e-8)
        )
        assert badly_scaled_var_lst == []

    @pytest.mark.requires_idaes_solver
    @pytest.mark.component
    def test_solve_multi(self, gac_frame_multi):
        mm = gac_frame_multi
        results = solver.solve(mm)

        # Check for optimal solution
        assert check_optimal_termination(results)

    @pytest.mark.unit
    def test_var_scaling_solve_multi(self, gac_frame_multi):
        mm = gac_frame_multi
        badly_scaled_var_lst = list(
            badly_scaled_var_generator(mm, large=1e2, small=1e-2, zero=1e-8)
        )
        assert badly_scaled_var_lst == []

    @pytest.mark.component
    def test_solution_multi(self, gac_frame_multi):
        mm = gac_frame_multi

        # values calculated independently and near to those reported in Crittenden, 2012
        assert pytest.approx(1.139, rel=1e-3) == value(mm.fs.unit.mass_throughput)
        assert pytest.approx(12830000, rel=1e-3) == value(mm.fs.unit.elap_time)
        assert pytest.approx(10.68, rel=1e-3) == value(mm.fs.unit.bed_area)

    @pytest.mark.component
    def test_reporting_multi(self, gac_frame_multi):
        mm = gac_frame_multi
        mm.fs.unit.report()
>>>>>>> 45df15af
<|MERGE_RESOLUTION|>--- conflicted
+++ resolved
@@ -56,9 +56,6 @@
 
 
 # -----------------------------------------------------------------------------
-<<<<<<< HEAD
-# Start test class
-=======
 class TestGACSimplified:
     @pytest.fixture(scope="class")
     def gac_frame_simplified(self):
@@ -219,7 +216,6 @@
 
 
 # -----------------------------------------------------------------------------
->>>>>>> 45df15af
 class TestGACRobust:
     @pytest.fixture(scope="class")
     def gac_frame_robust(self):
@@ -331,16 +327,9 @@
         mr = gac_frame_robust
         assert degrees_of_freedom(mr) == 0
 
-<<<<<<< HEAD
-    @pytest.mark.component
-    def test_variable_sensitivity_robust(self, gac_frame_robust):
-
-        m = gac_frame_robust
-=======
     @pytest.mark.unit
     def test_calculate_scaling_robust(self, gac_frame_robust):
         mr = gac_frame_robust
->>>>>>> 45df15af
 
         mr.fs.properties.set_default_scaling(
             "flow_mol_phase_comp", 1e-2, index=("Liq", "H2O")
@@ -348,27 +337,7 @@
         mr.fs.properties.set_default_scaling(
             "flow_mol_phase_comp", 1e5, index=("Liq", "TCE")
         )
-<<<<<<< HEAD
-
-        calculate_scaling_factors(m)
-
-        # test
-        from watertap.core.util.scaling import variable_sens_generator
-
-        sens_var_lst = list(variable_sens_generator(m))
-        for i in sens_var_lst:
-            print(i)
-
-        assert sens_var_lst == []
-
-    @pytest.mark.unit
-    def test_calculate_scaling_robust(self, gac_frame_robust):
-        m = gac_frame_robust
-
-        calculate_scaling_factors(m)
-=======
         calculate_scaling_factors(mr)
->>>>>>> 45df15af
 
         # check that all variables have scaling factors
         unscaled_var_list = list(unscaled_variables_generator(mr))
@@ -408,11 +377,6 @@
         mr = gac_frame_robust
 
         # values calculated independently and near to those reported in Crittenden, 2012
-<<<<<<< HEAD
-        assert pytest.approx(1.139, rel=1e-3) == value(m.fs.unit.mass_throughput)
-        assert pytest.approx(12830000, rel=1e-3) == value(m.fs.unit.elap_time)
-        assert pytest.approx(10.68, rel=1e-3) == value(m.fs.unit.bed_area)
-=======
         assert pytest.approx(1.139, rel=1e-3) == value(mr.fs.unit.mass_throughput)
         assert pytest.approx(12830000, rel=1e-3) == value(mr.fs.unit.elap_time)
         assert pytest.approx(10.68, rel=1e-3) == value(mr.fs.unit.bed_area)
@@ -688,5 +652,4 @@
     @pytest.mark.component
     def test_reporting_multi(self, gac_frame_multi):
         mm = gac_frame_multi
-        mm.fs.unit.report()
->>>>>>> 45df15af
+        mm.fs.unit.report()