###############################################################################
# WaterTAP Copyright (c) 2021, The Regents of the University of California,
# through Lawrence Berkeley National Laboratory, Oak Ridge National
# Laboratory, National Renewable Energy Laboratory, and National Energy
# Technology Laboratory (subject to receipt of any required approvals from
# the U.S. Dept. of Energy). All rights reserved.
#
# Please see the files COPYRIGHT.md and LICENSE.md for full copyright and license
# information, respectively. These files are also available online at the URL
# "https://github.com/watertap-org/watertap/"
#
###############################################################################

import pytest
from pyomo.environ import (
    ConcreteModel,
    TerminationCondition,
    SolverStatus,
    value,
    Constraint,
    Var,
)
<<<<<<< HEAD
from idaes.core import FlowsheetBlock
from watertap.unit_models.pressure_changer import (
    Pump,
    EnergyRecoveryDevice,
    VariableEfficiency,
)
import watertap.property_models.seawater_prop_pack as props
=======
from pyomo.util.check_units import assert_units_consistent
>>>>>>> cfe67807

from idaes.core import FlowsheetBlock
from idaes.core.solvers import get_solver
from idaes.core.util.model_statistics import degrees_of_freedom
from idaes.core.util.testing import initialization_tester
from idaes.core.util.scaling import (
    calculate_scaling_factors,
    unscaled_variables_generator,
    unscaled_constraints_generator,
    get_scaling_factor,
    set_scaling_factor,
)

<<<<<<< HEAD
=======
import watertap.property_models.seawater_prop_pack as props
from watertap.unit_models.pressure_changer import (
    Pump,
    EnergyRecoveryDevice,
    VariableEfficiency,
)

>>>>>>> cfe67807
# -----------------------------------------------------------------------------
# Get default solver for testing
solver = get_solver()


# -----------------------------------------------------------------------------


class TestPumpIsothermal:
    @pytest.fixture(scope="class")
    def Pump_frame(self):
        m = ConcreteModel()
        m.fs = FlowsheetBlock(default={"dynamic": False})

        m.fs.properties = props.SeawaterParameterBlock()

        m.fs.unit = Pump(default={"property_package": m.fs.properties})

        # fully specify system
        feed_flow_mass = 1
        feed_mass_frac_TDS = 0.035
        feed_pressure_in = 1e5
        feed_pressure_out = 5e5
        feed_temperature = 273.15 + 25
        efi_pump = 0.75

        feed_mass_frac_H2O = 1 - feed_mass_frac_TDS
        m.fs.unit.inlet.flow_mass_phase_comp[0, "Liq", "TDS"].fix(
            feed_flow_mass * feed_mass_frac_TDS
        )
        m.fs.unit.inlet.flow_mass_phase_comp[0, "Liq", "H2O"].fix(
            feed_flow_mass * feed_mass_frac_H2O
        )
        m.fs.unit.inlet.pressure[0].fix(feed_pressure_in)
        m.fs.unit.inlet.temperature[0].fix(feed_temperature)
        m.fs.unit.outlet.pressure[0].fix(feed_pressure_out)
        m.fs.unit.efficiency_pump.fix(efi_pump)
        return m

    @pytest.mark.unit
    def test_build(self, Pump_frame):
        m = Pump_frame

        # check that IDAES pump model has not changed variable and constraint names
        var_list = [
            "work_mechanical",
            "deltaP",
            "ratioP",
            "work_fluid",
            "efficiency_pump",
        ]
        for v in var_list:
            assert hasattr(m.fs.unit, v)
            var = getattr(m.fs.unit, v)
            assert isinstance(var, Var)

        con_list = ["ratioP_calculation", "fluid_work_calculation", "actual_work"]
        for c in con_list:
            assert hasattr(m.fs.unit, c)
            con = getattr(m.fs.unit, c)
            assert isinstance(con, Constraint)

        # check that IDAES control volume has not changed variable and constraint names
        assert hasattr(m.fs.unit.control_volume, "work")
        assert hasattr(m.fs.unit.control_volume, "deltaP")

        assert hasattr(m.fs.unit.control_volume, "material_balances")
        assert hasattr(m.fs.unit.control_volume, "pressure_balance")

        # check that energy balance was removed
        assert not hasattr(m.fs.unit.control_volume, "enthalpy_balances")

        # check that isothermal constraint was added
        assert hasattr(m.fs.unit.control_volume, "isothermal_balance")
        assert isinstance(m.fs.unit.control_volume.isothermal_balance, Constraint)

    @pytest.mark.unit
    def test_dof(self, Pump_frame):
        m = Pump_frame
        assert degrees_of_freedom(m) == 0

    @pytest.mark.unit
    def test_calculate_scaling(self, Pump_frame):
        m = Pump_frame

        m.fs.properties.set_default_scaling(
            "flow_mass_phase_comp", 1, index=("Liq", "H2O")
        )
        m.fs.properties.set_default_scaling(
            "flow_mass_phase_comp", 1e2, index=("Liq", "TDS")
        )
        calculate_scaling_factors(m)

        if (
            get_scaling_factor(m.fs.unit.ratioP) is None
        ):  # if IDAES hasn't specified a scaling factor
            set_scaling_factor(m.fs.unit.ratioP, 1)

        # check that all variables have scaling factors
        unscaled_var_list = list(unscaled_variables_generator(m))
        assert len(unscaled_var_list) == 0
        # check that all constraints have been scaled
        unscaled_constraint_list = list(unscaled_constraints_generator(m))
        assert len(unscaled_constraint_list) == 0

    @pytest.mark.component
    def test_initialize(self, Pump_frame):
        initialization_tester(Pump_frame)

    @pytest.mark.component
    def test_solve(self, Pump_frame):
        m = Pump_frame
        results = solver.solve(m)

        # Check for optimal solution
        assert results.solver.termination_condition == TerminationCondition.optimal
        assert results.solver.status == SolverStatus.ok

    @pytest.mark.component
    def test_conservation(self, Pump_frame):
        m = Pump_frame
        b = m.fs.unit.control_volume
        comp_lst = ["TDS", "H2O"]

        for t in m.fs.config.time:
            # mass balance
            for j in comp_lst:
                assert (
                    abs(
                        value(
                            b.properties_in[t].flow_mass_phase_comp["Liq", j]
                            - b.properties_out[t].flow_mass_phase_comp["Liq", j]
                        )
                    )
                    <= 1e-6
                )
            # energy balance
            assert (
                abs(value(b.properties_in[t].enth_flow - b.properties_out[t].enth_flow))
                <= 1e-6
            )

    @pytest.mark.component
    def test_solution(self, Pump_frame):
        m = Pump_frame

        # pump variables
        assert pytest.approx(521.06, rel=1e-3) == value(m.fs.unit.work_mechanical[0])
        assert pytest.approx(4e5, rel=1e-3) == value(m.fs.unit.deltaP[0])
        assert pytest.approx(5, rel=1e-3) == value(m.fs.unit.ratioP[0])
        assert pytest.approx(390.79, rel=1e-3) == value(m.fs.unit.work_fluid[0])

        # outlet state variables
        assert pytest.approx(0.965, rel=1e-3) == value(
            m.fs.unit.control_volume.properties_out[0].flow_mass_phase_comp[
                "Liq", "H2O"
            ]
        )
        assert pytest.approx(0.035, rel=1e-3) == value(
            m.fs.unit.control_volume.properties_out[0].flow_mass_phase_comp[
                "Liq", "TDS"
            ]
        )
        assert pytest.approx(298.15, rel=1e-5) == value(
            m.fs.unit.control_volume.properties_out[0].temperature
        )


class TestEnergyRecoveryDevice(TestPumpIsothermal):
    @pytest.fixture(scope="class")
    def Pump_frame(self):
        m = ConcreteModel()
        m.fs = FlowsheetBlock(default={"dynamic": False})

        m.fs.properties = props.SeawaterParameterBlock()

        m.fs.unit = EnergyRecoveryDevice(default={"property_package": m.fs.properties})

        # fully specify system
        feed_flow_mass = 1
        feed_mass_frac_TDS = 0.035
        feed_pressure_in = 5e5
        feed_pressure_out = 1e5
        feed_temperature = 273.15 + 25
        efi_pump = 0.75

        feed_mass_frac_H2O = 1 - feed_mass_frac_TDS
        m.fs.unit.inlet.flow_mass_phase_comp[0, "Liq", "TDS"].fix(
            feed_flow_mass * feed_mass_frac_TDS
        )
        m.fs.unit.inlet.flow_mass_phase_comp[0, "Liq", "H2O"].fix(
            feed_flow_mass * feed_mass_frac_H2O
        )
        m.fs.unit.inlet.pressure[0].fix(feed_pressure_in)
        m.fs.unit.inlet.temperature[0].fix(feed_temperature)
        m.fs.unit.outlet.pressure[0].fix(feed_pressure_out)
        m.fs.unit.efficiency_pump.fix(efi_pump)
        return m

    @pytest.mark.component
    def test_solution(self, Pump_frame):
        m = Pump_frame

        # pump variables
        assert pytest.approx(-293.09, rel=1e-3) == value(m.fs.unit.work_mechanical[0])
        assert pytest.approx(-4e5, rel=1e-3) == value(m.fs.unit.deltaP[0])
        assert pytest.approx(1.0 / 5, rel=1e-3) == value(m.fs.unit.ratioP[0])
        assert pytest.approx(-390.79, rel=1e-3) == value(m.fs.unit.work_fluid[0])

        # outlet state variables
        assert pytest.approx(0.965, rel=1e-3) == value(
            m.fs.unit.control_volume.properties_out[0].flow_mass_phase_comp[
                "Liq", "H2O"
            ]
        )
        assert pytest.approx(0.035, rel=1e-3) == value(
            m.fs.unit.control_volume.properties_out[0].flow_mass_phase_comp[
                "Liq", "TDS"
            ]
        )
        assert pytest.approx(298.15, rel=1e-5) == value(
            m.fs.unit.control_volume.properties_out[0].temperature
        )


<<<<<<< HEAD
class TestPumpVariable_Flow(TestPumpIsothermal):
=======
class TestPumpVariable_Flow:
>>>>>>> cfe67807
    @pytest.fixture(scope="class")
    def Pump_frame(self):
        m = ConcreteModel()
        m.fs = FlowsheetBlock(default={"dynamic": False})

        m.fs.properties = props.SeawaterParameterBlock()

        m.fs.unit = Pump(
            default={
                "property_package": m.fs.properties,
                "variable_efficiency": VariableEfficiency.flow,
            }
        )
        # fully specify system
        feed_flow_mass = 1
        feed_mass_frac_TDS = 0.035
        feed_pressure_in = 1e5
        feed_pressure_out = 5e5
        feed_temperature = 273.15 + 25
        efi_pump = 0.75

        feed_mass_frac_H2O = 1 - feed_mass_frac_TDS
        m.fs.unit.inlet.flow_mass_phase_comp[0, "Liq", "TDS"].fix(
            feed_flow_mass * feed_mass_frac_TDS
        )
        m.fs.unit.inlet.flow_mass_phase_comp[0, "Liq", "H2O"].fix(
            feed_flow_mass * feed_mass_frac_H2O
        )
        m.fs.unit.inlet.pressure[0].fix(feed_pressure_in)
        m.fs.unit.inlet.temperature[0].fix(feed_temperature)
        m.fs.unit.outlet.pressure[0].fix(feed_pressure_out)

        m.fs.unit.bep_eta.fix(efi_pump)
<<<<<<< HEAD

        flow_vol = m.fs.unit.control_volume.properties_in[0].flow_vol.expr()
        m.fs.unit.bep_flow.fix(flow_vol)
=======
        m.fs.unit.flow_ratio.fix(1)
>>>>>>> cfe67807
        return m

    @pytest.mark.unit
    def test_build(self, Pump_frame):
        m = Pump_frame

        # check that IDAES pump model has not changed variable and constraint names
        var_list = [
            "bep_flow",
            "bep_eta",
            "flow_ratio",
        ]
        for v in var_list:
            assert hasattr(m.fs.unit, v)
            var = getattr(m.fs.unit, v)
            assert isinstance(var, Var)

        assert isinstance(m.fs.unit.flow_ratio_constraint, Constraint)

<<<<<<< HEAD
    @pytest.mark.component
=======
    @pytest.mark.unit
>>>>>>> cfe67807
    def test_calculate_scaling(self, Pump_frame):
        m = Pump_frame
        m.fs.properties.set_default_scaling(
            "flow_mass_phase_comp", 1, index=("Liq", "H2O")
        )
        m.fs.properties.set_default_scaling(
            "flow_mass_phase_comp", 1e2, index=("Liq", "TDS")
        )

        calculate_scaling_factors(m)

        # if IDAES hasn't specified a scaling factor
        if get_scaling_factor(m.fs.unit.ratioP) is None:
            set_scaling_factor(m.fs.unit.ratioP, 1)

        if get_scaling_factor(m.fs.unit.control_volume.work) is None:
            set_scaling_factor(m.fs.unit.control_volume.work, 1)

        # check that all variables and constraints have scaling factors
        unscaled_var_list = list(unscaled_variables_generator(m))
        assert len(unscaled_var_list) == 0

        unscaled_constraint_list = list(unscaled_constraints_generator(m))
        assert len(unscaled_constraint_list) == 0

<<<<<<< HEAD
=======
    @pytest.mark.unit
    def test_dof(self, Pump_frame):
        m = Pump_frame
        assert degrees_of_freedom(m) == 0

    @pytest.mark.component
    def test_initialize(self, Pump_frame):
        initialization_tester(Pump_frame)

    @pytest.mark.component
    def test_solve(self, Pump_frame):
        results = solver.solve(Pump_frame)

        # Check for optimal solution
        assert results.solver.termination_condition == TerminationCondition.optimal
        assert results.solver.status == SolverStatus.ok

    @pytest.mark.unit
    def test_conservation(self, Pump_frame):
        m = Pump_frame
        b = m.fs.unit.control_volume
        comp_lst = ["TDS", "H2O"]

        for t in m.fs.config.time:
            # mass balance
            for j in comp_lst:
                assert (
                    abs(
                        value(
                            b.properties_in[t].flow_mass_phase_comp["Liq", j]
                            - b.properties_out[t].flow_mass_phase_comp["Liq", j]
                        )
                    )
                    <= 1e-6
                )
            # energy balance
            assert (
                abs(value(b.properties_in[t].enth_flow - b.properties_out[t].enth_flow))
                <= 1e-6
            )

    @pytest.mark.unit
    def test_units(self, Pump_frame):
        assert_units_consistent(Pump_frame)

>>>>>>> cfe67807
    @pytest.mark.component
    def test_solution(self, Pump_frame):
        m = Pump_frame

        default_flow_vol = m.fs.unit.bep_flow()
        assert pytest.approx(1, rel=1e-3) == value(m.fs.unit.eta_ratio[0])

        # Test low bep flow case
<<<<<<< HEAD
=======
        m.fs.unit.flow_ratio.unfix()
>>>>>>> cfe67807
        m.fs.unit.bep_flow.fix(default_flow_vol / 2)
        results = solver.solve(m)
        assert pytest.approx(0.4, rel=1e-5) == value(m.fs.unit.eta_ratio[0])

        # Test high bep flow case
        m.fs.unit.bep_flow.fix(default_flow_vol * 2)
        results = solver.solve(m)
        assert pytest.approx(0.4, rel=1e-5) == value(m.fs.unit.eta_ratio[0])

        # Test sub-optimal bep flow case
        m.fs.unit.bep_flow.fix(default_flow_vol * 0.8)
        results = solver.solve(m)
        assert pytest.approx(0.9345625, rel=1e-5) == value(m.fs.unit.eta_ratio[0])<|MERGE_RESOLUTION|>--- conflicted
+++ resolved
@@ -20,17 +20,8 @@
     Constraint,
     Var,
 )
-<<<<<<< HEAD
 from idaes.core import FlowsheetBlock
-from watertap.unit_models.pressure_changer import (
-    Pump,
-    EnergyRecoveryDevice,
-    VariableEfficiency,
-)
-import watertap.property_models.seawater_prop_pack as props
-=======
 from pyomo.util.check_units import assert_units_consistent
->>>>>>> cfe67807
 
 from idaes.core import FlowsheetBlock
 from idaes.core.solvers import get_solver
@@ -44,8 +35,6 @@
     set_scaling_factor,
 )
 
-<<<<<<< HEAD
-=======
 import watertap.property_models.seawater_prop_pack as props
 from watertap.unit_models.pressure_changer import (
     Pump,
@@ -53,7 +42,6 @@
     VariableEfficiency,
 )
 
->>>>>>> cfe67807
 # -----------------------------------------------------------------------------
 # Get default solver for testing
 solver = get_solver()
@@ -279,11 +267,7 @@
         )
 
 
-<<<<<<< HEAD
-class TestPumpVariable_Flow(TestPumpIsothermal):
-=======
 class TestPumpVariable_Flow:
->>>>>>> cfe67807
     @pytest.fixture(scope="class")
     def Pump_frame(self):
         m = ConcreteModel()
@@ -317,13 +301,7 @@
         m.fs.unit.outlet.pressure[0].fix(feed_pressure_out)
 
         m.fs.unit.bep_eta.fix(efi_pump)
-<<<<<<< HEAD
-
-        flow_vol = m.fs.unit.control_volume.properties_in[0].flow_vol.expr()
-        m.fs.unit.bep_flow.fix(flow_vol)
-=======
         m.fs.unit.flow_ratio.fix(1)
->>>>>>> cfe67807
         return m
 
     @pytest.mark.unit
@@ -343,11 +321,7 @@
 
         assert isinstance(m.fs.unit.flow_ratio_constraint, Constraint)
 
-<<<<<<< HEAD
-    @pytest.mark.component
-=======
-    @pytest.mark.unit
->>>>>>> cfe67807
+    @pytest.mark.unit
     def test_calculate_scaling(self, Pump_frame):
         m = Pump_frame
         m.fs.properties.set_default_scaling(
@@ -373,8 +347,6 @@
         unscaled_constraint_list = list(unscaled_constraints_generator(m))
         assert len(unscaled_constraint_list) == 0
 
-<<<<<<< HEAD
-=======
     @pytest.mark.unit
     def test_dof(self, Pump_frame):
         m = Pump_frame
@@ -420,7 +392,6 @@
     def test_units(self, Pump_frame):
         assert_units_consistent(Pump_frame)
 
->>>>>>> cfe67807
     @pytest.mark.component
     def test_solution(self, Pump_frame):
         m = Pump_frame
@@ -429,10 +400,7 @@
         assert pytest.approx(1, rel=1e-3) == value(m.fs.unit.eta_ratio[0])
 
         # Test low bep flow case
-<<<<<<< HEAD
-=======
         m.fs.unit.flow_ratio.unfix()
->>>>>>> cfe67807
         m.fs.unit.bep_flow.fix(default_flow_vol / 2)
         results = solver.solve(m)
         assert pytest.approx(0.4, rel=1e-5) == value(m.fs.unit.eta_ratio[0])
