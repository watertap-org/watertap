--- conflicted
+++ resolved
@@ -66,17 +66,9 @@
         }
         m.fs.properties = DSPMDEParameterBlock(**ion_dict)
         m.fs.unit = Electrodialysis1D(
-<<<<<<< HEAD
-            default={
-                "property_package": m.fs.properties,
-                "operation_mode": ElectricalOperationMode.Constant_Voltage,
-                "finite_elements": 20,
-            }
-=======
             property_package=m.fs.properties,
             operation_mode=ElectricalOperationMode.Constant_Voltage,
             finite_elements=20,
->>>>>>> 490f52e4
         )
         return m
 
@@ -321,17 +313,9 @@
         }
         m.fs.properties = DSPMDEParameterBlock(**ion_dict)
         m.fs.unit = Electrodialysis1D(
-<<<<<<< HEAD
-            default={
-                "property_package": m.fs.properties,
-                "operation_mode": ElectricalOperationMode.Constant_Current,
-                "finite_elements": 20,
-            }
-=======
             property_package=m.fs.properties,
             operation_mode=ElectricalOperationMode.Constant_Current,
             finite_elements=20,
->>>>>>> 490f52e4
         )
         return m
 
@@ -540,17 +524,9 @@
         }
         m.fs.properties = DSPMDEParameterBlock(**ion_dict)
         m.fs.unit = Electrodialysis1D(
-<<<<<<< HEAD
-            default={
-                "property_package": m.fs.properties,
-                "operation_mode": ElectricalOperationMode.Constant_Current,
-                "finite_elements": 20,
-            }
-=======
             property_package=m.fs.properties,
             operation_mode=ElectricalOperationMode.Constant_Current,
             finite_elements=20,
->>>>>>> 490f52e4
         )
         return m
 
@@ -767,34 +743,19 @@
     @pytest.fixture(scope="class")
     def electrodialysis_1d_cell4(self):
         m = ConcreteModel()
-<<<<<<< HEAD
-        m.fs = FlowsheetBlock(default={"dynamic": False})
-=======
         m.fs = FlowsheetBlock(dynamic=False)
->>>>>>> 490f52e4
         ion_dict = {
             "solute_list": ["Na_+", "Cl_-"],
             "mw_data": {"H2O": 18e-3, "Na_+": 23e-3, "Cl_-": 35.5e-3},
             "elec_mobility_data": {("Liq", "Na_+"): 5.19e-8, ("Liq", "Cl_-"): 7.92e-8},
             "charge": {"Na_+": 1, "Cl_-": -1},
         }
-<<<<<<< HEAD
-        m.fs.properties = DSPMDEParameterBlock(default=ion_dict)
-        m.fs.unit = Electrodialysis1D(
-            default={
-                "property_package": m.fs.properties,
-                "operation_mode": ElectricalOperationMode.Constant_Voltage,
-                "finite_elements": 10,
-                "has_nonohmic_potential_membrane": True,
-            }
-=======
         m.fs.properties = DSPMDEParameterBlock(**ion_dict)
         m.fs.unit = Electrodialysis1D(
             property_package=m.fs.properties,
             operation_mode=ElectricalOperationMode.Constant_Voltage,
             finite_elements=10,
             has_nonohmic_potential_membrane=True,
->>>>>>> 490f52e4
         )
         return m
 
@@ -1004,29 +965,13 @@
     @pytest.fixture(scope="class")
     def electrodialysis_1d_cell5(self):
         m = ConcreteModel()
-<<<<<<< HEAD
-        m.fs = FlowsheetBlock(default={"dynamic": False})
-=======
         m.fs = FlowsheetBlock(dynamic=False)
->>>>>>> 490f52e4
         ion_dict = {
             "solute_list": ["Na_+", "Cl_-"],
             "mw_data": {"H2O": 18e-3, "Na_+": 23e-3, "Cl_-": 35.5e-3},
             "elec_mobility_data": {("Liq", "Na_+"): 5.19e-8, ("Liq", "Cl_-"): 7.92e-8},
             "charge": {"Na_+": 1, "Cl_-": -1},
         }
-<<<<<<< HEAD
-        m.fs.properties = DSPMDEParameterBlock(default=ion_dict)
-        m.fs.unit = Electrodialysis1D(
-            default={
-                "property_package": m.fs.properties,
-                "operation_mode": ElectricalOperationMode.Constant_Voltage,
-                "finite_elements": 10,
-                "has_nonohmic_potential_membrane": True,
-                "has_Nernst_diffusion_layer": True,
-                "limiting_current_density_data": 800,
-            }
-=======
         m.fs.properties = DSPMDEParameterBlock(**ion_dict)
         m.fs.unit = Electrodialysis1D(
             property_package=m.fs.properties,
@@ -1035,7 +980,6 @@
             has_nonohmic_potential_membrane=True,
             has_Nernst_diffusion_layer=True,
             limiting_current_density_data=800,
->>>>>>> 490f52e4
         )
         return m
 
@@ -1231,29 +1175,13 @@
     @pytest.fixture(scope="class")
     def electrodialysis_1d_cell6(self):
         m = ConcreteModel()
-<<<<<<< HEAD
-        m.fs = FlowsheetBlock(default={"dynamic": False})
-=======
         m.fs = FlowsheetBlock(dynamic=False)
->>>>>>> 490f52e4
         ion_dict = {
             "solute_list": ["Na_+", "Cl_-"],
             "mw_data": {"H2O": 18e-3, "Na_+": 23e-3, "Cl_-": 35.5e-3},
             "elec_mobility_data": {("Liq", "Na_+"): 5.19e-8, ("Liq", "Cl_-"): 7.92e-8},
             "charge": {"Na_+": 1, "Cl_-": -1},
         }
-<<<<<<< HEAD
-        m.fs.properties = DSPMDEParameterBlock(default=ion_dict)
-        m.fs.unit = Electrodialysis1D(
-            default={
-                "property_package": m.fs.properties,
-                "operation_mode": ElectricalOperationMode.Constant_Current,
-                "finite_elements": 10,
-                "has_nonohmic_potential_membrane": True,
-                "has_Nernst_diffusion_layer": True,
-                "limiting_current_density_data": 800,
-            }
-=======
         m.fs.properties = DSPMDEParameterBlock(**ion_dict)
         m.fs.unit = Electrodialysis1D(
             property_package=m.fs.properties,
@@ -1262,7 +1190,6 @@
             has_nonohmic_potential_membrane=True,
             has_Nernst_diffusion_layer=True,
             limiting_current_density_data=800,
->>>>>>> 490f52e4
         )
         return m
 
