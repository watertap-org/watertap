--- conflicted
+++ resolved
@@ -328,11 +328,7 @@
         assert pytest.approx(297.5365, rel=1e-3) == value(
             m.fs.costing.total_operating_cost
         )
-<<<<<<< HEAD
         assert pytest.approx(5959.3977, rel=1e-3) == value(
-=======
-        assert pytest.approx(5959.3976, rel=1e-3) == value(
->>>>>>> 92c57265
             m.fs.costing.total_capital_cost
         )
 
