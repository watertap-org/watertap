--- conflicted
+++ resolved
@@ -22,19 +22,7 @@
 )
 from watertap.unit_models.reverse_osmosis_base import TransportModel
 import watertap.property_models.NaCl_prop_pack as props
-
-<<<<<<< HEAD
-from idaes.core.solvers import get_solver
-=======
 from watertap.core.solvers import get_solver
-from idaes.core.util.model_statistics import (
-    degrees_of_freedom,
-    number_variables,
-    number_total_constraints,
-    number_unused_variables,
-)
-from idaes.core.util.testing import initialization_tester
->>>>>>> 1c09fe1e
 from idaes.core.util.scaling import (
     calculate_scaling_factors,
 )
