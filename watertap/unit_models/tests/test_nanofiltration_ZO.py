--- conflicted
+++ resolved
@@ -116,7 +116,6 @@
         m.fs.unit.area.fix(500)
         m.fs.unit.properties_permeate[0].pressure.fix(101325)
 
-<<<<<<< HEAD
         m.fs.unit.rejection_phase_comp[0, "Liq", "Na_+"].fix(0.01)
         m.fs.unit.rejection_phase_comp[0, "Liq", "Ca_2+"].fix(0.79)
         m.fs.unit.rejection_phase_comp[0, "Liq", "Mg_2+"].fix(0.94)
@@ -124,25 +123,6 @@
         m.fs.unit.rejection_phase_comp[0, "Liq", "Cl_-"].fix(0.15)  
        
         m.fs.unit.feed_side.properties_in[0].assert_electroneutrality(defined_state=True, adjust_by_ion='Cl_-')
-=======
-        m.fs.unit.rejection_phase_comp[0, "Liq", "Na"].fix(0.01)
-        m.fs.unit.rejection_phase_comp[0, "Liq", "Ca"].fix(0.79)
-        m.fs.unit.rejection_phase_comp[0, "Liq", "Mg"].fix(0.94)
-        m.fs.unit.rejection_phase_comp[0, "Liq", "SO4"].fix(0.87)
-        m.fs.unit.rejection_phase_comp[0, "Liq", "Cl"] = (
-            0.15  # guess, but electroneutrality enforced below
-        )
-        charge_comp = {"Na": 1, "Ca": 2, "Mg": 2, "SO4": -2, "Cl": -1}
-        m.fs.unit.eq_electroneutrality = Constraint(
-            expr=0
-            == sum(
-                charge_comp[j]
-                * m.fs.unit.feed_side.properties_out[0].conc_mol_phase_comp["Liq", j]
-                for j in charge_comp
-            )
-        )
-        constraint_scaling_transform(m.fs.unit.eq_electroneutrality, 1)
->>>>>>> abf7614d
 
         return m
 
@@ -270,82 +250,4 @@
 
     @pytest.mark.unit
     def test_report(self, unit_frame):
-<<<<<<< HEAD
-        unit_frame.fs.unit.report()
-=======
-        unit_frame.fs.unit.report()
-
-    @pytest.mark.component
-    def test_NF_with_generic_property_model(self):
-        m = ConcreteModel()
-        m.fs = FlowsheetBlock(dynamic=False)
-        m.fs.properties = GenericParameterBlock(**configuration)
-        m.fs.unit = NanofiltrationZO(
-            property_package=m.fs.properties, has_pressure_change=False
-        )
-
-        # fully specify system
-        m.fs.unit.inlet.flow_mol_phase_comp[0, "Liq", "Na_+"].fix(0.008845)
-        m.fs.unit.inlet.flow_mol_phase_comp[0, "Liq", "Ca_2+"].fix(0.000174)
-        m.fs.unit.inlet.flow_mol_phase_comp[0, "Liq", "Mg_2+"].fix(0.001049)
-        m.fs.unit.inlet.flow_mol_phase_comp[0, "Liq", "SO4_2-"].fix(0.000407)
-        m.fs.unit.inlet.flow_mol_phase_comp[0, "Liq", "Cl_-"].fix(0.010479)
-        m.fs.unit.inlet.flow_mol_phase_comp[0, "Liq", "H2O"].fix(0.979046)
-        m.fs.unit.feed_side.properties_in[0].pressure.fix(4e5)
-        m.fs.unit.feed_side.properties_in[0].temperature.fix(298.15)
-
-        m.fs.unit.flux_vol_solvent.fix(1.67e-6)
-        m.fs.unit.recovery_vol_phase.fix(0.86)
-        m.fs.unit.properties_permeate[0].pressure.fix(101325)
-
-        m.fs.unit.rejection_phase_comp[0, "Liq", "Na_+"].fix(0.01)
-        m.fs.unit.rejection_phase_comp[0, "Liq", "Ca_2+"].fix(0.79)
-        m.fs.unit.rejection_phase_comp[0, "Liq", "Mg_2+"].fix(0.94)
-        m.fs.unit.rejection_phase_comp[0, "Liq", "SO4_2-"].fix(0.87)
-        m.fs.unit.rejection_phase_comp[0, "Liq", "Cl_-"] = (
-            0.15  # guess, but electroneutrality enforced below
-        )
-        charge_comp = {"Na_+": 1, "Ca_2+": 2, "Mg_2+": 2, "SO4_2-": -2, "Cl_-": -1}
-        m.fs.unit.eq_electroneutrality = Constraint(
-            expr=0
-            == sum(
-                charge_comp[j]
-                * m.fs.unit.feed_side.properties_out[0].conc_mol_phase_comp["Liq", j]
-                for j in charge_comp
-            )
-        )
-        constraint_scaling_transform(m.fs.unit.eq_electroneutrality, 1)
-
-        assert_units_consistent(m)
-
-        assert_no_degrees_of_freedom(m)
-
-        calculate_scaling_factors(m)
-
-        initialization_tester(m)
-
-        results = solver.solve(m)
-
-        # Check for optimal solution
-        assert_optimal_termination(results)
-
-        assert pytest.approx(0.868, rel=1e-3) == value(
-            m.fs.unit.properties_permeate[0].flow_mass_phase_comp["Liq", "H2O"]
-            / m.fs.unit.feed_side.properties_in[0].flow_mass_phase_comp["Liq", "H2O"]
-        )
-        assert pytest.approx(1.978, rel=1e-3) == value(
-            m.fs.unit.properties_permeate[0].conc_mol_phase_comp["Liq", "Ca_2+"]
-        )
-        assert pytest.approx(479.1, rel=1e-3) == value(
-            m.fs.unit.properties_permeate[0].conc_mol_phase_comp["Liq", "Cl_-"]
-        )
-        assert pytest.approx(3.407, rel=1e-3) == value(
-            m.fs.unit.properties_permeate[0].conc_mol_phase_comp["Liq", "Mg_2+"]
-        )
-        assert pytest.approx(473.9, rel=1e-3) == value(
-            m.fs.unit.properties_permeate[0].conc_mol_phase_comp["Liq", "Na_+"]
-        )
-        assert pytest.approx(2.864, rel=1e-3) == value(
-            m.fs.unit.properties_permeate[0].conc_mol_phase_comp["Liq", "SO4_2-"]
-        )
->>>>>>> abf7614d
+        unit_frame.fs.unit.report()