--- conflicted
+++ resolved
@@ -24,10 +24,6 @@
 
 from idaes.core import FlowsheetBlock
 import idaes.core.util.scaling as iscale
-<<<<<<< HEAD
-
-=======
->>>>>>> 93fc91db
 from pyomo.environ import units
 
 from watertap.core.solvers import get_solver
