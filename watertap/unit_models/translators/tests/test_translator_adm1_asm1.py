#################################################################################
# WaterTAP Copyright (c) 2020-2024, The Regents of the University of California,
# through Lawrence Berkeley National Laboratory, Oak Ridge National Laboratory,
# National Renewable Energy Laboratory, and National Energy Technology
# Laboratory (subject to receipt of any required approvals from the U.S. Dept.
# of Energy). All rights reserved.
#
# Please see the files COPYRIGHT.md and LICENSE.md for full copyright and license
# information, respectively. These files are also available online at the URL
# "https://github.com/watertap-org/watertap/"
#################################################################################
"""
Tests for Translator ADM1-ASM1 unit model.

Verified against approximated results from:

Nopens, I., Batstone, D, Copp, J, Jeppsson, U. Rosen, C., Volcke, E., Alex, J., 
and Vanrolleghem, P.
water Research Vol. 43 pp.1913–1923.
"""

import pytest
from pyomo.environ import (
    ConcreteModel,
    value,
    assert_optimal_termination,
    Suffix,
    TransformationFactory,
)

from idaes.core import FlowsheetBlock
import idaes.core.util.scaling as iscale

from pyomo.environ import units

from watertap.core.solvers import get_solver
from idaes.core.util.model_statistics import (
    degrees_of_freedom,
    number_variables,
    number_total_constraints,
    number_unused_variables,
)

from idaes.core.util.testing import initialization_tester
from idaes.core.util.scaling import (
    get_jacobian,
    jacobian_cond,
)

from watertap.unit_models.translators.translator_adm1_asm1 import (
    Translator_ADM1_ASM1,
    ADM1ASM1Scaler,
)
from watertap.property_models.unit_specific.anaerobic_digestion.adm1_properties import (
    ADM1ParameterBlock,
    ADM1PropertiesScaler,
)

from watertap.property_models.unit_specific.activated_sludge.asm1_properties import (
    ASM1ParameterBlock,
    ASM1PropertiesScaler,
)

from watertap.property_models.unit_specific.anaerobic_digestion.adm1_reactions import (
    ADM1ReactionParameterBlock,
)

from pyomo.util.check_units import assert_units_consistent

# -----------------------------------------------------------------------------
# Get default solver for testing
solver = get_solver()


# -----------------------------------------------------------------------------
@pytest.mark.unit
def test_config():
    m = ConcreteModel()

    m.fs = FlowsheetBlock(dynamic=False)

    m.fs.props_ASM1 = ASM1ParameterBlock()
    m.fs.props_ADM1 = ADM1ParameterBlock()
    m.fs.ADM1_rxn_props = ADM1ReactionParameterBlock(property_package=m.fs.props_ADM1)

    m.fs.unit = Translator_ADM1_ASM1(
        inlet_property_package=m.fs.props_ADM1,
        outlet_property_package=m.fs.props_ASM1,
        reaction_package=m.fs.ADM1_rxn_props,
        has_phase_equilibrium=False,
        outlet_state_defined=True,
    )

    assert len(m.fs.unit.config) == 10

    assert m.fs.unit.config.outlet_state_defined == True
    assert not m.fs.unit.config.dynamic
    assert not m.fs.unit.config.has_holdup
    assert not m.fs.unit.config.has_phase_equilibrium
    assert m.fs.unit.config.inlet_property_package is m.fs.props_ADM1
    assert m.fs.unit.config.outlet_property_package is m.fs.props_ASM1
    assert m.fs.unit.config.reaction_package is m.fs.ADM1_rxn_props


# -----------------------------------------------------------------------------
class TestAdm1Asm1(object):
    @pytest.fixture(scope="class")
    def admasm(self):
        m = ConcreteModel()

        m.fs = FlowsheetBlock(dynamic=False)

        m.fs.props_ASM1 = ASM1ParameterBlock()
        m.fs.props_ADM1 = ADM1ParameterBlock()
        m.fs.ADM1_rxn_props = ADM1ReactionParameterBlock(
            property_package=m.fs.props_ADM1
        )

        m.fs.unit = Translator_ADM1_ASM1(
            inlet_property_package=m.fs.props_ADM1,
            outlet_property_package=m.fs.props_ASM1,
            reaction_package=m.fs.ADM1_rxn_props,
            has_phase_equilibrium=False,
            outlet_state_defined=True,
        )

        m.fs.unit.inlet.flow_vol.fix(170 * units.m**3 / units.day)
        m.fs.unit.inlet.temperature.fix(308.15 * units.K)
        m.fs.unit.inlet.pressure.fix(1 * units.atm)

        m.fs.unit.inlet.conc_mass_comp[0, "S_su"].fix(12.394 * units.mg / units.liter)
        m.fs.unit.inlet.conc_mass_comp[0, "S_aa"].fix(5.54 * units.mg / units.liter)
        m.fs.unit.inlet.conc_mass_comp[0, "S_fa"].fix(107.41 * units.mg / units.liter)
        m.fs.unit.inlet.conc_mass_comp[0, "S_va"].fix(12.33 * units.mg / units.liter)
        m.fs.unit.inlet.conc_mass_comp[0, "S_bu"].fix(14.00 * units.mg / units.liter)
        m.fs.unit.inlet.conc_mass_comp[0, "S_pro"].fix(17.584 * units.mg / units.liter)
        m.fs.unit.inlet.conc_mass_comp[0, "S_ac"].fix(89.315 * units.mg / units.liter)
        m.fs.unit.inlet.conc_mass_comp[0, "S_h2"].fix(2.55e-4 * units.mg / units.liter)
        m.fs.unit.inlet.conc_mass_comp[0, "S_ch4"].fix(55.49 * units.mg / units.liter)
        m.fs.unit.inlet.conc_mass_comp[0, "S_IC"].fix(
            95.149 * units.mmol / units.liter * 12 * units.mg / units.mmol
        )
        m.fs.unit.inlet.conc_mass_comp[0, "S_IN"].fix(
            94.468 * units.mmol / units.liter * 14 * units.mg / units.mmol
        )
        m.fs.unit.inlet.conc_mass_comp[0, "S_I"].fix(130.87 * units.mg / units.liter)

        m.fs.unit.inlet.conc_mass_comp[0, "X_c"].fix(107.92 * units.mg / units.liter)
        m.fs.unit.inlet.conc_mass_comp[0, "X_ch"].fix(20.517 * units.mg / units.liter)
        m.fs.unit.inlet.conc_mass_comp[0, "X_pr"].fix(84.22 * units.mg / units.liter)
        m.fs.unit.inlet.conc_mass_comp[0, "X_li"].fix(43.629 * units.mg / units.liter)
        m.fs.unit.inlet.conc_mass_comp[0, "X_su"].fix(312.22 * units.mg / units.liter)
        m.fs.unit.inlet.conc_mass_comp[0, "X_aa"].fix(931.67 * units.mg / units.liter)
        m.fs.unit.inlet.conc_mass_comp[0, "X_fa"].fix(338.39 * units.mg / units.liter)
        m.fs.unit.inlet.conc_mass_comp[0, "X_c4"].fix(335.77 * units.mg / units.liter)
        m.fs.unit.inlet.conc_mass_comp[0, "X_pro"].fix(101.12 * units.mg / units.liter)
        m.fs.unit.inlet.conc_mass_comp[0, "X_ac"].fix(677.24 * units.mg / units.liter)
        m.fs.unit.inlet.conc_mass_comp[0, "X_h2"].fix(284.84 * units.mg / units.liter)
        m.fs.unit.inlet.conc_mass_comp[0, "X_I"].fix(17216 * units.mg / units.liter)

        m.fs.unit.inlet.cations[0].fix(1e-8 * units.mmol / units.liter)
        m.fs.unit.inlet.anions[0].fix(5.21 * units.mmol / units.liter)

        sm = TransformationFactory("core.scale_model").create_using(m, rename=False)
        jac, _ = get_jacobian(sm, scaled=False)
        assert (jacobian_cond(jac=jac, scaled=False)) == pytest.approx(
            3.872983349e5, rel=1e-3
        )

        return m

    @pytest.mark.build
    @pytest.mark.unit
    def test_build(self, admasm):

        assert hasattr(admasm.fs.unit, "inlet")
        assert len(admasm.fs.unit.inlet.vars) == 6
        assert hasattr(admasm.fs.unit.inlet, "flow_vol")
        assert hasattr(admasm.fs.unit.inlet, "conc_mass_comp")
        assert hasattr(admasm.fs.unit.inlet, "temperature")
        assert hasattr(admasm.fs.unit.inlet, "pressure")
        assert hasattr(admasm.fs.unit.inlet, "anions")
        assert hasattr(admasm.fs.unit.inlet, "cations")

        assert hasattr(admasm.fs.unit, "outlet")
        assert len(admasm.fs.unit.outlet.vars) == 5
        assert hasattr(admasm.fs.unit.outlet, "flow_vol")
        assert hasattr(admasm.fs.unit.outlet, "conc_mass_comp")
        assert hasattr(admasm.fs.unit.outlet, "temperature")
        assert hasattr(admasm.fs.unit.outlet, "pressure")
        assert hasattr(admasm.fs.unit.outlet, "alkalinity")

        assert number_variables(admasm) == 136
        assert number_total_constraints(admasm) == 16
        assert number_unused_variables(admasm.fs.unit) == 4

    @pytest.mark.component
    def test_units(self, admasm):
        assert_units_consistent(admasm)

    @pytest.mark.unit
    def test_dof(self, admasm):
        assert degrees_of_freedom(admasm) == 0

    @pytest.mark.solver
    @pytest.mark.skipif(solver is None, reason="Solver not available")
    @pytest.mark.component
    def test_initialize(self, admasm):
        initialization_tester(admasm)

    @pytest.mark.solver
    @pytest.mark.skipif(solver is None, reason="Solver not available")
    @pytest.mark.component
    def test_solve(self, admasm):
        solver = get_solver()
        results = solver.solve(admasm)
        assert_optimal_termination(results)

    @pytest.mark.solver
    @pytest.mark.skipif(solver is None, reason="Solver not available")
    @pytest.mark.component
    def test_solution(self, admasm):
        assert pytest.approx(101325.0, rel=1e-3) == value(
            admasm.fs.unit.outlet.pressure[0]
        )
        assert pytest.approx(308.15, rel=1e-3) == value(
            admasm.fs.unit.outlet.temperature[0]
        )
        assert pytest.approx(0.1308, rel=1e-3) == value(
            admasm.fs.unit.outlet.conc_mass_comp[0, "S_I"]
        )
        assert pytest.approx(0.2585, rel=1e-3) == value(
            admasm.fs.unit.outlet.conc_mass_comp[0, "S_S"]
        )
        assert pytest.approx(17.216, rel=1e-3) == value(
            admasm.fs.unit.outlet.conc_mass_comp[0, "X_I"]
        )
        assert pytest.approx(3.2375, rel=1e-3) == value(
            admasm.fs.unit.outlet.conc_mass_comp[0, "X_S"]
        )
        assert pytest.approx(1e-10, abs=1e-6) == value(
            admasm.fs.unit.outlet.conc_mass_comp[0, "X_BH"]
        )
        assert pytest.approx(1e-10, abs=1e-6) == value(
            admasm.fs.unit.outlet.conc_mass_comp[0, "X_BA"]
        )
        assert pytest.approx(1e-10, abs=1e-6) == value(
            admasm.fs.unit.outlet.conc_mass_comp[0, "X_P"]
        )
        assert pytest.approx(1e-10, abs=1e-6) == value(
            admasm.fs.unit.outlet.conc_mass_comp[0, "S_O"]
        )
        assert pytest.approx(1e-10, abs=1e-6) == value(
            admasm.fs.unit.outlet.conc_mass_comp[0, "S_NO"]
        )
        assert pytest.approx(1.322, rel=1e-3) == value(
            admasm.fs.unit.outlet.conc_mass_comp[0, "S_NH"]
        )
        assert pytest.approx(0.00839, rel=1e-3) == value(
            admasm.fs.unit.outlet.conc_mass_comp[0, "S_ND"]
        )
        assert pytest.approx(0.251, rel=1e-3) == value(
            admasm.fs.unit.outlet.conc_mass_comp[0, "X_ND"]
        )
        assert pytest.approx(0.095061, rel=1e-3) == value(
            admasm.fs.unit.outlet.alkalinity[0]
        )

    @pytest.mark.solver
    @pytest.mark.skipif(solver is None, reason="Solver not available")
    @pytest.mark.component
    def test_conservation(self, admasm):
        assert (
            abs(
                value(
                    admasm.fs.unit.inlet.flow_vol[0] * admasm.fs.props_ADM1.dens_mass
                    - admasm.fs.unit.outlet.flow_vol[0] * admasm.fs.props_ASM1.dens_mass
                )
            )
            <= 1e-6
        )

        assert (
            abs(
                value(
                    (
                        admasm.fs.unit.inlet.flow_vol[0]
                        * admasm.fs.props_ADM1.dens_mass
                        * admasm.fs.props_ADM1.cp_mass
                        * (
                            admasm.fs.unit.inlet.temperature[0]
                            - admasm.fs.props_ADM1.temperature_ref
                        )
                    )
                    - (
                        admasm.fs.unit.outlet.flow_vol[0]
                        * admasm.fs.props_ASM1.dens_mass
                        * admasm.fs.props_ASM1.cp_mass
                        * (
                            admasm.fs.unit.outlet.temperature[0]
                            - admasm.fs.props_ASM1.temperature_ref
                        )
                    )
                )
            )
            <= 1e-6
        )


class TestADM1ASM1Scaler:
    @pytest.fixture
    def model(self):
        m = ConcreteModel()

        m.fs = FlowsheetBlock(dynamic=False)

        m.fs.props_ASM1 = ASM1ParameterBlock()
        m.fs.props_ADM1 = ADM1ParameterBlock()
        m.fs.ADM1_rxn_props = ADM1ReactionParameterBlock(
            property_package=m.fs.props_ADM1
        )

        m.fs.unit = Translator_ADM1_ASM1(
            inlet_property_package=m.fs.props_ADM1,
            outlet_property_package=m.fs.props_ASM1,
            reaction_package=m.fs.ADM1_rxn_props,
            has_phase_equilibrium=False,
            outlet_state_defined=True,
        )

        m.fs.unit.inlet.flow_vol.fix(170 * units.m**3 / units.day)
        m.fs.unit.inlet.temperature.fix(308.15 * units.K)
        m.fs.unit.inlet.pressure.fix(1 * units.atm)

        m.fs.unit.inlet.conc_mass_comp[0, "S_su"].fix(12.394 * units.mg / units.liter)
        m.fs.unit.inlet.conc_mass_comp[0, "S_aa"].fix(5.54 * units.mg / units.liter)
        m.fs.unit.inlet.conc_mass_comp[0, "S_fa"].fix(107.41 * units.mg / units.liter)
        m.fs.unit.inlet.conc_mass_comp[0, "S_va"].fix(12.33 * units.mg / units.liter)
        m.fs.unit.inlet.conc_mass_comp[0, "S_bu"].fix(14.00 * units.mg / units.liter)
        m.fs.unit.inlet.conc_mass_comp[0, "S_pro"].fix(17.584 * units.mg / units.liter)
        m.fs.unit.inlet.conc_mass_comp[0, "S_ac"].fix(89.315 * units.mg / units.liter)
        m.fs.unit.inlet.conc_mass_comp[0, "S_h2"].fix(2.55e-4 * units.mg / units.liter)
        m.fs.unit.inlet.conc_mass_comp[0, "S_ch4"].fix(55.49 * units.mg / units.liter)
        m.fs.unit.inlet.conc_mass_comp[0, "S_IC"].fix(
            95.149 * units.mmol / units.liter * 12 * units.mg / units.mmol
        )
        m.fs.unit.inlet.conc_mass_comp[0, "S_IN"].fix(
            94.468 * units.mmol / units.liter * 14 * units.mg / units.mmol
        )
        m.fs.unit.inlet.conc_mass_comp[0, "S_I"].fix(130.87 * units.mg / units.liter)

        m.fs.unit.inlet.conc_mass_comp[0, "X_c"].fix(107.92 * units.mg / units.liter)
        m.fs.unit.inlet.conc_mass_comp[0, "X_ch"].fix(20.517 * units.mg / units.liter)
        m.fs.unit.inlet.conc_mass_comp[0, "X_pr"].fix(84.22 * units.mg / units.liter)
        m.fs.unit.inlet.conc_mass_comp[0, "X_li"].fix(43.629 * units.mg / units.liter)
        m.fs.unit.inlet.conc_mass_comp[0, "X_su"].fix(312.22 * units.mg / units.liter)
        m.fs.unit.inlet.conc_mass_comp[0, "X_aa"].fix(931.67 * units.mg / units.liter)
        m.fs.unit.inlet.conc_mass_comp[0, "X_fa"].fix(338.39 * units.mg / units.liter)
        m.fs.unit.inlet.conc_mass_comp[0, "X_c4"].fix(335.77 * units.mg / units.liter)
        m.fs.unit.inlet.conc_mass_comp[0, "X_pro"].fix(101.12 * units.mg / units.liter)
        m.fs.unit.inlet.conc_mass_comp[0, "X_ac"].fix(677.24 * units.mg / units.liter)
        m.fs.unit.inlet.conc_mass_comp[0, "X_h2"].fix(284.84 * units.mg / units.liter)
        m.fs.unit.inlet.conc_mass_comp[0, "X_I"].fix(17216 * units.mg / units.liter)

        m.fs.unit.inlet.cations[0].fix(1e-8 * units.mmol / units.liter)
        m.fs.unit.inlet.anions[0].fix(5.21 * units.mmol / units.liter)

        return m

    @pytest.mark.component
    def test_variable_scaling_routine(self, model):
        scaler = model.fs.unit.default_scaler()

        assert isinstance(scaler, ADM1ASM1Scaler)

        scaler.variable_scaling_routine(model.fs.unit)

        # Inlet state
        sfx_in = model.fs.unit.properties_in[0].scaling_factor
        assert isinstance(sfx_in, Suffix)
<<<<<<< HEAD
        # Scaling factors for FTPx
        assert len(sfx_in) == 27
=======
        # Scaling factors for FTP
        assert len(sfx_in) == 3
>>>>>>> 579dda3c

        # Outlet state - should be the same as the inlet
        sfx_underflow = model.fs.unit.properties_out[0].scaling_factor
        assert isinstance(sfx_underflow, Suffix)
<<<<<<< HEAD
        # Scaling factors for FTPx
=======
        # Scaling factors for FTP
>>>>>>> 579dda3c
        assert len(sfx_underflow) == 3

    @pytest.mark.component
    def test_constraint_scaling_routine(self, model):
        scaler = model.fs.unit.default_scaler()

        assert isinstance(scaler, ADM1ASM1Scaler)

        scaler.constraint_scaling_routine(model.fs.unit)

        sfx_unit = model.fs.unit.scaling_factor
        assert isinstance(sfx_unit, Suffix)
        # Scaling factors for FTPx
        assert len(sfx_unit) == 16

    @pytest.mark.component
    def test_scale_model(self, model):
        scaler = model.fs.unit.default_scaler()

        assert isinstance(scaler, ADM1ASM1Scaler)

        scaler.scale_model(model.fs.unit)

        # Inlet state
        sfx_in = model.fs.unit.properties_in[0].scaling_factor
        assert isinstance(sfx_in, Suffix)
        # Scaling factors for FTP
<<<<<<< HEAD
        assert len(sfx_in) == 27
=======
        assert len(sfx_in) == 3
>>>>>>> 579dda3c

        # Outlet state - should be the same as the inlet
        sfx_underflow = model.fs.unit.properties_out[0].scaling_factor
        assert isinstance(sfx_underflow, Suffix)
        # Scaling factors for FTP
        assert len(sfx_underflow) == 3

        sfx_overflow = model.fs.unit.properties_out[0].scaling_factor
        assert isinstance(sfx_overflow, Suffix)
        # Scaling factors for FTP
        assert len(sfx_overflow) == 3

        # Check that unit model has scaling factors
        sfx_unit = model.fs.unit.scaling_factor
        assert isinstance(sfx_unit, Suffix)
        # Scaling factors for FTPx
        assert len(sfx_unit) == 16

    @pytest.mark.integration
    def test_example_case_iscale(self):
        m = ConcreteModel()

        m.fs = FlowsheetBlock(dynamic=False)

        m.fs.props_ASM1 = ASM1ParameterBlock()
        m.fs.props_ADM1 = ADM1ParameterBlock()
        m.fs.ADM1_rxn_props = ADM1ReactionParameterBlock(
            property_package=m.fs.props_ADM1
        )

        m.fs.unit = Translator_ADM1_ASM1(
            inlet_property_package=m.fs.props_ADM1,
            outlet_property_package=m.fs.props_ASM1,
            reaction_package=m.fs.ADM1_rxn_props,
            has_phase_equilibrium=False,
            outlet_state_defined=True,
        )

        m.fs.unit.inlet.flow_vol.fix(170 * units.m**3 / units.day)
        m.fs.unit.inlet.temperature.fix(308.15 * units.K)
        m.fs.unit.inlet.pressure.fix(1 * units.atm)

        m.fs.unit.inlet.conc_mass_comp[0, "S_su"].fix(12.394 * units.mg / units.liter)
        m.fs.unit.inlet.conc_mass_comp[0, "S_aa"].fix(5.54 * units.mg / units.liter)
        m.fs.unit.inlet.conc_mass_comp[0, "S_fa"].fix(107.41 * units.mg / units.liter)
        m.fs.unit.inlet.conc_mass_comp[0, "S_va"].fix(12.33 * units.mg / units.liter)
        m.fs.unit.inlet.conc_mass_comp[0, "S_bu"].fix(14.00 * units.mg / units.liter)
        m.fs.unit.inlet.conc_mass_comp[0, "S_pro"].fix(17.584 * units.mg / units.liter)
        m.fs.unit.inlet.conc_mass_comp[0, "S_ac"].fix(89.315 * units.mg / units.liter)
        m.fs.unit.inlet.conc_mass_comp[0, "S_h2"].fix(2.55e-4 * units.mg / units.liter)
        m.fs.unit.inlet.conc_mass_comp[0, "S_ch4"].fix(55.49 * units.mg / units.liter)
        m.fs.unit.inlet.conc_mass_comp[0, "S_IC"].fix(
            95.149 * units.mmol / units.liter * 12 * units.mg / units.mmol
        )
        m.fs.unit.inlet.conc_mass_comp[0, "S_IN"].fix(
            94.468 * units.mmol / units.liter * 14 * units.mg / units.mmol
        )
        m.fs.unit.inlet.conc_mass_comp[0, "S_I"].fix(130.87 * units.mg / units.liter)

        m.fs.unit.inlet.conc_mass_comp[0, "X_c"].fix(107.92 * units.mg / units.liter)
        m.fs.unit.inlet.conc_mass_comp[0, "X_ch"].fix(20.517 * units.mg / units.liter)
        m.fs.unit.inlet.conc_mass_comp[0, "X_pr"].fix(84.22 * units.mg / units.liter)
        m.fs.unit.inlet.conc_mass_comp[0, "X_li"].fix(43.629 * units.mg / units.liter)
        m.fs.unit.inlet.conc_mass_comp[0, "X_su"].fix(312.22 * units.mg / units.liter)
        m.fs.unit.inlet.conc_mass_comp[0, "X_aa"].fix(931.67 * units.mg / units.liter)
        m.fs.unit.inlet.conc_mass_comp[0, "X_fa"].fix(338.39 * units.mg / units.liter)
        m.fs.unit.inlet.conc_mass_comp[0, "X_c4"].fix(335.77 * units.mg / units.liter)
        m.fs.unit.inlet.conc_mass_comp[0, "X_pro"].fix(101.12 * units.mg / units.liter)
        m.fs.unit.inlet.conc_mass_comp[0, "X_ac"].fix(677.24 * units.mg / units.liter)
        m.fs.unit.inlet.conc_mass_comp[0, "X_h2"].fix(284.84 * units.mg / units.liter)
        m.fs.unit.inlet.conc_mass_comp[0, "X_I"].fix(17216 * units.mg / units.liter)

        m.fs.unit.inlet.cations[0].fix(1e-8 * units.mmol / units.liter)
        m.fs.unit.inlet.anions[0].fix(5.21 * units.mmol / units.liter)

        # Check condition number to confirm scaling
        iscale.calculate_scaling_factors(m)

        sm = TransformationFactory("core.scale_model").create_using(m, rename=False)
        jac, _ = get_jacobian(sm, scaled=False)
        assert (jacobian_cond(jac=jac, scaled=False)) == pytest.approx(
            3.872983349e5, rel=1e-3
        )

    @pytest.mark.integration
    def test_example_case_scaler(self):
        m = ConcreteModel()

        m.fs = FlowsheetBlock(dynamic=False)

        m.fs.props_ASM1 = ASM1ParameterBlock()
        m.fs.props_ADM1 = ADM1ParameterBlock()
        m.fs.ADM1_rxn_props = ADM1ReactionParameterBlock(
            property_package=m.fs.props_ADM1
        )

        m.fs.unit = Translator_ADM1_ASM1(
            inlet_property_package=m.fs.props_ADM1,
            outlet_property_package=m.fs.props_ASM1,
            reaction_package=m.fs.ADM1_rxn_props,
            has_phase_equilibrium=False,
            outlet_state_defined=True,
        )

        m.fs.unit.inlet.flow_vol.fix(170 * units.m**3 / units.day)
        m.fs.unit.inlet.temperature.fix(308.15 * units.K)
        m.fs.unit.inlet.pressure.fix(1 * units.atm)

        m.fs.unit.inlet.conc_mass_comp[0, "S_su"].fix(12.394 * units.mg / units.liter)
        m.fs.unit.inlet.conc_mass_comp[0, "S_aa"].fix(5.54 * units.mg / units.liter)
        m.fs.unit.inlet.conc_mass_comp[0, "S_fa"].fix(107.41 * units.mg / units.liter)
        m.fs.unit.inlet.conc_mass_comp[0, "S_va"].fix(12.33 * units.mg / units.liter)
        m.fs.unit.inlet.conc_mass_comp[0, "S_bu"].fix(14.00 * units.mg / units.liter)
        m.fs.unit.inlet.conc_mass_comp[0, "S_pro"].fix(17.584 * units.mg / units.liter)
        m.fs.unit.inlet.conc_mass_comp[0, "S_ac"].fix(89.315 * units.mg / units.liter)
        m.fs.unit.inlet.conc_mass_comp[0, "S_h2"].fix(2.55e-4 * units.mg / units.liter)
        m.fs.unit.inlet.conc_mass_comp[0, "S_ch4"].fix(55.49 * units.mg / units.liter)
        m.fs.unit.inlet.conc_mass_comp[0, "S_IC"].fix(
            95.149 * units.mmol / units.liter * 12 * units.mg / units.mmol
        )
        m.fs.unit.inlet.conc_mass_comp[0, "S_IN"].fix(
            94.468 * units.mmol / units.liter * 14 * units.mg / units.mmol
        )
        m.fs.unit.inlet.conc_mass_comp[0, "S_I"].fix(130.87 * units.mg / units.liter)

        m.fs.unit.inlet.conc_mass_comp[0, "X_c"].fix(107.92 * units.mg / units.liter)
        m.fs.unit.inlet.conc_mass_comp[0, "X_ch"].fix(20.517 * units.mg / units.liter)
        m.fs.unit.inlet.conc_mass_comp[0, "X_pr"].fix(84.22 * units.mg / units.liter)
        m.fs.unit.inlet.conc_mass_comp[0, "X_li"].fix(43.629 * units.mg / units.liter)
        m.fs.unit.inlet.conc_mass_comp[0, "X_su"].fix(312.22 * units.mg / units.liter)
        m.fs.unit.inlet.conc_mass_comp[0, "X_aa"].fix(931.67 * units.mg / units.liter)
        m.fs.unit.inlet.conc_mass_comp[0, "X_fa"].fix(338.39 * units.mg / units.liter)
        m.fs.unit.inlet.conc_mass_comp[0, "X_c4"].fix(335.77 * units.mg / units.liter)
        m.fs.unit.inlet.conc_mass_comp[0, "X_pro"].fix(101.12 * units.mg / units.liter)
        m.fs.unit.inlet.conc_mass_comp[0, "X_ac"].fix(677.24 * units.mg / units.liter)
        m.fs.unit.inlet.conc_mass_comp[0, "X_h2"].fix(284.84 * units.mg / units.liter)
        m.fs.unit.inlet.conc_mass_comp[0, "X_I"].fix(17216 * units.mg / units.liter)

        m.fs.unit.inlet.cations[0].fix(1e-8 * units.mmol / units.liter)
        m.fs.unit.inlet.anions[0].fix(5.21 * units.mmol / units.liter)

        scaler = ADM1ASM1Scaler()
        scaler.scale_model(
            m.fs.unit,
            submodel_scalers={
                m.fs.unit.properties_in: ADM1PropertiesScaler,
                m.fs.unit.properties_out: ASM1PropertiesScaler,
            },
        )

        # Check condition number to confirm scaling
        sm = TransformationFactory("core.scale_model").create_using(m, rename=False)
        jac, _ = get_jacobian(sm, scaled=False)
        assert (jacobian_cond(jac=jac, scaled=False)) == pytest.approx(
            5.4739117e3, rel=1e-3
        )<|MERGE_RESOLUTION|>--- conflicted
+++ resolved
@@ -378,23 +378,13 @@
         # Inlet state
         sfx_in = model.fs.unit.properties_in[0].scaling_factor
         assert isinstance(sfx_in, Suffix)
-<<<<<<< HEAD
         # Scaling factors for FTPx
         assert len(sfx_in) == 27
-=======
-        # Scaling factors for FTP
-        assert len(sfx_in) == 3
->>>>>>> 579dda3c
 
         # Outlet state - should be the same as the inlet
         sfx_underflow = model.fs.unit.properties_out[0].scaling_factor
         assert isinstance(sfx_underflow, Suffix)
-<<<<<<< HEAD
         # Scaling factors for FTPx
-=======
-        # Scaling factors for FTP
->>>>>>> 579dda3c
-        assert len(sfx_underflow) == 3
 
     @pytest.mark.component
     def test_constraint_scaling_routine(self, model):
@@ -421,11 +411,7 @@
         sfx_in = model.fs.unit.properties_in[0].scaling_factor
         assert isinstance(sfx_in, Suffix)
         # Scaling factors for FTP
-<<<<<<< HEAD
         assert len(sfx_in) == 27
-=======
-        assert len(sfx_in) == 3
->>>>>>> 579dda3c
 
         # Outlet state - should be the same as the inlet
         sfx_underflow = model.fs.unit.properties_out[0].scaling_factor
