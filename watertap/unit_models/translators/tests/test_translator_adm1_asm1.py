#################################################################################
# WaterTAP Copyright (c) 2020-2024, The Regents of the University of California,
# through Lawrence Berkeley National Laboratory, Oak Ridge National Laboratory,
# National Renewable Energy Laboratory, and National Energy Technology
# Laboratory (subject to receipt of any required approvals from the U.S. Dept.
# of Energy). All rights reserved.
#
# Please see the files COPYRIGHT.md and LICENSE.md for full copyright and license
# information, respectively. These files are also available online at the URL
# "https://github.com/watertap-org/watertap/"
#################################################################################
"""
Tests for Translator ADM1-ASM1 unit model.

Verified against approximated results from:

Nopens, I., Batstone, D, Copp, J, Jeppsson, U. Rosen, C., Volcke, E., Alex, J.,
and Vanrolleghem, P.
water Research Vol. 43 pp.1913–1923.
"""

import pytest
from pyomo.environ import (
    ConcreteModel,
    value,
    assert_optimal_termination,
    Suffix,
    TransformationFactory,
)

from idaes.core import FlowsheetBlock
import idaes.core.util.scaling as iscale

from pyomo.environ import units

from watertap.core.solvers import get_solver
from idaes.core.util.model_statistics import (
    degrees_of_freedom,
    number_variables,
    number_total_constraints,
    number_unused_variables,
)

from idaes.core.util.testing import initialization_tester
from idaes.core.util.scaling import (
    get_jacobian,
    jacobian_cond,
)

from watertap.unit_models.translators.translator_adm1_asm1 import (
    Translator_ADM1_ASM1,
    ADM1ASM1Scaler,
)
from watertap.property_models.unit_specific.anaerobic_digestion.adm1_properties import (
    ADM1ParameterBlock,
    ADM1PropertiesScaler,
)

from watertap.property_models.unit_specific.activated_sludge.asm1_properties import (
    ASM1ParameterBlock,
    ASM1PropertiesScaler,
)

from watertap.property_models.unit_specific.anaerobic_digestion.adm1_reactions import (
    ADM1ReactionParameterBlock,
)

from pyomo.util.check_units import assert_units_consistent

# -----------------------------------------------------------------------------
# Get default solver for testing
solver = get_solver()


# -----------------------------------------------------------------------------
@pytest.mark.unit
def test_config():
    m = ConcreteModel()

    m.fs = FlowsheetBlock(dynamic=False)

    m.fs.props_ASM1 = ASM1ParameterBlock()
    m.fs.props_ADM1 = ADM1ParameterBlock()
    m.fs.ADM1_rxn_props = ADM1ReactionParameterBlock(property_package=m.fs.props_ADM1)

    m.fs.unit = Translator_ADM1_ASM1(
        inlet_property_package=m.fs.props_ADM1,
        outlet_property_package=m.fs.props_ASM1,
        reaction_package=m.fs.ADM1_rxn_props,
        has_phase_equilibrium=False,
        outlet_state_defined=True,
    )

    assert len(m.fs.unit.config) == 10

    assert m.fs.unit.config.outlet_state_defined == True
    assert not m.fs.unit.config.dynamic
    assert not m.fs.unit.config.has_holdup
    assert not m.fs.unit.config.has_phase_equilibrium
    assert m.fs.unit.config.inlet_property_package is m.fs.props_ADM1
    assert m.fs.unit.config.outlet_property_package is m.fs.props_ASM1
    assert m.fs.unit.config.reaction_package is m.fs.ADM1_rxn_props


# -----------------------------------------------------------------------------
class TestAdm1Asm1(object):
    @pytest.fixture(scope="class")
    def admasm(self):
        m = ConcreteModel()

        m.fs = FlowsheetBlock(dynamic=False)

        m.fs.props_ASM1 = ASM1ParameterBlock()
        m.fs.props_ADM1 = ADM1ParameterBlock()
        m.fs.ADM1_rxn_props = ADM1ReactionParameterBlock(
            property_package=m.fs.props_ADM1
        )

        m.fs.unit = Translator_ADM1_ASM1(
            inlet_property_package=m.fs.props_ADM1,
            outlet_property_package=m.fs.props_ASM1,
            reaction_package=m.fs.ADM1_rxn_props,
            has_phase_equilibrium=False,
            outlet_state_defined=True,
        )

        m.fs.unit.inlet.flow_vol.fix(170 * units.m**3 / units.day)
        m.fs.unit.inlet.temperature.fix(308.15 * units.K)
        m.fs.unit.inlet.pressure.fix(1 * units.atm)

        m.fs.unit.inlet.conc_mass_comp[0, "S_su"].fix(12.394 * units.mg / units.liter)
        m.fs.unit.inlet.conc_mass_comp[0, "S_aa"].fix(5.54 * units.mg / units.liter)
        m.fs.unit.inlet.conc_mass_comp[0, "S_fa"].fix(107.41 * units.mg / units.liter)
        m.fs.unit.inlet.conc_mass_comp[0, "S_va"].fix(12.33 * units.mg / units.liter)
        m.fs.unit.inlet.conc_mass_comp[0, "S_bu"].fix(14.00 * units.mg / units.liter)
        m.fs.unit.inlet.conc_mass_comp[0, "S_pro"].fix(17.584 * units.mg / units.liter)
        m.fs.unit.inlet.conc_mass_comp[0, "S_ac"].fix(89.315 * units.mg / units.liter)
        m.fs.unit.inlet.conc_mass_comp[0, "S_h2"].fix(2.55e-4 * units.mg / units.liter)
        m.fs.unit.inlet.conc_mass_comp[0, "S_ch4"].fix(55.49 * units.mg / units.liter)
        m.fs.unit.inlet.conc_mass_comp[0, "S_IC"].fix(
            95.149 * units.mmol / units.liter * 12 * units.mg / units.mmol
        )
        m.fs.unit.inlet.conc_mass_comp[0, "S_IN"].fix(
            94.468 * units.mmol / units.liter * 14 * units.mg / units.mmol
        )
        m.fs.unit.inlet.conc_mass_comp[0, "S_I"].fix(130.87 * units.mg / units.liter)

        m.fs.unit.inlet.conc_mass_comp[0, "X_c"].fix(107.92 * units.mg / units.liter)
        m.fs.unit.inlet.conc_mass_comp[0, "X_ch"].fix(20.517 * units.mg / units.liter)
        m.fs.unit.inlet.conc_mass_comp[0, "X_pr"].fix(84.22 * units.mg / units.liter)
        m.fs.unit.inlet.conc_mass_comp[0, "X_li"].fix(43.629 * units.mg / units.liter)
        m.fs.unit.inlet.conc_mass_comp[0, "X_su"].fix(312.22 * units.mg / units.liter)
        m.fs.unit.inlet.conc_mass_comp[0, "X_aa"].fix(931.67 * units.mg / units.liter)
        m.fs.unit.inlet.conc_mass_comp[0, "X_fa"].fix(338.39 * units.mg / units.liter)
        m.fs.unit.inlet.conc_mass_comp[0, "X_c4"].fix(335.77 * units.mg / units.liter)
        m.fs.unit.inlet.conc_mass_comp[0, "X_pro"].fix(101.12 * units.mg / units.liter)
        m.fs.unit.inlet.conc_mass_comp[0, "X_ac"].fix(677.24 * units.mg / units.liter)
        m.fs.unit.inlet.conc_mass_comp[0, "X_h2"].fix(284.84 * units.mg / units.liter)
        m.fs.unit.inlet.conc_mass_comp[0, "X_I"].fix(17216 * units.mg / units.liter)

        m.fs.unit.inlet.cations[0].fix(1e-8 * units.mmol / units.liter)
        m.fs.unit.inlet.anions[0].fix(5.21 * units.mmol / units.liter)

        return m

    @pytest.mark.build
    @pytest.mark.unit
    def test_build(self, admasm):

        assert hasattr(admasm.fs.unit, "inlet")
        assert len(admasm.fs.unit.inlet.vars) == 6
        assert hasattr(admasm.fs.unit.inlet, "flow_vol")
        assert hasattr(admasm.fs.unit.inlet, "conc_mass_comp")
        assert hasattr(admasm.fs.unit.inlet, "temperature")
        assert hasattr(admasm.fs.unit.inlet, "pressure")
        assert hasattr(admasm.fs.unit.inlet, "anions")
        assert hasattr(admasm.fs.unit.inlet, "cations")

        assert hasattr(admasm.fs.unit, "outlet")
        assert len(admasm.fs.unit.outlet.vars) == 5
        assert hasattr(admasm.fs.unit.outlet, "flow_vol")
        assert hasattr(admasm.fs.unit.outlet, "conc_mass_comp")
        assert hasattr(admasm.fs.unit.outlet, "temperature")
        assert hasattr(admasm.fs.unit.outlet, "pressure")
        assert hasattr(admasm.fs.unit.outlet, "alkalinity")

        assert number_variables(admasm) == 136
        assert number_total_constraints(admasm) == 16
        assert number_unused_variables(admasm.fs.unit) == 4

    @pytest.mark.component
    def test_units(self, admasm):
        assert_units_consistent(admasm)

    @pytest.mark.unit
    def test_dof(self, admasm):
        assert degrees_of_freedom(admasm) == 0

    @pytest.mark.solver
    @pytest.mark.skipif(solver is None, reason="Solver not available")
    @pytest.mark.component
    def test_initialize(self, admasm):
        initialization_tester(admasm)

    @pytest.mark.solver
    @pytest.mark.skipif(solver is None, reason="Solver not available")
    @pytest.mark.component
    def test_solve(self, admasm):
        solver = get_solver()
        results = solver.solve(admasm)
        assert_optimal_termination(results)

    @pytest.mark.solver
    @pytest.mark.skipif(solver is None, reason="Solver not available")
    @pytest.mark.component
    def test_solution(self, admasm):
        assert pytest.approx(101325.0, rel=1e-3) == value(
            admasm.fs.unit.outlet.pressure[0]
        )
        assert pytest.approx(308.15, rel=1e-3) == value(
            admasm.fs.unit.outlet.temperature[0]
        )
        assert pytest.approx(0.1308, rel=1e-3) == value(
            admasm.fs.unit.outlet.conc_mass_comp[0, "S_I"]
        )
        assert pytest.approx(0.2585, rel=1e-3) == value(
            admasm.fs.unit.outlet.conc_mass_comp[0, "S_S"]
        )
        assert pytest.approx(17.216, rel=1e-3) == value(
            admasm.fs.unit.outlet.conc_mass_comp[0, "X_I"]
        )
        assert pytest.approx(3.2375, rel=1e-3) == value(
            admasm.fs.unit.outlet.conc_mass_comp[0, "X_S"]
        )
        assert pytest.approx(1e-10, abs=1e-6) == value(
            admasm.fs.unit.outlet.conc_mass_comp[0, "X_BH"]
        )
        assert pytest.approx(1e-10, abs=1e-6) == value(
            admasm.fs.unit.outlet.conc_mass_comp[0, "X_BA"]
        )
        assert pytest.approx(1e-10, abs=1e-6) == value(
            admasm.fs.unit.outlet.conc_mass_comp[0, "X_P"]
        )
        assert pytest.approx(1e-10, abs=1e-6) == value(
            admasm.fs.unit.outlet.conc_mass_comp[0, "S_O"]
        )
        assert pytest.approx(1e-10, abs=1e-6) == value(
            admasm.fs.unit.outlet.conc_mass_comp[0, "S_NO"]
        )
        assert pytest.approx(1.322, rel=1e-3) == value(
            admasm.fs.unit.outlet.conc_mass_comp[0, "S_NH"]
        )
        assert pytest.approx(0.00839, rel=1e-3) == value(
            admasm.fs.unit.outlet.conc_mass_comp[0, "S_ND"]
        )
        assert pytest.approx(0.251, rel=1e-3) == value(
            admasm.fs.unit.outlet.conc_mass_comp[0, "X_ND"]
        )
        assert pytest.approx(0.095061, rel=1e-3) == value(
            admasm.fs.unit.outlet.alkalinity[0]
        )

    @pytest.mark.solver
    @pytest.mark.skipif(solver is None, reason="Solver not available")
    @pytest.mark.component
    def test_conservation(self, admasm):
        assert (
            abs(
                value(
                    admasm.fs.unit.inlet.flow_vol[0] * admasm.fs.props_ADM1.dens_mass
                    - admasm.fs.unit.outlet.flow_vol[0] * admasm.fs.props_ASM1.dens_mass
                )
            )
            <= 1e-6
        )

        assert (
            abs(
                value(
                    (
                        admasm.fs.unit.inlet.flow_vol[0]
                        * admasm.fs.props_ADM1.dens_mass
                        * admasm.fs.props_ADM1.cp_mass
                        * (
                            admasm.fs.unit.inlet.temperature[0]
                            - admasm.fs.props_ADM1.temperature_ref
                        )
                    )
                    - (
                        admasm.fs.unit.outlet.flow_vol[0]
                        * admasm.fs.props_ASM1.dens_mass
                        * admasm.fs.props_ASM1.cp_mass
                        * (
                            admasm.fs.unit.outlet.temperature[0]
                            - admasm.fs.props_ASM1.temperature_ref
                        )
                    )
                )
            )
            <= 1e-6
        )


class TestADM1ASM1Scaler:
    @pytest.fixture
    def model(self):
        m = ConcreteModel()

        m.fs = FlowsheetBlock(dynamic=False)

        m.fs.props_ASM1 = ASM1ParameterBlock()
        m.fs.props_ADM1 = ADM1ParameterBlock()
        m.fs.ADM1_rxn_props = ADM1ReactionParameterBlock(
            property_package=m.fs.props_ADM1
        )

        m.fs.unit = Translator_ADM1_ASM1(
            inlet_property_package=m.fs.props_ADM1,
            outlet_property_package=m.fs.props_ASM1,
            reaction_package=m.fs.ADM1_rxn_props,
            has_phase_equilibrium=False,
            outlet_state_defined=True,
        )

        m.fs.unit.inlet.flow_vol.fix(170 * units.m**3 / units.day)
        m.fs.unit.inlet.temperature.fix(308.15 * units.K)
        m.fs.unit.inlet.pressure.fix(1 * units.atm)

        m.fs.unit.inlet.conc_mass_comp[0, "S_su"].fix(12.394 * units.mg / units.liter)
        m.fs.unit.inlet.conc_mass_comp[0, "S_aa"].fix(5.54 * units.mg / units.liter)
        m.fs.unit.inlet.conc_mass_comp[0, "S_fa"].fix(107.41 * units.mg / units.liter)
        m.fs.unit.inlet.conc_mass_comp[0, "S_va"].fix(12.33 * units.mg / units.liter)
        m.fs.unit.inlet.conc_mass_comp[0, "S_bu"].fix(14.00 * units.mg / units.liter)
        m.fs.unit.inlet.conc_mass_comp[0, "S_pro"].fix(17.584 * units.mg / units.liter)
        m.fs.unit.inlet.conc_mass_comp[0, "S_ac"].fix(89.315 * units.mg / units.liter)
        m.fs.unit.inlet.conc_mass_comp[0, "S_h2"].fix(2.55e-4 * units.mg / units.liter)
        m.fs.unit.inlet.conc_mass_comp[0, "S_ch4"].fix(55.49 * units.mg / units.liter)
        m.fs.unit.inlet.conc_mass_comp[0, "S_IC"].fix(
            95.149 * units.mmol / units.liter * 12 * units.mg / units.mmol
        )
        m.fs.unit.inlet.conc_mass_comp[0, "S_IN"].fix(
            94.468 * units.mmol / units.liter * 14 * units.mg / units.mmol
        )
        m.fs.unit.inlet.conc_mass_comp[0, "S_I"].fix(130.87 * units.mg / units.liter)

        m.fs.unit.inlet.conc_mass_comp[0, "X_c"].fix(107.92 * units.mg / units.liter)
        m.fs.unit.inlet.conc_mass_comp[0, "X_ch"].fix(20.517 * units.mg / units.liter)
        m.fs.unit.inlet.conc_mass_comp[0, "X_pr"].fix(84.22 * units.mg / units.liter)
        m.fs.unit.inlet.conc_mass_comp[0, "X_li"].fix(43.629 * units.mg / units.liter)
        m.fs.unit.inlet.conc_mass_comp[0, "X_su"].fix(312.22 * units.mg / units.liter)
        m.fs.unit.inlet.conc_mass_comp[0, "X_aa"].fix(931.67 * units.mg / units.liter)
        m.fs.unit.inlet.conc_mass_comp[0, "X_fa"].fix(338.39 * units.mg / units.liter)
        m.fs.unit.inlet.conc_mass_comp[0, "X_c4"].fix(335.77 * units.mg / units.liter)
        m.fs.unit.inlet.conc_mass_comp[0, "X_pro"].fix(101.12 * units.mg / units.liter)
        m.fs.unit.inlet.conc_mass_comp[0, "X_ac"].fix(677.24 * units.mg / units.liter)
        m.fs.unit.inlet.conc_mass_comp[0, "X_h2"].fix(284.84 * units.mg / units.liter)
        m.fs.unit.inlet.conc_mass_comp[0, "X_I"].fix(17216 * units.mg / units.liter)

        m.fs.unit.inlet.cations[0].fix(1e-8 * units.mmol / units.liter)
        m.fs.unit.inlet.anions[0].fix(5.21 * units.mmol / units.liter)

        return m

    @pytest.mark.component
    def test_variable_scaling_routine(self, model):
        scaler = model.fs.unit.default_scaler()

        assert isinstance(scaler, ADM1ASM1Scaler)

        scaler.variable_scaling_routine(model.fs.unit)

        # Inlet state
        sfx_in = model.fs.unit.properties_in[0].scaling_factor
        assert isinstance(sfx_in, Suffix)
        # Scaling factors for FTPx
        assert len(sfx_in) == 27

        # Outlet state - should be the same as the inlet
        sfx_underflow = model.fs.unit.properties_out[0].scaling_factor
        assert isinstance(sfx_underflow, Suffix)
        # Scaling factors for FTPx
<<<<<<< HEAD
=======
        assert len(sfx_underflow) == 3
>>>>>>> 2a6ec81d

    @pytest.mark.component
    def test_constraint_scaling_routine(self, model):
        scaler = model.fs.unit.default_scaler()

        assert isinstance(scaler, ADM1ASM1Scaler)

        scaler.constraint_scaling_routine(model.fs.unit)

        sfx_unit = model.fs.unit.scaling_factor
        assert isinstance(sfx_unit, Suffix)
        # Scaling factors for FTPx
        assert len(sfx_unit) == 16

    @pytest.mark.component
    def test_scale_model(self, model):
        scaler = model.fs.unit.default_scaler()

        assert isinstance(scaler, ADM1ASM1Scaler)

        scaler.scale_model(model.fs.unit)

        # Inlet state
        sfx_in = model.fs.unit.properties_in[0].scaling_factor
        assert isinstance(sfx_in, Suffix)
        # Scaling factors for FTP
        assert len(sfx_in) == 27

        # Outlet state - should be the same as the inlet
        sfx_underflow = model.fs.unit.properties_out[0].scaling_factor
        assert isinstance(sfx_underflow, Suffix)
        # Scaling factors for FTP
        assert len(sfx_underflow) == 3

        sfx_overflow = model.fs.unit.properties_out[0].scaling_factor
        assert isinstance(sfx_overflow, Suffix)
        # Scaling factors for FTP
        assert len(sfx_overflow) == 3

        # Check that unit model has scaling factors
        sfx_unit = model.fs.unit.scaling_factor
        assert isinstance(sfx_unit, Suffix)
        # Scaling factors for FTPx
        assert len(sfx_unit) == 16

    @pytest.mark.integration
    def test_example_case_iscale(self):
        m = ConcreteModel()

        m.fs = FlowsheetBlock(dynamic=False)

        m.fs.props_ASM1 = ASM1ParameterBlock()
        m.fs.props_ADM1 = ADM1ParameterBlock()
        m.fs.ADM1_rxn_props = ADM1ReactionParameterBlock(
            property_package=m.fs.props_ADM1
        )

        m.fs.unit = Translator_ADM1_ASM1(
            inlet_property_package=m.fs.props_ADM1,
            outlet_property_package=m.fs.props_ASM1,
            reaction_package=m.fs.ADM1_rxn_props,
            has_phase_equilibrium=False,
            outlet_state_defined=True,
        )

        m.fs.unit.inlet.flow_vol.fix(170 * units.m**3 / units.day)
        m.fs.unit.inlet.temperature.fix(308.15 * units.K)
        m.fs.unit.inlet.pressure.fix(1 * units.atm)

        m.fs.unit.inlet.conc_mass_comp[0, "S_su"].fix(12.394 * units.mg / units.liter)
        m.fs.unit.inlet.conc_mass_comp[0, "S_aa"].fix(5.54 * units.mg / units.liter)
        m.fs.unit.inlet.conc_mass_comp[0, "S_fa"].fix(107.41 * units.mg / units.liter)
        m.fs.unit.inlet.conc_mass_comp[0, "S_va"].fix(12.33 * units.mg / units.liter)
        m.fs.unit.inlet.conc_mass_comp[0, "S_bu"].fix(14.00 * units.mg / units.liter)
        m.fs.unit.inlet.conc_mass_comp[0, "S_pro"].fix(17.584 * units.mg / units.liter)
        m.fs.unit.inlet.conc_mass_comp[0, "S_ac"].fix(89.315 * units.mg / units.liter)
        m.fs.unit.inlet.conc_mass_comp[0, "S_h2"].fix(2.55e-4 * units.mg / units.liter)
        m.fs.unit.inlet.conc_mass_comp[0, "S_ch4"].fix(55.49 * units.mg / units.liter)
        m.fs.unit.inlet.conc_mass_comp[0, "S_IC"].fix(
            95.149 * units.mmol / units.liter * 12 * units.mg / units.mmol
        )
        m.fs.unit.inlet.conc_mass_comp[0, "S_IN"].fix(
            94.468 * units.mmol / units.liter * 14 * units.mg / units.mmol
        )
        m.fs.unit.inlet.conc_mass_comp[0, "S_I"].fix(130.87 * units.mg / units.liter)

        m.fs.unit.inlet.conc_mass_comp[0, "X_c"].fix(107.92 * units.mg / units.liter)
        m.fs.unit.inlet.conc_mass_comp[0, "X_ch"].fix(20.517 * units.mg / units.liter)
        m.fs.unit.inlet.conc_mass_comp[0, "X_pr"].fix(84.22 * units.mg / units.liter)
        m.fs.unit.inlet.conc_mass_comp[0, "X_li"].fix(43.629 * units.mg / units.liter)
        m.fs.unit.inlet.conc_mass_comp[0, "X_su"].fix(312.22 * units.mg / units.liter)
        m.fs.unit.inlet.conc_mass_comp[0, "X_aa"].fix(931.67 * units.mg / units.liter)
        m.fs.unit.inlet.conc_mass_comp[0, "X_fa"].fix(338.39 * units.mg / units.liter)
        m.fs.unit.inlet.conc_mass_comp[0, "X_c4"].fix(335.77 * units.mg / units.liter)
        m.fs.unit.inlet.conc_mass_comp[0, "X_pro"].fix(101.12 * units.mg / units.liter)
        m.fs.unit.inlet.conc_mass_comp[0, "X_ac"].fix(677.24 * units.mg / units.liter)
        m.fs.unit.inlet.conc_mass_comp[0, "X_h2"].fix(284.84 * units.mg / units.liter)
        m.fs.unit.inlet.conc_mass_comp[0, "X_I"].fix(17216 * units.mg / units.liter)

        m.fs.unit.inlet.cations[0].fix(1e-8 * units.mmol / units.liter)
        m.fs.unit.inlet.anions[0].fix(5.21 * units.mmol / units.liter)

        # Check condition number to confirm scaling
        iscale.calculate_scaling_factors(m)

        sm = TransformationFactory("core.scale_model").create_using(m, rename=False)
        jac, _ = get_jacobian(sm, scaled=False)
        assert (jacobian_cond(jac=jac, scaled=False)) == pytest.approx(
            3.872983349e5, rel=1e-3
        )

    @pytest.mark.integration
    def test_example_case_scaler(self):
        m = ConcreteModel()

        m.fs = FlowsheetBlock(dynamic=False)

        m.fs.props_ASM1 = ASM1ParameterBlock()
        m.fs.props_ADM1 = ADM1ParameterBlock()
        m.fs.ADM1_rxn_props = ADM1ReactionParameterBlock(
            property_package=m.fs.props_ADM1
        )

        m.fs.unit = Translator_ADM1_ASM1(
            inlet_property_package=m.fs.props_ADM1,
            outlet_property_package=m.fs.props_ASM1,
            reaction_package=m.fs.ADM1_rxn_props,
            has_phase_equilibrium=False,
            outlet_state_defined=True,
        )

        m.fs.unit.inlet.flow_vol.fix(170 * units.m**3 / units.day)
        m.fs.unit.inlet.temperature.fix(308.15 * units.K)
        m.fs.unit.inlet.pressure.fix(1 * units.atm)

        m.fs.unit.inlet.conc_mass_comp[0, "S_su"].fix(12.394 * units.mg / units.liter)
        m.fs.unit.inlet.conc_mass_comp[0, "S_aa"].fix(5.54 * units.mg / units.liter)
        m.fs.unit.inlet.conc_mass_comp[0, "S_fa"].fix(107.41 * units.mg / units.liter)
        m.fs.unit.inlet.conc_mass_comp[0, "S_va"].fix(12.33 * units.mg / units.liter)
        m.fs.unit.inlet.conc_mass_comp[0, "S_bu"].fix(14.00 * units.mg / units.liter)
        m.fs.unit.inlet.conc_mass_comp[0, "S_pro"].fix(17.584 * units.mg / units.liter)
        m.fs.unit.inlet.conc_mass_comp[0, "S_ac"].fix(89.315 * units.mg / units.liter)
        m.fs.unit.inlet.conc_mass_comp[0, "S_h2"].fix(2.55e-4 * units.mg / units.liter)
        m.fs.unit.inlet.conc_mass_comp[0, "S_ch4"].fix(55.49 * units.mg / units.liter)
        m.fs.unit.inlet.conc_mass_comp[0, "S_IC"].fix(
            95.149 * units.mmol / units.liter * 12 * units.mg / units.mmol
        )
        m.fs.unit.inlet.conc_mass_comp[0, "S_IN"].fix(
            94.468 * units.mmol / units.liter * 14 * units.mg / units.mmol
        )
        m.fs.unit.inlet.conc_mass_comp[0, "S_I"].fix(130.87 * units.mg / units.liter)

        m.fs.unit.inlet.conc_mass_comp[0, "X_c"].fix(107.92 * units.mg / units.liter)
        m.fs.unit.inlet.conc_mass_comp[0, "X_ch"].fix(20.517 * units.mg / units.liter)
        m.fs.unit.inlet.conc_mass_comp[0, "X_pr"].fix(84.22 * units.mg / units.liter)
        m.fs.unit.inlet.conc_mass_comp[0, "X_li"].fix(43.629 * units.mg / units.liter)
        m.fs.unit.inlet.conc_mass_comp[0, "X_su"].fix(312.22 * units.mg / units.liter)
        m.fs.unit.inlet.conc_mass_comp[0, "X_aa"].fix(931.67 * units.mg / units.liter)
        m.fs.unit.inlet.conc_mass_comp[0, "X_fa"].fix(338.39 * units.mg / units.liter)
        m.fs.unit.inlet.conc_mass_comp[0, "X_c4"].fix(335.77 * units.mg / units.liter)
        m.fs.unit.inlet.conc_mass_comp[0, "X_pro"].fix(101.12 * units.mg / units.liter)
        m.fs.unit.inlet.conc_mass_comp[0, "X_ac"].fix(677.24 * units.mg / units.liter)
        m.fs.unit.inlet.conc_mass_comp[0, "X_h2"].fix(284.84 * units.mg / units.liter)
        m.fs.unit.inlet.conc_mass_comp[0, "X_I"].fix(17216 * units.mg / units.liter)

        m.fs.unit.inlet.cations[0].fix(1e-8 * units.mmol / units.liter)
        m.fs.unit.inlet.anions[0].fix(5.21 * units.mmol / units.liter)

        scaler = ADM1ASM1Scaler()
        scaler.scale_model(
            m.fs.unit,
            submodel_scalers={
                m.fs.unit.properties_in: ADM1PropertiesScaler,
                m.fs.unit.properties_out: ASM1PropertiesScaler,
            },
        )

        # Check condition number to confirm scaling
        sm = TransformationFactory("core.scale_model").create_using(m, rename=False)
        jac, _ = get_jacobian(sm, scaled=False)
        assert (jacobian_cond(jac=jac, scaled=False)) == pytest.approx(
            5.4739117e3, rel=1e-3
        )<|MERGE_RESOLUTION|>--- conflicted
+++ resolved
@@ -160,6 +160,12 @@
 
         m.fs.unit.inlet.cations[0].fix(1e-8 * units.mmol / units.liter)
         m.fs.unit.inlet.anions[0].fix(5.21 * units.mmol / units.liter)
+
+        sm = TransformationFactory("core.scale_model").create_using(m, rename=False)
+        jac, _ = get_jacobian(sm, scaled=False)
+        assert (jacobian_cond(jac=jac, scaled=False)) == pytest.approx(
+            3.872983349e5, rel=1e-3
+        )
 
         return m
 
@@ -379,10 +385,6 @@
         sfx_underflow = model.fs.unit.properties_out[0].scaling_factor
         assert isinstance(sfx_underflow, Suffix)
         # Scaling factors for FTPx
-<<<<<<< HEAD
-=======
-        assert len(sfx_underflow) == 3
->>>>>>> 2a6ec81d
 
     @pytest.mark.component
     def test_constraint_scaling_routine(self, model):
