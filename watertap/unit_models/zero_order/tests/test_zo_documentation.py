###############################################################################
# WaterTAP Copyright (c) 2021, The Regents of the University of California,
# through Lawrence Berkeley National Laboratory, Oak Ridge National
# Laboratory, National Renewable Energy Laboratory, and National Energy
# Technology Laboratory (subject to receipt of any required approvals from
# the U.S. Dept. of Energy). All rights reserved.
#
# Please see the files COPYRIGHT.md and LICENSE.md for full copyright and license
# information, respectively. These files are also available online at the URL
# "https://github.com/watertap-org/watertap/"
#
###############################################################################
"""
Tests that documentation exists for all zero-order unit models.
To create new documentation, update the unit classification excel sheet and run the automation script.
"""
import pytest
import os

from pyomo.common.fileutils import this_file_dir

this_file_dir = this_file_dir()

doc_path = os.path.join(
    this_file_dir,
    "..",
    "..",
    "..",
    "..",
    "docs",
)

rst_path = os.path.join(
    doc_path,
    "technical_reference",
    "unit_models",
    "zero_order_unit_models",
)

py_path = os.path.join(this_file_dir, "..")


def generate_model_list(path, extension, exclude):
    file_list = []
    for file in os.listdir(path):
        filename = os.fsdecode(file)
        if filename.endswith(extension) and filename not in exclude:
            file_path = os.path.join(
                path,
                file,
            )
            assert os.path.isfile(file_path)
            file_list.append(filename[: -len(extension)])
    return file_list


@pytest.mark.integration
@pytest.mark.skipif(not os.path.exists(doc_path), reason="No docs directory")
def test_lists_match():
<<<<<<< HEAD
=======

    rst_list = generate_model_list(rst_path, ".rst", ("index.rst",))
    py_list = generate_model_list(py_path, ".py", ("__init__.py",))

>>>>>>> 16cb1498
    # Run pytest -vv to see how the lists are different
    assert sorted(py_list) == sorted(rst_list)<|MERGE_RESOLUTION|>--- conflicted
+++ resolved
@@ -57,12 +57,9 @@
 @pytest.mark.integration
 @pytest.mark.skipif(not os.path.exists(doc_path), reason="No docs directory")
 def test_lists_match():
-<<<<<<< HEAD
-=======
 
     rst_list = generate_model_list(rst_path, ".rst", ("index.rst",))
     py_list = generate_model_list(py_path, ".py", ("__init__.py",))
 
->>>>>>> 16cb1498
     # Run pytest -vv to see how the lists are different
     assert sorted(py_list) == sorted(rst_list)