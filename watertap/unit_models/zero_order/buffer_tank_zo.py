--- conflicted
+++ resolved
@@ -11,12 +11,8 @@
 #
 ###############################################################################
 """
-<<<<<<< HEAD
-This module contains a zero-order representation of a buffer tank unit.
-=======
 This module contains a zero-order representation of a buffer tank unit
 operation.
->>>>>>> 9b66fea5
 """
 
 from pyomo.environ import Constraint, units as pyunits, Var
