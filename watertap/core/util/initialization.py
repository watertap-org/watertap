#################################################################################
# WaterTAP Copyright (c) 2020-2023, The Regents of the University of California,
# through Lawrence Berkeley National Laboratory, Oak Ridge National Laboratory,
# National Renewable Energy Laboratory, and National Energy Technology
# Laboratory (subject to receipt of any required approvals from the U.S. Dept.
# of Energy). All rights reserved.
#
# Please see the files COPYRIGHT.md and LICENSE.md for full copyright and license
# information, respectively. These files are also available online at the URL
# "https://github.com/watertap-org/watertap/"
#################################################################################
"""
This module contains utility functions for initialization of WaterTAP models.
"""


__author__ = "Adam Atia"

<<<<<<< HEAD
from math import fabs
from pyomo.environ import check_optimal_termination, Var, Constraint, value
=======
from pyomo.environ import check_optimal_termination
from idaes.core.util.exceptions import InitializationError
>>>>>>> 9f208f29
from idaes.core.util.model_statistics import degrees_of_freedom
import idaes.logger as idaeslog

_log = idaeslog.getLogger(__name__)


def check_solve(results, checkpoint=None, logger=_log, fail_flag=False):
    """
    Check that solver termination is optimal and OK in an initialization routine.
    If the check fails, proceed through initialization with only a logger warning by default,
    or set fail_flag=True to raise an error. This should also work for checking a solve outside
    of an initialization routine.

    Keyword Arguments:
            results : solver results
            checkpoint : Optional string argument to specify the step of initialization being checked
                        (e.g., checkpoint="Initialization step 1: solve indexed blocks")
            logger : Optional argument for loading idaes.getInitLogger object (e.g., logger=init_log)
            fail_flag : Boolean argument to specify error or warning (Default: fail_flag=False produces logger warning.
                        set fail_flag=True to raise an error and stop the initialization routine.)
    Returns:
        None

    """
    if check_optimal_termination(results):
        if checkpoint is None:
            logger.info("Solve successful.")
        else:
            logger.info(f"{checkpoint} successful.")
    else:
        if checkpoint is None:
            msg = (
                f"The solver failed to converge to an optimal solution. "
                "This suggests that the user provided infeasible inputs or that the model "
                "is poorly scaled, poorly initialized, or degenerate."
            )
        else:
            msg = (
                f" The solver at the {checkpoint} step failed to converge to an optimal solution."
                "This suggests that the user provided infeasible inputs or that the model "
                "is poorly scaled, poorly initialized, or degenerate."
            )
        if fail_flag:
            logger.error(msg)
            raise InitializationError(msg)
        else:
            logger.warning(msg)


def check_dof(blk, fail_flag=False, logger=_log, expected_dof=0):
    """
    Check that degrees of freedom are 0, or the expected amount ``expected_dof``.
    If not 0 or ``expected_dof``, either throw a warning and continue or throw an error and stop.

    Keyword Arguments:
            blk : block to check
            fail_flag : Boolean argument to specify error or warning
            (Default: fail_flag=False produces logger warning. Set fail_flag=True to raise an error and stop
             the initialization routine.)
            logger : Optional argument for loading idaes.getInitLogger object (e.g., logger=init_log)
            expected_dof : Integer number of degrees of freedom ``blk`` should have

    Returns:
        None

    """
    if degrees_of_freedom(blk) != expected_dof:
        if expected_dof == 0:
            msg = (
                f"Non-zero degrees of freedom: Degrees of freedom on {blk} = {degrees_of_freedom(blk)}. "
                f"Fix {degrees_of_freedom(blk)} more variable(s)"
            )
        elif degrees_of_freedom(blk) < expected_dof:
            msg = (
                f"Unexpected degrees of freedom: Degrees of freedom on {blk} = {degrees_of_freedom(blk)}. "
                f"Expected {expected_dof}. Unfix {expected_dof - degrees_of_freedom(blk)} variable(s)"
            )
        elif degrees_of_freedom(blk) > expected_dof:
            msg = (
                f"Unexpected degrees of freedom: Degrees of freedom on {blk} = {degrees_of_freedom(blk)}. "
                f"Expected {expected_dof}. Fix {degrees_of_freedom(blk) - expected_dof} variable(s)"
            )
        if fail_flag:
            logger.error(msg)
            raise InitializationError(msg)
        else:
            logger.warning(msg)


def assert_degrees_of_freedom(blk, expected_dof):
    """
    Assert that degrees of freedom are ``expected_dof``.
    If not ``expected_dof``, throw an error and stop.

    Keyword Arguments:
            blk : block to check
            expected_dof : Integer number of degrees of freedom ``blk`` should have

    Returns:
        None

    """
    check_dof(blk, True, expected_dof=expected_dof)


def assert_no_degrees_of_freedom(blk):
    """
    Assert that degrees of freedom are 0.
    If ``blk`` has non-zero degrees of freedom, throw an error and stop.

    Keyword Arguments:
            blk : block to check

    Returns:
        None

    """
<<<<<<< HEAD
    check_dof(blk, True)


def assert_no_initialization_perturbation(blk, optarg=None, solver=None):
    """
    Assert that IPOPT will *not* move the initialization

    Args:
        blk: Pyomo block
        optarg: IPOPT options (default=None) (Should be None if solver is specified)
        solver: Pyomo IPOPT solver instance (default=None) (Should be None if optarg is specified).

    Returns:
        None
    """
    if solver is not None and optarg is not None:
        raise ValueError("Supply a solver or optarg, not both")
    if optarg is None:
        optarg = {}
    if solver is None:
        solver = get_solver(options=optarg)
    if solver.name not in ('ipopt',
            'ipopt-watertap',
            ):
        raise ValueError(f"Solver {solver.name} is not supported")

    options = solver.options
    bound_push = options.get('bound_push', 1e-2)
    bound_frac = options.get('bound_frac', 1e-2)
    bound_relax_factor = options.get('bound_relax_factor', 1e-8)
    if solver.name == 'ipopt-watertap':
        user_scaling = True
    else:
        user_scaling = (options.get('nlp_scaling_method', 'gradient-based') == 'user-scaling')

    for v, val, result in generate_initialization_perturbation(blk, bound_push, bound_frac, bound_relax_factor, user_scaling):
        raise ValueError(f"IPOPT will move scaled initial value for variable {v.name} from {val:e} to {result:e}")


def print_initialization_perturbation(blk, bound_push=1e-2, bound_frac=1e-2, bound_relax_factor=1e-8, user_scaling=False):
    """
    Print the initialization perturbations performed by IPOPT for a given Block

    Args:
        blk: Pyomo block
        bound_push: bound_push to evaluate (same as IPOPT option) (default=1e-2)
        bound_frac: bound_frac to evaluate (same as IPOPT option) (default=1e-2)
        bound_relax_factor: bound_relax_factor to evaluate (same as IPOPT option) (default=1e-8)
        user_scaling: If True, the variables are scaled as if `nlp_scaling_method = user-scaling`
                       is used. (default=False)

    Returns:
        None
    """
    for v, val, result in generate_initialization_perturbation(blk, bound_push, bound_frac, bound_relax_factor, user_scaling):
        print(f"IPOPT will move scaled initial value for variable {v.name} from {val:e} to {result:e}")


def generate_initialization_perturbation(blk, bound_push=1e-2, bound_frac=1e-2, bound_relax_factor=1e-8, user_scaling=False):
    """
    Generate the initialization perturbations performed by IPOPT for a given Block

    Args:
        blk: Pyomo block
        bound_push: bound_push to evaluate (same as IPOPT option) (default=1e-2)
        bound_frac: bound_frac to evaluate (same as IPOPT option) (default=1e-2)
        bound_relax_factor: bound_relax_factor to evaluate (same as IPOPT option) (default=1e-8)
        user_scaling: If True, the variables are scaled as if `nlp_scaling_method = user-scaling`
                       is used. (default=False)

    Yields:
        tuple: (pyo.Var object, current_value, perturbed_value)
    """
    kappa1 = bound_push; kappa2 = bound_frac
    for v in blk.component_data_objects(Var):
        if v.value is None:
            _log.warning(f"Variable {v.name} has no initial value")
            continue
        if v.fixed:
            continue
        if user_scaling:
            sf = get_scaling_factor(v, default=1.)
        else:
            sf = 1.
        v_lb = __none_left_mult(v.lb,sf)
        if v_lb is not None:
            v_lb -= bound_relax_factor*max(1, abs(v_lb))
        v_value = v.value*sf
        v_ub = __none_left_mult(v.ub,sf)
        if v_ub is not None:
            v_ub += bound_relax_factor*max(1, abs(v_ub))
        if v_lb is not None:
            if v_ub is not None:
                pl = min( kappa1*max(1, abs(v_lb)), kappa2*(v_ub - v_lb) )
            else:
                pl = kappa1*max(1, abs(v_lb))
            if v_value < v_lb + pl:
                yield (v, v_value, v_lb+pl)
        if v_ub is not None:
            if v_lb is not None:
                pu = min( kappa1*max(1, abs(v_ub)), kappa2*(v_ub - v_lb) )
            else:
                pu = kappa1*max(1, abs(v_ub))
            if v_value > v_ub - pu:
                yield (v, v_value, v_ub-pu)


def check_constraint_status(blk, tol=1e-7):
    c_violated_lst = []

    # implementation modified from Pyomo 5.7.3, pyomo.util.infeasible.log_infeasible_constraints
    for c in blk.component_data_objects(
            ctype=Constraint, active=True, descend_into=True):
        c_body_value = value(c.body, exception=False)
        c_lb_value = value(c.lower, exception=False)
        c_ub_value = value(c.upper, exception=False)

        c_undefined = False
        equality_violated = False
        lb_violated = False
        ub_violated = False

        if c_body_value is None:
            c_undefined = True
        else:
            if c.equality:
                if fabs(c_lb_value - c_body_value) >= tol:
                    equality_violated = True
            else:
                if c.has_lb() and c_lb_value - c_body_value >= tol:
                    lb_violated = True
                if c.has_ub() and c_body_value - c_ub_value >= tol:
                    ub_violated = True

        if not any((c_undefined, equality_violated, lb_violated, ub_violated)):
            continue
        else:
            c_violated_lst.append(c.name)

    if len(c_violated_lst) > 0:
        raise RuntimeError(
            "The initialization did not converge, the following constraint(s) "
            "are undefined or violate the equality or inequality: {violated_lst}".format(
                violated_lst=c_violated_lst))
=======
    check_dof(blk, True)
>>>>>>> 9f208f29
<|MERGE_RESOLUTION|>--- conflicted
+++ resolved
@@ -16,13 +16,9 @@
 
 __author__ = "Adam Atia"
 
-<<<<<<< HEAD
 from math import fabs
 from pyomo.environ import check_optimal_termination, Var, Constraint, value
-=======
-from pyomo.environ import check_optimal_termination
 from idaes.core.util.exceptions import InitializationError
->>>>>>> 9f208f29
 from idaes.core.util.model_statistics import degrees_of_freedom
 import idaes.logger as idaeslog
 
@@ -140,7 +136,6 @@
         None
 
     """
-<<<<<<< HEAD
     check_dof(blk, True)
 
 
@@ -284,7 +279,4 @@
         raise RuntimeError(
             "The initialization did not converge, the following constraint(s) "
             "are undefined or violate the equality or inequality: {violated_lst}".format(
-                violated_lst=c_violated_lst))
-=======
-    check_dof(blk, True)
->>>>>>> 9f208f29
+                violated_lst=c_violated_lst))