#################################################################################
# WaterTAP Copyright (c) 2020-2024, The Regents of the University of California,
# through Lawrence Berkeley National Laboratory, Oak Ridge National Laboratory,
# National Renewable Energy Laboratory, and National Energy Technology
# Laboratory (subject to receipt of any required approvals from the U.S. Dept.
# of Energy). All rights reserved.
#
# Please see the files COPYRIGHT.md and LICENSE.md for full copyright and license
# information, respectively. These files are also available online at the URL
# "https://github.com/watertap-org/watertap/"
#################################################################################
"""
GUI configuration for the extended BSM2 flowsheet.
"""

from pyomo.environ import units as pyunits

import idaes.logger as idaeslog

from watertap.ui.fsapi import FlowsheetInterface

from watertap.flowsheets.full_water_resource_recovery_facility.BSM2_P_extension import (
    build,
    set_scaling,
    set_operating_conditions,
    initialize_system,
    solve,
    add_costing,
)

from watertap.core.util.initialization import (
    assert_degrees_of_freedom,
    interval_initializer,
)

# Set up logger
_log = idaeslog.getLogger(__name__)


def export_to_ui():
    """
    Exports the variables, flowsheet build, and solver results to the GUI.
    """
    return FlowsheetInterface(
        name="BSM2_P_extension",
        do_export=export_variables,
        do_build=build_flowsheet,
        do_solve=solve_flowsheet,
        requires_idaes_solver=True,
        build_options={
            "BioP": {
                "name": "BioP",
                "display_name": "Phosphorus Biomass Transformation",
                "values_allowed": ["False", "True"],
                "value": "False",  # default value
            },
        },
    )


def export_variables(flowsheet=None, exports=None, build_options=None, **kwargs):
    """
    Exports the variables to the GUI.
    """
    fs = flowsheet
    # --- Input data ---

    # Feed conditions
    exports.add(
        obj=fs.FeedWater.flow_vol[0],
        name="Feed volumetric flow rate",
        ui_units=pyunits.m**3 / pyunits.day,
        display_units="m3/day",
        rounding=2,
        description="Inlet volumetric flow rate",
        is_input=True,
        input_category="Feed",
        is_output=True,
        output_category="Feed",
    )
    exports.add(
        obj=fs.FeedWater.conc_mass_comp[0, "S_A"],
        name="Feed S_A concentration",
        ui_units=pyunits.g / pyunits.m**3,
        display_units="g/m3",
        rounding=2,
        description="Fermentation products (acetate) concentration",
        is_input=True,
        input_category="Feed",
        is_output=True,
        output_category="Feed",
    )
    exports.add(
        obj=fs.FeedWater.conc_mass_comp[0, "S_F"],
        name="Feed S_F concentration",
        ui_units=pyunits.g / pyunits.m**3,
        display_units="g/m3",
        rounding=2,
        description="Fermentable organic substrates concentration",
        is_input=True,
        input_category="Feed",
        is_output=True,
        output_category="Feed",
    )
    exports.add(
        obj=fs.FeedWater.conc_mass_comp[0, "S_I"],
        name="Feed S_I concentration",
        ui_units=pyunits.g / pyunits.m**3,
        display_units="g/m3",
        rounding=2,
        description="Inlet soluble inert organic matter concentration",
        is_input=True,
        input_category="Feed",
        is_output=True,
        output_category="Feed",
    )
    exports.add(
        obj=fs.FeedWater.conc_mass_comp[0, "S_IC"],
        name="Feed S_IC concentration",
        ui_units=pyunits.g / pyunits.m**3,
        display_units="g/m3",
        rounding=2,
        description="Inlet inorganic carbon concentration",
        is_input=True,
        input_category="Feed",
        is_output=True,
        output_category="Feed",
    )
    exports.add(
        obj=fs.FeedWater.conc_mass_comp[0, "S_K"],
        name="Feed S_K concentration",
        ui_units=pyunits.g / pyunits.m**3,
        display_units="g/m3",
        rounding=2,
        description="Inlet potassium concentration",
        is_input=True,
        input_category="Feed",
        is_output=True,
        output_category="Feed",
    )
    exports.add(
        obj=fs.FeedWater.conc_mass_comp[0, "S_Mg"],
        name="Feed S_Mg concentration",
        ui_units=pyunits.g / pyunits.m**3,
        display_units="g/m3",
        rounding=2,
        description="Inlet magnesium concentration",
        is_input=True,
        input_category="Feed",
        is_output=True,
        output_category="Feed",
    )
    exports.add(
        obj=fs.FeedWater.conc_mass_comp[0, "S_N2"],
        name="Feed S_N2 concentration",
        ui_units=pyunits.g / pyunits.m**3,
        display_units="g/m3",
        rounding=2,
        description="Inlet dinitrogen product (from denitrification) concentration",
        is_input=True,
        input_category="Feed",
        is_output=True,
        output_category="Feed",
    )
    exports.add(
        obj=fs.FeedWater.conc_mass_comp[0, "S_NH4"],
        name="Feed S_NH4 concentration",
        ui_units=pyunits.g / pyunits.m**3,
        display_units="g/m3",
        rounding=2,
        description="Inlet ammonium plus ammonia nitrogen concentration",
        is_input=True,
        input_category="Feed",
        is_output=True,
        output_category="Feed",
    )
    exports.add(
        obj=fs.FeedWater.conc_mass_comp[0, "S_NO3"],
        name="Feed S_NO3 concentration",
        ui_units=pyunits.g / pyunits.m**3,
        display_units="g/m3",
        rounding=2,
        description="Inlet nitrate plus nitrite nitrogen concentration",
        is_input=True,
        input_category="Feed",
        is_output=True,
        output_category="Feed",
    )
    exports.add(
        obj=fs.FeedWater.conc_mass_comp[0, "S_O2"],
        name="Feed S_O2 concentration",
        ui_units=pyunits.g / pyunits.m**3,
        display_units="g/m3",
        rounding=2,
        description="Inlet dissolved oxygen concentration",
        is_input=True,
        input_category="Feed",
        is_output=True,
        output_category="Feed",
    )
    exports.add(
        obj=fs.FeedWater.conc_mass_comp[0, "S_PO4"],
        name="Feed S_PO4 concentration",
        ui_units=pyunits.g / pyunits.m**3,
        display_units="g/m3",
        rounding=2,
        description="Inlet inorganic soluble phosphorus concentration",
        is_input=True,
        input_category="Feed",
        is_output=True,
        output_category="Feed",
    )
    exports.add(
        obj=fs.FeedWater.conc_mass_comp[0, "X_AUT"],
        name="Feed X_AUT concentration",
        ui_units=pyunits.g / pyunits.m**3,
        display_units="g/m3",
        rounding=2,
        description="Inlet autotrophic nitrifying biomass concentration",
        is_input=True,
        input_category="Feed",
        is_output=True,
        output_category="Feed",
    )
    exports.add(
        obj=fs.FeedWater.conc_mass_comp[0, "X_H"],
        name="Feed X_H concentration",
        ui_units=pyunits.g / pyunits.m**3,
        display_units="g/m3",
        rounding=2,
        description="Inlet heterotrophic biomass concentration",
        is_input=True,
        input_category="Feed",
        is_output=True,
        output_category="Feed",
    )
    exports.add(
        obj=fs.FeedWater.conc_mass_comp[0, "X_I"],
        name="Feed X_I concentration",
        ui_units=pyunits.g / pyunits.m**3,
        display_units="g/m3",
        rounding=2,
        description="Inlet inert particulate organic matter concentration",
        is_input=True,
        input_category="Feed",
        is_output=True,
        output_category="Feed",
    )
    exports.add(
        obj=fs.FeedWater.conc_mass_comp[0, "X_PAO"],
        name="Feed X_PAO concentration",
        ui_units=pyunits.g / pyunits.m**3,
        display_units="g/m3",
        rounding=2,
        description="Inlet phosphate-accumulating biomass concentration",
        is_input=True,
        input_category="Feed",
        is_output=True,
        output_category="Feed",
    )
    exports.add(
        obj=fs.FeedWater.conc_mass_comp[0, "X_PHA"],
        name="Feed X_PHA concentration",
        ui_units=pyunits.g / pyunits.m**3,
        display_units="g/m3",
        rounding=2,
        description="Inlet polyhydroxyalkanoates concentration",
        is_input=True,
        input_category="Feed",
        is_output=True,
        output_category="Feed",
    )
    exports.add(
        obj=fs.FeedWater.conc_mass_comp[0, "X_PP"],
        name="Feed X_PP concentration",
        ui_units=pyunits.g / pyunits.m**3,
        display_units="g/m3",
        rounding=2,
        description="Inlet poly-phosphate concentration",
        is_input=True,
        input_category="Feed",
        is_output=True,
        output_category="Feed",
    )
    exports.add(
        obj=fs.FeedWater.conc_mass_comp[0, "X_S"],
        name="Feed X_S concentration",
        ui_units=pyunits.g / pyunits.m**3,
        display_units="g/m3",
        rounding=2,
        description="Inlet slowly biodegradable substrate concentration",
        is_input=True,
        input_category="Feed",
        is_output=True,
        output_category="Feed",
    )

    # Unit model data, activated sludge process
    exports.add(
        obj=fs.R1.volume[0],
        name="First anoxic reactor volume",
        ui_units=pyunits.m**3,
        display_units="m3",
        rounding=1,
        description="CSTR volume",
        is_input=True,
        input_category="Activated sludge process",
        is_output=False,
    )
    exports.add(
        obj=fs.R2.volume[0],
        name="Second anoxic reactor volume",
        ui_units=pyunits.m**3,
        display_units="m3",
        rounding=1,
        description="CSTR volume",
        is_input=True,
        input_category="Activated sludge process",
        is_output=False,
    )
    exports.add(
        obj=fs.R3.volume[0],
        name="Third anoxic reactor volume",
        ui_units=pyunits.m**3,
        display_units="m3",
        rounding=1,
        description="CSTR volume",
        is_input=True,
        input_category="Activated sludge process",
        is_output=False,
    )
    exports.add(
        obj=fs.R4.volume[0],
        name="Fourth anoxic reactor volume",
        ui_units=pyunits.m**3,
        display_units="m3",
        rounding=1,
        description="CSTR volume",
        is_input=True,
        input_category="Activated sludge process",
        is_output=False,
    )
    exports.add(
        obj=fs.R5.volume[0],
        name="First aerobic reactor volume",
        ui_units=pyunits.m**3,
        display_units="m3",
        rounding=1,
        description="CSTR volume",
        is_input=True,
        input_category="Activated sludge process",
        is_output=False,
    )
    exports.add(
        obj=fs.R6.volume[0],
        name="Second aerobic reactor volume",
        ui_units=pyunits.m**3,
        display_units="m3",
        rounding=1,
        description="CSTR volume",
        is_input=True,
        input_category="Activated sludge process",
        is_output=False,
    )
    exports.add(
        obj=fs.R7.volume[0],
        name="Third aerobic reactor volume",
        ui_units=pyunits.m**3,
        display_units="m3",
        rounding=1,
        description="CSTR volume",
        is_input=True,
        input_category="Activated sludge process",
        is_output=False,
    )

    # Unit model data, anaerobic digester
    exports.add(
        obj=fs.AD.volume_liquid[0],
        name="Liquid volume",
        ui_units=pyunits.m**3,
        display_units="m3",
        rounding=1,
        description="Liquid volume",
        is_input=True,
        input_category="Anaerobic digester",
        is_output=False,
    )
    exports.add(
        obj=fs.AD.volume_vapor[0],
        name="Vapor volume",
        ui_units=pyunits.m**3,
        display_units="m3",
        rounding=1,
        description="Vapor volume",
        is_input=True,
        input_category="Anaerobic digester",
        is_output=False,
    )

    # Unit model data, primary clarifier
    exports.add(
        obj=fs.CL.split_fraction[0, "effluent", "H2O"],
        name="H2O split fraction",
        ui_units=pyunits.dimensionless,
        display_units="fraction",
        rounding=5,
        description="Water split fraction",
        is_input=True,
        input_category="Primary clarifier",
        is_output=False,
    )
    exports.add(
        obj=fs.CL.split_fraction[0, "effluent", "S_A"],
        name="S_A split fraction",
        ui_units=pyunits.dimensionless,
        display_units="fraction",
        rounding=5,
        description="Fermentation products (acetate) split fraction",
        is_input=True,
        input_category="Primary clarifier",
        is_output=False,
    )
    exports.add(
        obj=fs.CL.split_fraction[0, "effluent", "S_F"],
        name="S_F split fraction",
        ui_units=pyunits.dimensionless,
        display_units="fraction",
        rounding=5,
        description="Fermentable organic substrates split fraction",
        is_input=True,
        input_category="Primary clarifier",
        is_output=False,
    )
    exports.add(
        obj=fs.CL.split_fraction[0, "effluent", "S_I"],
        name="S_I split fraction",
        ui_units=pyunits.dimensionless,
        display_units="fraction",
        rounding=5,
        description="Inlet soluble inert organic matter split fraction",
        is_input=True,
        input_category="Primary clarifier",
        is_output=False,
    )
    exports.add(
        obj=fs.CL.split_fraction[0, "effluent", "S_IC"],
        name="S_IC split fraction",
        ui_units=pyunits.dimensionless,
        display_units="fraction",
        rounding=5,
        description="Inlet inorganic carbon split fraction",
        is_input=True,
        input_category="Primary clarifier",
        is_output=False,
    )
    exports.add(
        obj=fs.CL.split_fraction[0, "effluent", "S_K"],
        name="S_K split fraction",
        ui_units=pyunits.dimensionless,
        display_units="fraction",
        rounding=5,
        description="Inlet potassium split fraction",
        is_input=True,
        input_category="Primary clarifier",
        is_output=False,
    )
    exports.add(
        obj=fs.CL.split_fraction[0, "effluent", "S_Mg"],
        name="S_Mg split fraction",
        ui_units=pyunits.dimensionless,
        display_units="fraction",
        rounding=5,
        description="Inlet magnesium split fraction",
        is_input=True,
        input_category="Primary clarifier",
        is_output=False,
    )
    exports.add(
        obj=fs.CL.split_fraction[0, "effluent", "S_N2"],
        name="S_N2 split fraction",
        ui_units=pyunits.dimensionless,
        display_units="fraction",
        rounding=5,
        description="Inlet dinitrogen product (from denitrification) split fraction",
        is_input=True,
        input_category="Primary clarifier",
        is_output=False,
    )
    exports.add(
        obj=fs.CL.split_fraction[0, "effluent", "S_NH4"],
        name="S_NH4 split fraction",
        ui_units=pyunits.dimensionless,
        display_units="fraction",
        rounding=5,
        description="Inlet ammonium plus ammonia nitrogen split fraction",
        is_input=True,
        input_category="Primary clarifier",
        is_output=False,
    )
    exports.add(
        obj=fs.CL.split_fraction[0, "effluent", "S_NO3"],
        name="S_NO3 split fraction",
        ui_units=pyunits.dimensionless,
        display_units="fraction",
        rounding=5,
        description="Inlet nitrate plus nitrite nitrogen split fraction",
        is_input=True,
        input_category="Primary clarifier",
        is_output=False,
    )
    exports.add(
        obj=fs.CL.split_fraction[0, "effluent", "S_O2"],
        name="S_O2 split fraction",
        ui_units=pyunits.dimensionless,
        display_units="fraction",
        rounding=5,
        description="Inlet dissolved oxygen split fraction",
        is_input=True,
        input_category="Primary clarifier",
        is_output=False,
    )
    exports.add(
        obj=fs.CL.split_fraction[0, "effluent", "S_PO4"],
        name="S_PO4 split fraction",
        ui_units=pyunits.dimensionless,
        display_units="fraction",
        rounding=5,
        description="Inlet inorganic soluble phosphorus split fraction",
        is_input=True,
        input_category="Primary clarifier",
        is_output=False,
    )
    exports.add(
        obj=fs.CL.split_fraction[0, "effluent", "X_AUT"],
        name="X_AUT split fraction",
        ui_units=pyunits.dimensionless,
        display_units="fraction",
        rounding=5,
        description="Inlet autotrophic nitrifying biomass split fraction",
        is_input=True,
        input_category="Primary clarifier",
        is_output=False,
    )
    exports.add(
        obj=fs.CL.split_fraction[0, "effluent", "X_H"],
        name="X_H split fraction",
        ui_units=pyunits.dimensionless,
        display_units="fraction",
        rounding=5,
        description="Inlet heterotrophic biomass split fraction",
        is_input=True,
        input_category="Primary clarifier",
        is_output=False,
    )
    exports.add(
        obj=fs.CL.split_fraction[0, "effluent", "X_I"],
        name="X_I split fraction",
        ui_units=pyunits.dimensionless,
        display_units="fraction",
        rounding=5,
        description="Inlet inert particulate organic matter split fraction",
        is_input=True,
        input_category="Primary clarifier",
        is_output=False,
    )
    exports.add(
        obj=fs.CL.split_fraction[0, "effluent", "X_PAO"],
        name="X_PAO split fraction",
        ui_units=pyunits.dimensionless,
        display_units="fraction",
        rounding=5,
        description="Inlet phosphate-accumulating biomass split fraction",
        is_input=True,
        input_category="Primary clarifier",
        is_output=False,
    )
    exports.add(
        obj=fs.CL.split_fraction[0, "effluent", "X_PHA"],
        name="X_PHA split fraction",
        ui_units=pyunits.dimensionless,
        display_units="fraction",
        rounding=5,
        description="Inlet polyhydroxyalkanoates split fraction",
        is_input=True,
        input_category="Primary clarifier",
        is_output=False,
    )
    exports.add(
        obj=fs.CL.split_fraction[0, "effluent", "X_PP"],
        name="X_PP split fraction",
        ui_units=pyunits.dimensionless,
        display_units="fraction",
        rounding=5,
        description="Inlet poly-phosphate split fraction",
        is_input=True,
        input_category="Primary clarifier",
        is_output=False,
    )
    exports.add(
        obj=fs.CL.split_fraction[0, "effluent", "X_S"],
        name="X_S split fraction",
        ui_units=pyunits.dimensionless,
        display_units="fraction",
        rounding=5,
        description="Inlet slowly biodegradable substrate split fraction",
        is_input=True,
        input_category="Primary clarifier",
        is_output=False,
    )

    # Unit model data, secondary clarifier
    exports.add(
        obj=fs.CL2.split_fraction[0, "effluent", "H2O"],
        name="H2O split fraction",
        ui_units=pyunits.dimensionless,
        display_units="fraction",
        rounding=5,
        description="Water split fraction",
        is_input=True,
        input_category="Secondary clarifier",
        is_output=False,
    )
    exports.add(
        obj=fs.CL2.split_fraction[0, "effluent", "S_A"],
        name="S_A split fraction",
        ui_units=pyunits.dimensionless,
        display_units="fraction",
        rounding=5,
        description="Fermentation products (acetate) split fraction",
        is_input=True,
        input_category="Secondary clarifier",
        is_output=False,
    )
    exports.add(
        obj=fs.CL2.split_fraction[0, "effluent", "S_F"],
        name="S_F split fraction",
        ui_units=pyunits.dimensionless,
        display_units="fraction",
        rounding=5,
        description="Fermentable organic substrates split fraction",
        is_input=True,
        input_category="Secondary clarifier",
        is_output=False,
    )
    exports.add(
        obj=fs.CL2.split_fraction[0, "effluent", "S_I"],
        name="S_I split fraction",
        ui_units=pyunits.dimensionless,
        display_units="fraction",
        rounding=5,
        description="Inlet soluble inert organic matter split fraction",
        is_input=True,
        input_category="Secondary clarifier",
        is_output=False,
    )
    exports.add(
        obj=fs.CL2.split_fraction[0, "effluent", "S_IC"],
        name="S_IC split fraction",
        ui_units=pyunits.dimensionless,
        display_units="fraction",
        rounding=5,
        description="Inlet inorganic carbon split fraction",
        is_input=True,
        input_category="Secondary clarifier",
        is_output=False,
    )
    exports.add(
        obj=fs.CL2.split_fraction[0, "effluent", "S_K"],
        name="S_K split fraction",
        ui_units=pyunits.dimensionless,
        display_units="fraction",
        rounding=5,
        description="Inlet potassium split fraction",
        is_input=True,
        input_category="Secondary clarifier",
        is_output=False,
    )
    exports.add(
        obj=fs.CL2.split_fraction[0, "effluent", "S_Mg"],
        name="S_Mg split fraction",
        ui_units=pyunits.dimensionless,
        display_units="fraction",
        rounding=5,
        description="Inlet magnesium split fraction",
        is_input=True,
        input_category="Secondary clarifier",
        is_output=False,
    )
    exports.add(
        obj=fs.CL2.split_fraction[0, "effluent", "S_N2"],
        name="S_N2 split fraction",
        ui_units=pyunits.dimensionless,
        display_units="fraction",
        rounding=5,
        description="Inlet dinitrogen product (from denitrification) split fraction",
        is_input=True,
        input_category="Secondary clarifier",
        is_output=False,
    )
    exports.add(
        obj=fs.CL2.split_fraction[0, "effluent", "S_NH4"],
        name="S_NH4 split fraction",
        ui_units=pyunits.dimensionless,
        display_units="fraction",
        rounding=5,
        description="Inlet ammonium plus ammonia nitrogen split fraction",
        is_input=True,
        input_category="Secondary clarifier",
        is_output=False,
    )
    exports.add(
        obj=fs.CL2.split_fraction[0, "effluent", "S_NO3"],
        name="S_NO3 split fraction",
        ui_units=pyunits.dimensionless,
        display_units="fraction",
        rounding=5,
        description="Inlet nitrate plus nitrite nitrogen split fraction",
        is_input=True,
        input_category="Secondary clarifier",
        is_output=False,
    )
    exports.add(
        obj=fs.CL2.split_fraction[0, "effluent", "S_O2"],
        name="S_O2 split fraction",
        ui_units=pyunits.dimensionless,
        display_units="fraction",
        rounding=5,
        description="Inlet dissolved oxygen split fraction",
        is_input=True,
        input_category="Secondary clarifier",
        is_output=False,
    )
    exports.add(
        obj=fs.CL2.split_fraction[0, "effluent", "S_PO4"],
        name="S_PO4 split fraction",
        ui_units=pyunits.dimensionless,
        display_units="fraction",
        rounding=5,
        description="Inlet inorganic soluble phosphorus split fraction",
        is_input=True,
        input_category="Secondary clarifier",
        is_output=False,
    )
    exports.add(
        obj=fs.CL2.split_fraction[0, "effluent", "X_AUT"],
        name="X_AUT split fraction",
        ui_units=pyunits.dimensionless,
        display_units="fraction",
        rounding=5,
        description="Inlet autotrophic nitrifying biomass split fraction",
        is_input=True,
        input_category="Secondary clarifier",
        is_output=False,
    )
    exports.add(
        obj=fs.CL2.split_fraction[0, "effluent", "X_H"],
        name="X_H split fraction",
        ui_units=pyunits.dimensionless,
        display_units="fraction",
        rounding=5,
        description="Inlet heterotrophic biomass split fraction",
        is_input=True,
        input_category="Secondary clarifier",
        is_output=False,
    )
    exports.add(
        obj=fs.CL2.split_fraction[0, "effluent", "X_I"],
        name="X_I split fraction",
        ui_units=pyunits.dimensionless,
        display_units="fraction",
        rounding=5,
        description="Inlet inert particulate organic matter split fraction",
        is_input=True,
        input_category="Secondary clarifier",
        is_output=False,
    )
    exports.add(
        obj=fs.CL2.split_fraction[0, "effluent", "X_PAO"],
        name="X_PAO split fraction",
        ui_units=pyunits.dimensionless,
        display_units="fraction",
        rounding=5,
        description="Inlet phosphate-accumulating biomass split fraction",
        is_input=True,
        input_category="Secondary clarifier",
        is_output=False,
    )
    exports.add(
        obj=fs.CL2.split_fraction[0, "effluent", "X_PHA"],
        name="X_PHA split fraction",
        ui_units=pyunits.dimensionless,
        display_units="fraction",
        rounding=5,
        description="Inlet polyhydroxyalkanoates split fraction",
        is_input=True,
        input_category="Secondary clarifier",
        is_output=False,
    )
    exports.add(
        obj=fs.CL2.split_fraction[0, "effluent", "X_PP"],
        name="X_PP split fraction",
        ui_units=pyunits.dimensionless,
        display_units="fraction",
        rounding=5,
        description="Inlet poly-phosphate split fraction",
        is_input=True,
        input_category="Secondary clarifier",
        is_output=False,
    )
    exports.add(
        obj=fs.CL2.split_fraction[0, "effluent", "X_S"],
        name="X_S split fraction",
        ui_units=pyunits.dimensionless,
        display_units="fraction",
        rounding=5,
        description="Inlet slowly biodegradable substrate split fraction",
        is_input=True,
        input_category="Secondary clarifier",
        is_output=False,
    )

    # # System costing
    # exports.add(
    #     obj=fs.costing.utilization_factor,
    #     name="Utilization factor",
    #     ui_units=pyunits.dimensionless,
    #     display_units="fraction",
    #     rounding=2,
    #     description="Utilization factor - [annual use hours/total hours in year]",
    #     is_input=True,
    #     input_category="System costing",
    #     is_output=False,
    # )
    # exports.add(
    #     obj=fs.costing.TIC,
    #     name="Practical investment factor",
    #     ui_units=pyunits.dimensionless,
    #     display_units="fraction",
    #     rounding=1,
    #     description="Practical investment factor - [total investment cost/direct "
    #     "capital costs]",
    #     is_input=True,
    #     input_category="System costing",
    #     is_output=False,
    # )
    # exports.add(
    #     obj=fs.costing.plant_lifetime,
    #     name="Plant lifetime",
    #     ui_units=pyunits.year,
    #     display_units="years",
    #     rounding=1,
    #     description="Plant lifetime",
    #     is_input=True,
    #     input_category="System costing",
    #     is_output=False,
    # )
    # exports.add(
    #     obj=fs.costing.wacc,
    #     name="Discount rate",
    #     ui_units=pyunits.dimensionless,
    #     display_units="fraction",
    #     rounding=2,
    #     description="Discount rate used in calculating the capital annualization",
    #     is_input=True,
    #     input_category="System costing",
    #     is_output=False,
    # )
    # exports.add(
    #     obj=fs.costing.electricity_cost,
    #     name="Electricity cost",
    #     ui_units=fs.costing.base_currency / pyunits.kWh,
    #     display_units="$/kWh",
    #     rounding=3,
    #     description="Electricity cost",
    #     is_input=True,
    #     input_category="System costing",
    #     is_output=False,
    # )
    #
    # # Cost metrics
    # exports.add(
    #     obj=fs.costing.LCOW,
    #     name="Levelized cost of water",
    #     ui_units=fs.costing.base_currency / pyunits.m**3,
    #     display_units="$/m3",
    #     rounding=3,
    #     description="Levelized cost of water with respect to product water",
    #     is_input=False,
    #     is_output=True,
    #     output_category="Cost metrics",
    # )
    # exports.add(
    #     obj=fs.costing.total_operating_cost,
    #     name="Total operating cost",
    #     ui_units=fs.costing.base_currency / pyunits.yr,
    #     display_units="$/yr",
    #     rounding=3,
    #     description="Total operating cost",
    #     is_input=False,
    #     is_output=True,
    #     output_category="Cost metrics",
    # )
    # exports.add(
    #     obj=fs.costing.total_capital_cost,
    #     name="Total capital cost",
    #     ui_units=fs.costing.base_currency,
    #     display_units="$",
    #     rounding=3,
    #     description="Total capital cost",
    #     is_input=False,
    #     is_output=True,
    #     output_category="Cost metrics",
    # )
    # exports.add(
    #     obj=fs.costing.total_annualized_cost,
    #     name="Total annualized cost",
    #     ui_units=fs.costing.base_currency / pyunits.yr,
    #     display_units="$/yr",
    #     rounding=3,
    #     description="Total annualized cost",
    #     is_input=False,
    #     is_output=True,
    #     output_category="Cost metrics",
    # )
    # exports.add(
    #     obj=fs.costing.specific_energy_consumption,
    #     name="Specific energy consumption",
    #     ui_units=pyunits.kWh / pyunits.m**3,
    #     display_units="kWh/m3",
    #     rounding=3,
    #     description="Specific energy consumption with respect to influent flowrate",
    #     is_input=False,
    #     is_output=True,
    #     output_category="Cost metrics",
    # )
    #
    # Capital costs
    # exports.add(
    #     obj=fs.R1.costing.capital_cost,
    #     name="Reactor 1 capital cost",
    #     ui_units=fs.costing.base_currency,
    #     display_units="$",
    #     rounding=3,
    #     description="Capital cost of first reactor in activated sludge process",
    #     is_input=False,
    #     is_output=True,
    #     output_category="Capital costs",
    # )
    # exports.add(
    #     obj=fs.R2.costing.capital_cost,
    #     name="Reactor 2 capital cost",
    #     ui_units=fs.costing.base_currency,
    #     display_units="$",
    #     rounding=3,
    #     description="Capital cost of second reactor in activated sludge process",
    #     is_input=False,
    #     is_output=True,
    #     output_category="Capital costs",
    # )
    # exports.add(
    #     obj=fs.R3.costing.capital_cost,
    #     name="Reactor 3 capital cost",
    #     ui_units=fs.costing.base_currency,
    #     display_units="$",
    #     rounding=3,
    #     description="Capital cost of third reactor in activated sludge process",
    #     is_input=False,
    #     is_output=True,
    #     output_category="Capital costs",
    # )
    # exports.add(
    #     obj=fs.R4.costing.capital_cost,
    #     name="Reactor 4 capital cost",
    #     ui_units=fs.costing.base_currency,
    #     display_units="$",
    #     rounding=3,
    #     description="Capital cost of fourth reactor in activated sludge process",
    #     is_input=False,
    #     is_output=True,
    #     output_category="Capital costs",
    # )
    # exports.add(
    #     obj=fs.R5.costing.capital_cost,
    #     name="Reactor 5 capital cost",
    #     ui_units=fs.costing.base_currency,
    #     display_units="$",
    #     rounding=3,
    #     description="Capital cost of fifth reactor in activated sludge process",
    #     is_input=False,
    #     is_output=True,
    #     output_category="Capital costs",
    # )
    # exports.add(
    #     obj=fs.R6.costing.capital_cost,
    #     name="Reactor 6 capital cost",
    #     ui_units=fs.costing.base_currency,
    #     display_units="$",
    #     rounding=3,
    #     description="Capital cost of sixth reactor in activated sludge process",
    #     is_input=False,
    #     is_output=True,
    #     output_category="Capital costs",
    # )
    # exports.add(
    #     obj=fs.R7.costing.capital_cost,
    #     name="Reactor 7 capital cost",
    #     ui_units=fs.costing.base_currency,
    #     display_units="$",
    #     rounding=3,
    #     description="Capital cost of seventh reactor in activated sludge process",
    #     is_input=False,
    #     is_output=True,
    #     output_category="Capital costs",
    # )
<<<<<<< HEAD
    exports.add(
        obj=fs.CL.costing.capital_cost,
        name="Primary clarifier capital cost",
        ui_units=fs.costing.base_currency,
        display_units="$",
        rounding=3,
        description="Capital cost of primary clarifier",
        is_input=False,
        is_output=True,
        output_category="Capital costs",
    )
    exports.add(
        obj=fs.CL2.costing.capital_cost,
        name="Secondary clarifier capital cost",
        ui_units=fs.costing.base_currency,
        display_units="$",
        rounding=3,
        description="Capital cost of secondary clarifier",
        is_input=False,
        is_output=True,
        output_category="Capital costs",
    )
    exports.add(
        obj=fs.AD.costing.capital_cost,
        name="Anaerobic digester capital cost",
        ui_units=fs.costing.base_currency,
        display_units="$",
        rounding=3,
        description="Capital cost of anaerobic digester",
        is_input=False,
        is_output=True,
        output_category="Capital costs",
    )
=======
    # exports.add(
    #     obj=fs.CL.costing.capital_cost,
    #     name="Primary clarifier capital cost",
    #     ui_units=fs.costing.base_currency,
    #     display_units="$",
    #     rounding=3,
    #     description="Capital cost of primary clarifier",
    #     is_input=False,
    #     is_output=True,
    #     output_category="Capital costs",
    # )
    # exports.add(
    #     obj=fs.CL2.costing.capital_cost,
    #     name="Secondary clarifier capital cost",
    #     ui_units=fs.costing.base_currency,
    #     display_units="$",
    #     rounding=3,
    #     description="Capital cost of secondary clarifier",
    #     is_input=False,
    #     is_output=True,
    #     output_category="Capital costs",
    # )
    # exports.add(
    #     obj=fs.AD.costing.capital_cost,
    #     name="Anaerobic digester capital cost",
    #     ui_units=fs.costing.base_currency,
    #     display_units="$",
    #     rounding=3,
    #     description="Capital cost of anaerobic digester",
    #     is_input=False,
    #     is_output=True,
    #     output_category="Capital costs",
    # )
>>>>>>> ae08b790
    # exports.add(
    #     obj=fs.dewater.costing.capital_cost,
    #     name="Dewatering unit capital cost",
    #     ui_units=fs.costing.base_currency,
    #     display_units="$",
    #     rounding=3,
    #     description="Capital cost of dewatering",
    #     is_input=False,
    #     is_output=True,
    #     output_category="Capital costs",
    # )
    # exports.add(
    #     obj=fs.thickener.costing.capital_cost,
    #     name="Thickener capital cost",
    #     ui_units=fs.costing.base_currency,
    #     display_units="$",
    #     rounding=3,
    #     description="Capital cost of thickener",
    #     is_input=False,
    #     is_output=True,
    #     output_category="Capital costs",
    # )

    # Outlets
    exports.add(
        obj=fs.Treated.properties[0].flow_vol,
        name="Treated flow rate",
        ui_units=pyunits.m**3 / pyunits.day,
        display_units="m3/day",
        rounding=2,
        description="Outlet treated stream flow rate",
        is_input=False,
        is_output=True,
        output_category="Secondary Clarifier Effluent",
    )
    exports.add(
        obj=fs.Treated.properties[0].conc_mass_comp["S_A"],
        name="S_A concentration",
        ui_units=pyunits.g / pyunits.m**3,
        display_units="g/m3",
        rounding=5,
        description="Fermentation products (acetate) concentration",
        is_input=False,
        is_output=True,
        output_category="Secondary Clarifier Effluent",
    )
    exports.add(
        obj=fs.Treated.properties[0].conc_mass_comp["S_F"],
        name="S_F concentration",
        ui_units=pyunits.g / pyunits.m**3,
        display_units="g/m3",
        rounding=5,
        description="Fermentable organic substrates concentration",
        is_input=False,
        is_output=True,
        output_category="Secondary Clarifier Effluent",
    )
    exports.add(
        obj=fs.Treated.properties[0].conc_mass_comp["S_I"],
        name="S_I concentration",
        ui_units=pyunits.g / pyunits.m**3,
        display_units="g/m3",
        rounding=5,
        description="Outlet soluble inert organic matter concentration",
        is_input=False,
        is_output=True,
        output_category="Secondary Clarifier Effluent",
    )
    exports.add(
        obj=fs.Treated.properties[0].conc_mass_comp["S_IC"],
        name="S_IC concentration",
        ui_units=pyunits.g / pyunits.m**3,
        display_units="g/m3",
        rounding=5,
        description="Outlet inorganic carbon concentration",
        is_input=False,
        is_output=True,
        output_category="Secondary Clarifier Effluent",
    )
    exports.add(
        obj=fs.Treated.properties[0].conc_mass_comp["S_K"],
        name="S_K concentration",
        ui_units=pyunits.g / pyunits.m**3,
        display_units="g/m3",
        rounding=5,
        description="Outlet potassium concentration",
        is_input=False,
        is_output=True,
        output_category="Secondary Clarifier Effluent",
    )
    exports.add(
        obj=fs.Treated.properties[0].conc_mass_comp["S_Mg"],
        name="S_Mg concentration",
        ui_units=pyunits.g / pyunits.m**3,
        display_units="g/m3",
        rounding=5,
        description="Outlet magnesium concentration",
        is_input=False,
        is_output=True,
        output_category="Secondary Clarifier Effluent",
    )
    exports.add(
        obj=fs.Treated.properties[0].conc_mass_comp["S_N2"],
        name="S_N2 concentration",
        ui_units=pyunits.g / pyunits.m**3,
        display_units="g/m3",
        rounding=5,
        description="Outlet dinitrogen product (from denitrification) concentration",
        is_input=False,
        is_output=True,
        output_category="Secondary Clarifier Effluent",
    )
    exports.add(
        obj=fs.Treated.properties[0].conc_mass_comp["S_NH4"],
        name="S_NH4 concentration",
        ui_units=pyunits.g / pyunits.m**3,
        display_units="g/m3",
        rounding=5,
        description="Outlet ammonium plus ammonia nitrogen concentration",
        is_input=False,
        is_output=True,
        output_category="Secondary Clarifier Effluent",
    )
    exports.add(
        obj=fs.Treated.properties[0].conc_mass_comp["S_NO3"],
        name="S_NO3 concentration",
        ui_units=pyunits.g / pyunits.m**3,
        display_units="g/m3",
        rounding=5,
        description="Outlet nitrate plus nitrite nitrogen concentration",
        is_input=False,
        is_output=True,
        output_category="Secondary Clarifier Effluent",
    )
    exports.add(
        obj=fs.Treated.properties[0].conc_mass_comp["S_O2"],
        name="S_O2 concentration",
        ui_units=pyunits.g / pyunits.m**3,
        display_units="g/m3",
        rounding=5,
        description="Outlet dissolved oxygen concentration",
        is_input=False,
        is_output=True,
        output_category="Secondary Clarifier Effluent",
    )
    exports.add(
        obj=fs.Treated.properties[0].conc_mass_comp["S_PO4"],
        name="S_PO4 concentration",
        ui_units=pyunits.g / pyunits.m**3,
        display_units="g/m3",
        rounding=5,
        description="Outlet inorganic soluble phosphorus concentration",
        is_input=False,
        is_output=True,
        output_category="Secondary Clarifier Effluent",
    )
    exports.add(
        obj=fs.Treated.properties[0].conc_mass_comp["X_AUT"],
        name="X_AUT concentration",
        ui_units=pyunits.g / pyunits.m**3,
        display_units="g/m3",
        rounding=5,
        description="Outlet autotrophic nitrifying biomass concentration",
        is_input=False,
        is_output=True,
        output_category="Secondary Clarifier Effluent",
    )
    exports.add(
        obj=fs.Treated.properties[0].conc_mass_comp["X_H"],
        name="X_H concentration",
        ui_units=pyunits.g / pyunits.m**3,
        display_units="g/m3",
        rounding=5,
        description="Outlet heterotrophic biomass concentration",
        is_input=False,
        is_output=True,
        output_category="Secondary Clarifier Effluent",
    )
    exports.add(
        obj=fs.Treated.properties[0].conc_mass_comp["X_I"],
        name="X_I concentration",
        ui_units=pyunits.g / pyunits.m**3,
        display_units="g/m3",
        rounding=5,
        description="Outlet inert particulate organic matter concentration",
        is_input=False,
        is_output=True,
        output_category="Secondary Clarifier Effluent",
    )
    exports.add(
        obj=fs.Treated.properties[0].conc_mass_comp["X_PAO"],
        name="X_PAO concentration",
        ui_units=pyunits.g / pyunits.m**3,
        display_units="g/m3",
        rounding=5,
        description="Outlet phosphate-accumulating biomass concentration",
        is_input=False,
        is_output=True,
        output_category="Secondary Clarifier Effluent",
    )
    exports.add(
        obj=fs.Treated.properties[0].conc_mass_comp["X_PHA"],
        name="X_PHA concentration",
        ui_units=pyunits.g / pyunits.m**3,
        display_units="g/m3",
        rounding=5,
        description="Outlet polyhydroxyalkanoates concentration",
        is_input=False,
        is_output=True,
        output_category="Secondary Clarifier Effluent",
    )
    exports.add(
        obj=fs.Treated.properties[0].conc_mass_comp["X_PP"],
        name="X_PP concentration",
        ui_units=pyunits.g / pyunits.m**3,
        display_units="g/m3",
        rounding=5,
        description="Outlet poly-phosphate concentration",
        is_input=False,
        is_output=True,
        output_category="Secondary Clarifier Effluent",
    )
    exports.add(
        obj=fs.Treated.properties[0].conc_mass_comp["X_S"],
        name="X_S concentration",
        ui_units=pyunits.g / pyunits.m**3,
        display_units="g/m3",
        rounding=5,
        description="Outlet slowly biodegradable substrate concentration",
        is_input=False,
        is_output=True,
        output_category="Secondary Clarifier Effluent",
    )

    # Primary clarifier output effluent
    exports.add(
        obj=fs.CL.effluent.flow_vol[0],
        name="Primary clarifier effluent flow rate",
        ui_units=pyunits.m**3 / pyunits.day,
        display_units="m3/day",
        rounding=2,
        description="Outlet primary clarifier flow rate",
        is_input=False,
        is_output=True,
        output_category="Primary Clarifier Effluent",
    )
    exports.add(
        obj=fs.CL.effluent.conc_mass_comp[0, "S_A"],
        name="S_A concentration",
        ui_units=pyunits.g / pyunits.m**3,
        display_units="g/m3",
        rounding=5,
        description="Fermentation products (acetate) concentration",
        is_input=False,
        is_output=True,
        output_category="Primary Clarifier Effluent",
    )
    exports.add(
        obj=fs.CL.effluent.conc_mass_comp[0, "S_F"],
        name="S_F concentration",
        ui_units=pyunits.g / pyunits.m**3,
        display_units="g/m3",
        rounding=5,
        description="Fermentable organic substrates concentration",
        is_input=False,
        is_output=True,
        output_category="Primary Clarifier Effluent",
    )
    exports.add(
        obj=fs.CL.effluent.conc_mass_comp[0, "S_I"],
        name="S_I concentration",
        ui_units=pyunits.g / pyunits.m**3,
        display_units="g/m3",
        rounding=5,
        description="Outlet soluble inert organic matter concentration",
        is_input=False,
        is_output=True,
        output_category="Primary Clarifier Effluent",
    )
    exports.add(
        obj=fs.CL.effluent.conc_mass_comp[0, "S_IC"],
        name="S_IC concentration",
        ui_units=pyunits.g / pyunits.m**3,
        display_units="g/m3",
        rounding=5,
        description="Outlet inorganic carbon concentration",
        is_input=False,
        is_output=True,
        output_category="Primary Clarifier Effluent",
    )
    exports.add(
        obj=fs.CL.effluent.conc_mass_comp[0, "S_K"],
        name="S_K concentration",
        ui_units=pyunits.g / pyunits.m**3,
        display_units="g/m3",
        rounding=5,
        description="Outlet potassium concentration",
        is_input=False,
        is_output=True,
        output_category="Primary Clarifier Effluent",
    )
    exports.add(
        obj=fs.CL.effluent.conc_mass_comp[0, "S_Mg"],
        name="S_Mg concentration",
        ui_units=pyunits.g / pyunits.m**3,
        display_units="g/m3",
        rounding=5,
        description="Outlet magnesium concentration",
        is_input=False,
        is_output=True,
        output_category="Primary Clarifier Effluent",
    )
    exports.add(
        obj=fs.CL.effluent.conc_mass_comp[0, "S_N2"],
        name="S_N2 concentration",
        ui_units=pyunits.g / pyunits.m**3,
        display_units="g/m3",
        rounding=5,
        description="Outlet dinitrogen product (from denitrification) concentration",
        is_input=False,
        is_output=True,
        output_category="Primary Clarifier Effluent",
    )
    exports.add(
        obj=fs.CL.effluent.conc_mass_comp[0, "S_NH4"],
        name="S_NH4 concentration",
        ui_units=pyunits.g / pyunits.m**3,
        display_units="g/m3",
        rounding=5,
        description="Outlet ammonium plus ammonia nitrogen concentration",
        is_input=False,
        is_output=True,
        output_category="Primary Clarifier Effluent",
    )
    exports.add(
        obj=fs.CL.effluent.conc_mass_comp[0, "S_NO3"],
        name="S_NO3 concentration",
        ui_units=pyunits.g / pyunits.m**3,
        display_units="g/m3",
        rounding=5,
        description="Outlet nitrate plus nitrite nitrogen concentration",
        is_input=False,
        is_output=True,
        output_category="Primary Clarifier Effluent",
    )
    exports.add(
        obj=fs.CL.effluent.conc_mass_comp[0, "S_O2"],
        name="S_O2 concentration",
        ui_units=pyunits.g / pyunits.m**3,
        display_units="g/m3",
        rounding=5,
        description="Outlet dissolved oxygen concentration",
        is_input=False,
        is_output=True,
        output_category="Primary Clarifier Effluent",
    )
    exports.add(
        obj=fs.CL.effluent.conc_mass_comp[0, "S_PO4"],
        name="S_PO4 concentration",
        ui_units=pyunits.g / pyunits.m**3,
        display_units="g/m3",
        rounding=5,
        description="Outlet inorganic soluble phosphorus concentration",
        is_input=False,
        is_output=True,
        output_category="Primary Clarifier Effluent",
    )
    exports.add(
        obj=fs.CL.effluent.conc_mass_comp[0, "X_AUT"],
        name="X_AUT concentration",
        ui_units=pyunits.g / pyunits.m**3,
        display_units="g/m3",
        rounding=5,
        description="Outlet autotrophic nitrifying biomass concentration",
        is_input=False,
        is_output=True,
        output_category="Primary Clarifier Effluent",
    )
    exports.add(
        obj=fs.CL.effluent.conc_mass_comp[0, "X_H"],
        name="X_H concentration",
        ui_units=pyunits.g / pyunits.m**3,
        display_units="g/m3",
        rounding=5,
        description="Outlet heterotrophic biomass concentration",
        is_input=False,
        is_output=True,
        output_category="Primary Clarifier Effluent",
    )
    exports.add(
        obj=fs.CL.effluent.conc_mass_comp[0, "X_I"],
        name="X_I concentration",
        ui_units=pyunits.g / pyunits.m**3,
        display_units="g/m3",
        rounding=5,
        description="Outlet inert particulate organic matter concentration",
        is_input=False,
        is_output=True,
        output_category="Primary Clarifier Effluent",
    )
    exports.add(
        obj=fs.CL.effluent.conc_mass_comp[0, "X_PAO"],
        name="X_PAO concentration",
        ui_units=pyunits.g / pyunits.m**3,
        display_units="g/m3",
        rounding=5,
        description="Outlet phosphate-accumulating biomass concentration",
        is_input=False,
        is_output=True,
        output_category="Primary Clarifier Effluent",
    )
    exports.add(
        obj=fs.CL.effluent.conc_mass_comp[0, "X_PHA"],
        name="X_PHA concentration",
        ui_units=pyunits.g / pyunits.m**3,
        display_units="g/m3",
        rounding=5,
        description="Outlet polyhydroxyalkanoates concentration",
        is_input=False,
        is_output=True,
        output_category="Primary Clarifier Effluent",
    )
    exports.add(
        obj=fs.CL.effluent.conc_mass_comp[0, "X_PP"],
        name="X_PP concentration",
        ui_units=pyunits.g / pyunits.m**3,
        display_units="g/m3",
        rounding=5,
        description="Outlet poly-phosphate concentration",
        is_input=False,
        is_output=True,
        output_category="Primary Clarifier Effluent",
    )
    exports.add(
        obj=fs.CL.effluent.conc_mass_comp[0, "X_S"],
        name="X_S concentration",
        ui_units=pyunits.g / pyunits.m**3,
        display_units="g/m3",
        rounding=5,
        description="Outlet slowly biodegradable substrate concentration",
        is_input=False,
        is_output=True,
        output_category="Primary Clarifier Effluent",
    )

    # Primary clarifier output underflow
    exports.add(
        obj=fs.CL.underflow.flow_vol[0],
        name="Primary clarifier underflow flow rate",
        ui_units=pyunits.m**3 / pyunits.day,
        display_units="m3/day",
        rounding=2,
        description="Outlet primary clarifier flow rate",
        is_input=False,
        is_output=True,
        output_category="Primary Clarifier Underflow",
    )
    exports.add(
        obj=fs.CL.underflow.conc_mass_comp[0, "S_A"],
        name="S_A concentration",
        ui_units=pyunits.g / pyunits.m**3,
        display_units="g/m3",
        rounding=5,
        description="Fermentation products (acetate) concentration",
        is_input=False,
        is_output=True,
        output_category="Primary Clarifier Underflow",
    )
    exports.add(
        obj=fs.CL.underflow.conc_mass_comp[0, "S_F"],
        name="S_F concentration",
        ui_units=pyunits.g / pyunits.m**3,
        display_units="g/m3",
        rounding=5,
        description="Fermentable organic substrates concentration",
        is_input=False,
        is_output=True,
        output_category="Primary Clarifier Underflow",
    )
    exports.add(
        obj=fs.CL.underflow.conc_mass_comp[0, "S_I"],
        name="S_I concentration",
        ui_units=pyunits.g / pyunits.m**3,
        display_units="g/m3",
        rounding=5,
        description="Outlet soluble inert organic matter concentration",
        is_input=False,
        is_output=True,
        output_category="Primary Clarifier Underflow",
    )
    exports.add(
        obj=fs.CL.underflow.conc_mass_comp[0, "S_IC"],
        name="S_IC concentration",
        ui_units=pyunits.g / pyunits.m**3,
        display_units="g/m3",
        rounding=5,
        description="Outlet inorganic carbon concentration",
        is_input=False,
        is_output=True,
        output_category="Primary Clarifier Underflow",
    )
    exports.add(
        obj=fs.CL.underflow.conc_mass_comp[0, "S_K"],
        name="S_K concentration",
        ui_units=pyunits.g / pyunits.m**3,
        display_units="g/m3",
        rounding=5,
        description="Outlet potassium concentration",
        is_input=False,
        is_output=True,
        output_category="Primary Clarifier Underflow",
    )
    exports.add(
        obj=fs.CL.underflow.conc_mass_comp[0, "S_Mg"],
        name="S_Mg concentration",
        ui_units=pyunits.g / pyunits.m**3,
        display_units="g/m3",
        rounding=5,
        description="Outlet magnesium concentration",
        is_input=False,
        is_output=True,
        output_category="Primary Clarifier Underflow",
    )
    exports.add(
        obj=fs.CL.underflow.conc_mass_comp[0, "S_N2"],
        name="S_N2 concentration",
        ui_units=pyunits.g / pyunits.m**3,
        display_units="g/m3",
        rounding=5,
        description="Outlet dinitrogen product (from denitrification) concentration",
        is_input=False,
        is_output=True,
        output_category="Primary Clarifier Underflow",
    )
    exports.add(
        obj=fs.CL.underflow.conc_mass_comp[0, "S_NH4"],
        name="S_NH4 concentration",
        ui_units=pyunits.g / pyunits.m**3,
        display_units="g/m3",
        rounding=5,
        description="Outlet ammonium plus ammonia nitrogen concentration",
        is_input=False,
        is_output=True,
        output_category="Primary Clarifier Underflow",
    )
    exports.add(
        obj=fs.CL.underflow.conc_mass_comp[0, "S_NO3"],
        name="S_NO3 concentration",
        ui_units=pyunits.g / pyunits.m**3,
        display_units="g/m3",
        rounding=5,
        description="Outlet nitrate plus nitrite nitrogen concentration",
        is_input=False,
        is_output=True,
        output_category="Primary Clarifier Underflow",
    )
    exports.add(
        obj=fs.CL.underflow.conc_mass_comp[0, "S_O2"],
        name="S_O2 concentration",
        ui_units=pyunits.g / pyunits.m**3,
        display_units="g/m3",
        rounding=5,
        description="Outlet dissolved oxygen concentration",
        is_input=False,
        is_output=True,
        output_category="Primary Clarifier Underflow",
    )
    exports.add(
        obj=fs.CL.underflow.conc_mass_comp[0, "S_PO4"],
        name="S_PO4 concentration",
        ui_units=pyunits.g / pyunits.m**3,
        display_units="g/m3",
        rounding=5,
        description="Outlet inorganic soluble phosphorus concentration",
        is_input=False,
        is_output=True,
        output_category="Primary Clarifier Underflow",
    )
    exports.add(
        obj=fs.CL.underflow.conc_mass_comp[0, "X_AUT"],
        name="X_AUT concentration",
        ui_units=pyunits.g / pyunits.m**3,
        display_units="g/m3",
        rounding=5,
        description="Outlet autotrophic nitrifying biomass concentration",
        is_input=False,
        is_output=True,
        output_category="Primary Clarifier Underflow",
    )
    exports.add(
        obj=fs.CL.underflow.conc_mass_comp[0, "X_H"],
        name="X_H concentration",
        ui_units=pyunits.g / pyunits.m**3,
        display_units="g/m3",
        rounding=5,
        description="Outlet heterotrophic biomass concentration",
        is_input=False,
        is_output=True,
        output_category="Primary Clarifier Underflow",
    )
    exports.add(
        obj=fs.CL.underflow.conc_mass_comp[0, "X_I"],
        name="X_I concentration",
        ui_units=pyunits.g / pyunits.m**3,
        display_units="g/m3",
        rounding=5,
        description="Outlet inert particulate organic matter concentration",
        is_input=False,
        is_output=True,
        output_category="Primary Clarifier Underflow",
    )
    exports.add(
        obj=fs.CL.underflow.conc_mass_comp[0, "X_PAO"],
        name="X_PAO concentration",
        ui_units=pyunits.g / pyunits.m**3,
        display_units="g/m3",
        rounding=5,
        description="Outlet phosphate-accumulating biomass concentration",
        is_input=False,
        is_output=True,
        output_category="Primary Clarifier Underflow",
    )
    exports.add(
        obj=fs.CL.underflow.conc_mass_comp[0, "X_PHA"],
        name="X_PHA concentration",
        ui_units=pyunits.g / pyunits.m**3,
        display_units="g/m3",
        rounding=5,
        description="Outlet polyhydroxyalkanoates concentration",
        is_input=False,
        is_output=True,
        output_category="Primary Clarifier Underflow",
    )
    exports.add(
        obj=fs.CL.underflow.conc_mass_comp[0, "X_PP"],
        name="X_PP concentration",
        ui_units=pyunits.g / pyunits.m**3,
        display_units="g/m3",
        rounding=5,
        description="Outlet poly-phosphate concentration",
        is_input=False,
        is_output=True,
        output_category="Primary Clarifier Underflow",
    )
    exports.add(
        obj=fs.CL.underflow.conc_mass_comp[0, "X_S"],
        name="X_S concentration",
        ui_units=pyunits.g / pyunits.m**3,
        display_units="g/m3",
        rounding=5,
        description="Outlet slowly biodegradable substrate concentration",
        is_input=False,
        is_output=True,
        output_category="Primary Clarifier Underflow",
    )

    # Separator 2 SP2
    exports.add(
        obj=fs.SP2.recycle.flow_vol[0],
        name="ASP recycle inlet flow rate",
        ui_units=pyunits.m**3 / pyunits.day,
        display_units="m3/day",
        rounding=2,
        description="ASP recycle flow rate",
        is_input=False,
        is_output=True,
        output_category="ASP Recycle Outlet",
    )
    exports.add(
        obj=fs.SP2.recycle.conc_mass_comp[0, "S_A"],
        name="S_A concentration",
        ui_units=pyunits.g / pyunits.m**3,
        display_units="g/m3",
        rounding=5,
        description="Fermentation products (acetate) concentration",
        is_input=False,
        is_output=True,
        output_category="ASP Recycle Outlet",
    )
    exports.add(
        obj=fs.SP2.recycle.conc_mass_comp[0, "S_F"],
        name="S_F concentration",
        ui_units=pyunits.g / pyunits.m**3,
        display_units="g/m3",
        rounding=5,
        description="Fermentable organic substrates concentration",
        is_input=False,
        is_output=True,
        output_category="ASP Recycle Outlet",
    )
    exports.add(
        obj=fs.SP2.recycle.conc_mass_comp[0, "S_I"],
        name="S_I concentration",
        ui_units=pyunits.g / pyunits.m**3,
        display_units="g/m3",
        rounding=5,
        description="Soluble inert organic matter concentration",
        is_input=False,
        is_output=True,
        output_category="ASP Recycle Outlet",
    )
    exports.add(
        obj=fs.SP2.recycle.conc_mass_comp[0, "S_IC"],
        name="S_IC concentration",
        ui_units=pyunits.g / pyunits.m**3,
        display_units="g/m3",
        rounding=5,
        description="Inorganic carbon concentration",
        is_input=False,
        is_output=True,
        output_category="ASP Recycle Outlet",
    )
    exports.add(
        obj=fs.SP2.recycle.conc_mass_comp[0, "S_K"],
        name="S_K concentration",
        ui_units=pyunits.g / pyunits.m**3,
        display_units="g/m3",
        rounding=5,
        description="Potassium concentration",
        is_input=False,
        is_output=True,
        output_category="ASP Recycle Outlet",
    )
    exports.add(
        obj=fs.SP2.recycle.conc_mass_comp[0, "S_Mg"],
        name="S_Mg concentration",
        ui_units=pyunits.g / pyunits.m**3,
        display_units="g/m3",
        rounding=5,
        description="Magnesium concentration",
        is_input=False,
        is_output=True,
        output_category="ASP Recycle Outlet",
    )
    exports.add(
        obj=fs.SP2.recycle.conc_mass_comp[0, "S_N2"],
        name="S_N2 concentration",
        ui_units=pyunits.g / pyunits.m**3,
        display_units="g/m3",
        rounding=5,
        description="Dinitrogen product (from denitrification) concentration",
        is_input=False,
        is_output=True,
        output_category="ASP Recycle Outlet",
    )
    exports.add(
        obj=fs.SP2.recycle.conc_mass_comp[0, "S_NH4"],
        name="S_NH4 concentration",
        ui_units=pyunits.g / pyunits.m**3,
        display_units="g/m3",
        rounding=5,
        description="Ammonium plus ammonia nitrogen concentration",
        is_input=False,
        is_output=True,
        output_category="ASP Recycle Outlet",
    )
    exports.add(
        obj=fs.SP2.recycle.conc_mass_comp[0, "S_NO3"],
        name="S_NO3 concentration",
        ui_units=pyunits.g / pyunits.m**3,
        display_units="g/m3",
        rounding=5,
        description="Nitrate plus nitrite nitrogen concentration",
        is_input=False,
        is_output=True,
        output_category="ASP Recycle Outlet",
    )
    exports.add(
        obj=fs.SP2.recycle.conc_mass_comp[0, "S_O2"],
        name="S_O2 concentration",
        ui_units=pyunits.g / pyunits.m**3,
        display_units="g/m3",
        rounding=5,
        description="Dissolved oxygen concentration",
        is_input=False,
        is_output=True,
        output_category="ASP Recycle Outlet",
    )
    exports.add(
        obj=fs.SP2.recycle.conc_mass_comp[0, "S_PO4"],
        name="S_PO4 concentration",
        ui_units=pyunits.g / pyunits.m**3,
        display_units="g/m3",
        rounding=5,
        description="Inorganic soluble phosphorus concentration",
        is_input=False,
        is_output=True,
        output_category="ASP Recycle Outlet",
    )
    exports.add(
        obj=fs.SP2.recycle.conc_mass_comp[0, "X_AUT"],
        name="X_AUT concentration",
        ui_units=pyunits.g / pyunits.m**3,
        display_units="g/m3",
        rounding=5,
        description="Autotrophic nitrifying biomass concentration",
        is_input=False,
        is_output=True,
        output_category="ASP Recycle Outlet",
    )
    exports.add(
        obj=fs.SP2.recycle.conc_mass_comp[0, "X_H"],
        name="X_H concentration",
        ui_units=pyunits.g / pyunits.m**3,
        display_units="g/m3",
        rounding=5,
        description="Heterotrophic biomass concentration",
        is_input=False,
        is_output=True,
        output_category="ASP Recycle Outlet",
    )
    exports.add(
        obj=fs.SP2.recycle.conc_mass_comp[0, "X_I"],
        name="X_I concentration",
        ui_units=pyunits.g / pyunits.m**3,
        display_units="g/m3",
        rounding=5,
        description="Inert particulate organic matter concentration",
        is_input=False,
        is_output=True,
        output_category="ASP Recycle Outlet",
    )
    exports.add(
        obj=fs.SP2.recycle.conc_mass_comp[0, "X_PAO"],
        name="X_PAO concentration",
        ui_units=pyunits.g / pyunits.m**3,
        display_units="g/m3",
        rounding=5,
        description="Phosphate-accumulating biomass concentration",
        is_input=False,
        is_output=True,
        output_category="ASP Recycle Outlet",
    )
    exports.add(
        obj=fs.SP2.recycle.conc_mass_comp[0, "X_PHA"],
        name="X_PHA concentration",
        ui_units=pyunits.g / pyunits.m**3,
        display_units="g/m3",
        rounding=5,
        description="Polyhydroxyalkanoates concentration",
        is_input=False,
        is_output=True,
        output_category="ASP Recycle Outlet",
    )
    exports.add(
        obj=fs.SP2.recycle.conc_mass_comp[0, "X_PP"],
        name="X_PP concentration",
        ui_units=pyunits.g / pyunits.m**3,
        display_units="g/m3",
        rounding=5,
        description="Poly-phosphate concentration",
        is_input=False,
        is_output=True,
        output_category="ASP Recycle Outlet",
    )
    exports.add(
        obj=fs.SP2.recycle.conc_mass_comp[0, "X_S"],
        name="X_S concentration",
        ui_units=pyunits.g / pyunits.m**3,
        display_units="g/m3",
        rounding=5,
        description="Slowly biodegradable substrate concentration",
        is_input=False,
        is_output=True,
        output_category="ASP Recycle Outlet",
    )

    # Separator SP1
    exports.add(
        obj=fs.SP1.overflow.flow_vol[0],
        name="Secondary clarifier inlet flow rate",
        ui_units=pyunits.m**3 / pyunits.day,
        display_units="m3/day",
        rounding=2,
        description="Secondary clarifier inlet flow rate",
        is_input=False,
        is_output=True,
        output_category="Secondary Clarifier Inlet",
    )
    exports.add(
        obj=fs.SP1.overflow.conc_mass_comp[0, "S_A"],
        name="S_A concentration",
        ui_units=pyunits.g / pyunits.m**3,
        display_units="g/m3",
        rounding=5,
        description="Fermentation products (acetate) concentration",
        is_input=False,
        is_output=True,
        output_category="Secondary Clarifier Inlet",
    )
    exports.add(
        obj=fs.SP1.overflow.conc_mass_comp[0, "S_F"],
        name="S_F concentration",
        ui_units=pyunits.g / pyunits.m**3,
        display_units="g/m3",
        rounding=5,
        description="Fermentable organic substrates concentration",
        is_input=False,
        is_output=True,
        output_category="Secondary Clarifier Inlet",
    )
    exports.add(
        obj=fs.SP1.overflow.conc_mass_comp[0, "S_I"],
        name="S_I concentration",
        ui_units=pyunits.g / pyunits.m**3,
        display_units="g/m3",
        rounding=5,
        description="Soluble inert organic matter concentration",
        is_input=False,
        is_output=True,
        output_category="Secondary Clarifier Inlet",
    )
    exports.add(
        obj=fs.SP1.overflow.conc_mass_comp[0, "S_IC"],
        name="S_IC concentration",
        ui_units=pyunits.g / pyunits.m**3,
        display_units="g/m3",
        rounding=5,
        description="Inorganic carbon concentration",
        is_input=False,
        is_output=True,
        output_category="Secondary Clarifier Inlet",
    )
    exports.add(
        obj=fs.SP1.overflow.conc_mass_comp[0, "S_K"],
        name="S_K concentration",
        ui_units=pyunits.g / pyunits.m**3,
        display_units="g/m3",
        rounding=5,
        description="Potassium concentration",
        is_input=False,
        is_output=True,
        output_category="Secondary Clarifier Inlet",
    )
    exports.add(
        obj=fs.SP1.overflow.conc_mass_comp[0, "S_Mg"],
        name="S_Mg concentration",
        ui_units=pyunits.g / pyunits.m**3,
        display_units="g/m3",
        rounding=5,
        description="Magnesium concentration",
        is_input=False,
        is_output=True,
        output_category="Secondary Clarifier Inlet",
    )
    exports.add(
        obj=fs.SP1.overflow.conc_mass_comp[0, "S_N2"],
        name="S_N2 concentration",
        ui_units=pyunits.g / pyunits.m**3,
        display_units="g/m3",
        rounding=5,
        description="Dinitrogen product (from denitrification) concentration",
        is_input=False,
        is_output=True,
        output_category="Secondary Clarifier Inlet",
    )
    exports.add(
        obj=fs.SP1.overflow.conc_mass_comp[0, "S_NH4"],
        name="S_NH4 concentration",
        ui_units=pyunits.g / pyunits.m**3,
        display_units="g/m3",
        rounding=5,
        description="Ammonium plus ammonia nitrogen concentration",
        is_input=False,
        is_output=True,
        output_category="Secondary Clarifier Inlet",
    )
    exports.add(
        obj=fs.SP1.overflow.conc_mass_comp[0, "S_NO3"],
        name="S_NO3 concentration",
        ui_units=pyunits.g / pyunits.m**3,
        display_units="g/m3",
        rounding=5,
        description="Nitrate plus nitrite nitrogen concentration",
        is_input=False,
        is_output=True,
        output_category="Secondary Clarifier Inlet",
    )
    exports.add(
        obj=fs.SP1.overflow.conc_mass_comp[0, "S_O2"],
        name="S_O2 concentration",
        ui_units=pyunits.g / pyunits.m**3,
        display_units="g/m3",
        rounding=5,
        description="Dissolved oxygen concentration",
        is_input=False,
        is_output=True,
        output_category="Secondary Clarifier Inlet",
    )
    exports.add(
        obj=fs.SP1.overflow.conc_mass_comp[0, "S_PO4"],
        name="S_PO4 concentration",
        ui_units=pyunits.g / pyunits.m**3,
        display_units="g/m3",
        rounding=5,
        description="Inorganic soluble phosphorus concentration",
        is_input=False,
        is_output=True,
        output_category="Secondary Clarifier Inlet",
    )
    exports.add(
        obj=fs.SP1.overflow.conc_mass_comp[0, "X_AUT"],
        name="X_AUT concentration",
        ui_units=pyunits.g / pyunits.m**3,
        display_units="g/m3",
        rounding=5,
        description="Autotrophic nitrifying biomass concentration",
        is_input=False,
        is_output=True,
        output_category="Secondary Clarifier Inlet",
    )
    exports.add(
        obj=fs.SP1.overflow.conc_mass_comp[0, "X_H"],
        name="X_H concentration",
        ui_units=pyunits.g / pyunits.m**3,
        display_units="g/m3",
        rounding=5,
        description="Heterotrophic biomass concentration",
        is_input=False,
        is_output=True,
        output_category="Secondary Clarifier Inlet",
    )
    exports.add(
        obj=fs.SP1.overflow.conc_mass_comp[0, "X_I"],
        name="X_I concentration",
        ui_units=pyunits.g / pyunits.m**3,
        display_units="g/m3",
        rounding=5,
        description="Inert particulate organic matter concentration",
        is_input=False,
        is_output=True,
        output_category="Secondary Clarifier Inlet",
    )
    exports.add(
        obj=fs.SP1.overflow.conc_mass_comp[0, "X_PAO"],
        name="X_PAO concentration",
        ui_units=pyunits.g / pyunits.m**3,
        display_units="g/m3",
        rounding=5,
        description="Phosphate-accumulating biomass concentration",
        is_input=False,
        is_output=True,
        output_category="Secondary Clarifier Inlet",
    )
    exports.add(
        obj=fs.SP1.overflow.conc_mass_comp[0, "X_PHA"],
        name="X_PHA concentration",
        ui_units=pyunits.g / pyunits.m**3,
        display_units="g/m3",
        rounding=5,
        description="Polyhydroxyalkanoates concentration",
        is_input=False,
        is_output=True,
        output_category="Secondary Clarifier Inlet",
    )
    exports.add(
        obj=fs.SP1.overflow.conc_mass_comp[0, "X_PP"],
        name="X_PP concentration",
        ui_units=pyunits.g / pyunits.m**3,
        display_units="g/m3",
        rounding=5,
        description="Poly-phosphate concentration",
        is_input=False,
        is_output=True,
        output_category="Secondary Clarifier Inlet",
    )
    exports.add(
        obj=fs.SP1.overflow.conc_mass_comp[0, "X_S"],
        name="X_S concentration",
        ui_units=pyunits.g / pyunits.m**3,
        display_units="g/m3",
        rounding=5,
        description="Slowly biodegradable substrate concentration",
        is_input=False,
        is_output=True,
        output_category="Secondary Clarifier Inlet",
    )

    # Thickener
    exports.add(
        obj=fs.thickener.inlet.flow_vol[0],
        name="Thickener inlet flow rate",
        ui_units=pyunits.m**3 / pyunits.day,
        display_units="m3/day",
        rounding=2,
        description="Thickener inlet flow rate",
        is_input=False,
        is_output=True,
        output_category="Thickener Inlet",
    )
    exports.add(
        obj=fs.thickener.inlet.conc_mass_comp[0, "S_A"],
        name="S_A concentration",
        ui_units=pyunits.g / pyunits.m**3,
        display_units="g/m3",
        rounding=5,
        description="Fermentation products (acetate) concentration",
        is_input=False,
        is_output=True,
        output_category="Thickener Inlet",
    )
    exports.add(
        obj=fs.thickener.inlet.conc_mass_comp[0, "S_F"],
        name="S_F concentration",
        ui_units=pyunits.g / pyunits.m**3,
        display_units="g/m3",
        rounding=5,
        description="Fermentable organic substrates concentration",
        is_input=False,
        is_output=True,
        output_category="Thickener Inlet",
    )
    exports.add(
        obj=fs.thickener.inlet.conc_mass_comp[0, "S_I"],
        name="S_I concentration",
        ui_units=pyunits.g / pyunits.m**3,
        display_units="g/m3",
        rounding=5,
        description="Soluble inert organic matter concentration",
        is_input=False,
        is_output=True,
        output_category="Thickener Inlet",
    )
    exports.add(
        obj=fs.thickener.inlet.conc_mass_comp[0, "S_IC"],
        name="S_IC concentration",
        ui_units=pyunits.g / pyunits.m**3,
        display_units="g/m3",
        rounding=5,
        description="Inorganic carbon concentration",
        is_input=False,
        is_output=True,
        output_category="Thickener Inlet",
    )
    exports.add(
        obj=fs.thickener.inlet.conc_mass_comp[0, "S_K"],
        name="S_K concentration",
        ui_units=pyunits.g / pyunits.m**3,
        display_units="g/m3",
        rounding=5,
        description="Potassium concentration",
        is_input=False,
        is_output=True,
        output_category="Thickener Inlet",
    )
    exports.add(
        obj=fs.thickener.inlet.conc_mass_comp[0, "S_Mg"],
        name="S_Mg concentration",
        ui_units=pyunits.g / pyunits.m**3,
        display_units="g/m3",
        rounding=5,
        description="Magnesium concentration",
        is_input=False,
        is_output=True,
        output_category="Thickener Inlet",
    )
    exports.add(
        obj=fs.thickener.inlet.conc_mass_comp[0, "S_N2"],
        name="S_N2 concentration",
        ui_units=pyunits.g / pyunits.m**3,
        display_units="g/m3",
        rounding=5,
        description="Dinitrogen product (from denitrification) concentration",
        is_input=False,
        is_output=True,
        output_category="Thickener Inlet",
    )
    exports.add(
        obj=fs.thickener.inlet.conc_mass_comp[0, "S_NH4"],
        name="S_NH4 concentration",
        ui_units=pyunits.g / pyunits.m**3,
        display_units="g/m3",
        rounding=5,
        description="Ammonium plus ammonia nitrogen concentration",
        is_input=False,
        is_output=True,
        output_category="Thickener Inlet",
    )
    exports.add(
        obj=fs.thickener.inlet.conc_mass_comp[0, "S_NO3"],
        name="S_NO3 concentration",
        ui_units=pyunits.g / pyunits.m**3,
        display_units="g/m3",
        rounding=5,
        description="Nitrate plus nitrite nitrogen concentration",
        is_input=False,
        is_output=True,
        output_category="Thickener Inlet",
    )
    exports.add(
        obj=fs.thickener.inlet.conc_mass_comp[0, "S_O2"],
        name="S_O2 concentration",
        ui_units=pyunits.g / pyunits.m**3,
        display_units="g/m3",
        rounding=5,
        description="Dissolved oxygen concentration",
        is_input=False,
        is_output=True,
        output_category="Thickener Inlet",
    )
    exports.add(
        obj=fs.thickener.inlet.conc_mass_comp[0, "S_PO4"],
        name="S_PO4 concentration",
        ui_units=pyunits.g / pyunits.m**3,
        display_units="g/m3",
        rounding=5,
        description="Inorganic soluble phosphorus concentration",
        is_input=False,
        is_output=True,
        output_category="Thickener Inlet",
    )
    exports.add(
        obj=fs.thickener.inlet.conc_mass_comp[0, "X_AUT"],
        name="X_AUT concentration",
        ui_units=pyunits.g / pyunits.m**3,
        display_units="g/m3",
        rounding=5,
        description="Autotrophic nitrifying biomass concentration",
        is_input=False,
        is_output=True,
        output_category="Thickener Inlet",
    )
    exports.add(
        obj=fs.thickener.inlet.conc_mass_comp[0, "X_H"],
        name="X_H concentration",
        ui_units=pyunits.g / pyunits.m**3,
        display_units="g/m3",
        rounding=5,
        description="Heterotrophic biomass concentration",
        is_input=False,
        is_output=True,
        output_category="Thickener Inlet",
    )
    exports.add(
        obj=fs.thickener.inlet.conc_mass_comp[0, "X_I"],
        name="X_I concentration",
        ui_units=pyunits.g / pyunits.m**3,
        display_units="g/m3",
        rounding=5,
        description="Inert particulate organic matter concentration",
        is_input=False,
        is_output=True,
        output_category="Thickener Inlet",
    )
    exports.add(
        obj=fs.thickener.inlet.conc_mass_comp[0, "X_PAO"],
        name="X_PAO concentration",
        ui_units=pyunits.g / pyunits.m**3,
        display_units="g/m3",
        rounding=5,
        description="Phosphate-accumulating biomass concentration",
        is_input=False,
        is_output=True,
        output_category="Thickener Inlet",
    )
    exports.add(
        obj=fs.thickener.inlet.conc_mass_comp[0, "X_PHA"],
        name="X_PHA concentration",
        ui_units=pyunits.g / pyunits.m**3,
        display_units="g/m3",
        rounding=5,
        description="Polyhydroxyalkanoates concentration",
        is_input=False,
        is_output=True,
        output_category="Thickener Inlet",
    )
    exports.add(
        obj=fs.thickener.inlet.conc_mass_comp[0, "X_PP"],
        name="X_PP concentration",
        ui_units=pyunits.g / pyunits.m**3,
        display_units="g/m3",
        rounding=5,
        description="Poly-phosphate concentration",
        is_input=False,
        is_output=True,
        output_category="Thickener Inlet",
    )
    exports.add(
        obj=fs.thickener.inlet.conc_mass_comp[0, "X_S"],
        name="X_S concentration",
        ui_units=pyunits.g / pyunits.m**3,
        display_units="g/m3",
        rounding=5,
        description="Slowly biodegradable substrate concentration",
        is_input=False,
        is_output=True,
        output_category="Thickener Inlet",
    )

    # ASM2d/ADM1 inlet
    exports.add(
        obj=fs.translator_asm2d_adm1.inlet.flow_vol[0],
        name="ASM2D/ADM1 inlet flow rate",
        ui_units=pyunits.m**3 / pyunits.day,
        display_units="m3/day",
        rounding=2,
        description="ASM2D/ADM1 interface inlet flow rate",
        is_input=False,
        is_output=True,
        output_category="ASM2D/ADM1 Interface Inlet",
    )
    exports.add(
        obj=fs.translator_asm2d_adm1.inlet.conc_mass_comp[0, "S_A"],
        name="S_A concentration",
        ui_units=pyunits.g / pyunits.m**3,
        display_units="g/m3",
        rounding=5,
        description="Fermentation products (acetate) concentration",
        is_input=False,
        is_output=True,
        output_category="ASM2D/ADM1 Interface Inlet",
    )
    exports.add(
        obj=fs.translator_asm2d_adm1.inlet.conc_mass_comp[0, "S_F"],
        name="S_F concentration",
        ui_units=pyunits.g / pyunits.m**3,
        display_units="g/m3",
        rounding=5,
        description="Fermentable organic substrates concentration",
        is_input=False,
        is_output=True,
        output_category="ASM2D/ADM1 Interface Inlet",
    )
    exports.add(
        obj=fs.translator_asm2d_adm1.inlet.conc_mass_comp[0, "S_I"],
        name="S_I concentration",
        ui_units=pyunits.g / pyunits.m**3,
        display_units="g/m3",
        rounding=5,
        description="Soluble inert organic matter concentration",
        is_input=False,
        is_output=True,
        output_category="ASM2D/ADM1 Interface Inlet",
    )
    exports.add(
        obj=fs.translator_asm2d_adm1.inlet.conc_mass_comp[0, "S_IC"],
        name="S_IC concentration",
        ui_units=pyunits.g / pyunits.m**3,
        display_units="g/m3",
        rounding=5,
        description="Inorganic carbon concentration",
        is_input=False,
        is_output=True,
        output_category="ASM2D/ADM1 Interface Inlet",
    )
    exports.add(
        obj=fs.translator_asm2d_adm1.inlet.conc_mass_comp[0, "S_K"],
        name="S_K concentration",
        ui_units=pyunits.g / pyunits.m**3,
        display_units="g/m3",
        rounding=5,
        description="Potassium concentration",
        is_input=False,
        is_output=True,
        output_category="ASM2D/ADM1 Interface Inlet",
    )
    exports.add(
        obj=fs.translator_asm2d_adm1.inlet.conc_mass_comp[0, "S_Mg"],
        name="S_Mg concentration",
        ui_units=pyunits.g / pyunits.m**3,
        display_units="g/m3",
        rounding=5,
        description="Magnesium concentration",
        is_input=False,
        is_output=True,
        output_category="ASM2D/ADM1 Interface Inlet",
    )
    exports.add(
        obj=fs.translator_asm2d_adm1.inlet.conc_mass_comp[0, "S_N2"],
        name="S_N2 concentration",
        ui_units=pyunits.g / pyunits.m**3,
        display_units="g/m3",
        rounding=5,
        description="Dinitrogen product (from denitrification) concentration",
        is_input=False,
        is_output=True,
        output_category="ASM2D/ADM1 Interface Inlet",
    )
    exports.add(
        obj=fs.translator_asm2d_adm1.inlet.conc_mass_comp[0, "S_NH4"],
        name="S_NH4 concentration",
        ui_units=pyunits.g / pyunits.m**3,
        display_units="g/m3",
        rounding=5,
        description="Ammonium plus ammonia nitrogen concentration",
        is_input=False,
        is_output=True,
        output_category="ASM2D/ADM1 Interface Inlet",
    )
    exports.add(
        obj=fs.translator_asm2d_adm1.inlet.conc_mass_comp[0, "S_NO3"],
        name="S_NO3 concentration",
        ui_units=pyunits.g / pyunits.m**3,
        display_units="g/m3",
        rounding=5,
        description="Nitrate plus nitrite nitrogen concentration",
        is_input=False,
        is_output=True,
        output_category="ASM2D/ADM1 Interface Inlet",
    )
    exports.add(
        obj=fs.translator_asm2d_adm1.inlet.conc_mass_comp[0, "S_O2"],
        name="S_O2 concentration",
        ui_units=pyunits.g / pyunits.m**3,
        display_units="g/m3",
        rounding=5,
        description="Dissolved oxygen concentration",
        is_input=False,
        is_output=True,
        output_category="ASM2D/ADM1 Interface Inlet",
    )
    exports.add(
        obj=fs.translator_asm2d_adm1.inlet.conc_mass_comp[0, "S_PO4"],
        name="S_PO4 concentration",
        ui_units=pyunits.g / pyunits.m**3,
        display_units="g/m3",
        rounding=5,
        description="Inorganic soluble phosphorus concentration",
        is_input=False,
        is_output=True,
        output_category="ASM2D/ADM1 Interface Inlet",
    )
    exports.add(
        obj=fs.translator_asm2d_adm1.inlet.conc_mass_comp[0, "X_AUT"],
        name="X_AUT concentration",
        ui_units=pyunits.g / pyunits.m**3,
        display_units="g/m3",
        rounding=5,
        description="Autotrophic nitrifying biomass concentration",
        is_input=False,
        is_output=True,
        output_category="ASM2D/ADM1 Interface Inlet",
    )
    exports.add(
        obj=fs.translator_asm2d_adm1.inlet.conc_mass_comp[0, "X_H"],
        name="X_H concentration",
        ui_units=pyunits.g / pyunits.m**3,
        display_units="g/m3",
        rounding=5,
        description="Heterotrophic biomass concentration",
        is_input=False,
        is_output=True,
        output_category="ASM2D/ADM1 Interface Inlet",
    )
    exports.add(
        obj=fs.translator_asm2d_adm1.inlet.conc_mass_comp[0, "X_I"],
        name="X_I concentration",
        ui_units=pyunits.g / pyunits.m**3,
        display_units="g/m3",
        rounding=5,
        description="Inert particulate organic matter concentration",
        is_input=False,
        is_output=True,
        output_category="ASM2D/ADM1 Interface Inlet",
    )
    exports.add(
        obj=fs.translator_asm2d_adm1.inlet.conc_mass_comp[0, "X_PAO"],
        name="X_PAO concentration",
        ui_units=pyunits.g / pyunits.m**3,
        display_units="g/m3",
        rounding=5,
        description="Phosphate-accumulating biomass concentration",
        is_input=False,
        is_output=True,
        output_category="ASM2D/ADM1 Interface Inlet",
    )
    exports.add(
        obj=fs.translator_asm2d_adm1.inlet.conc_mass_comp[0, "X_PHA"],
        name="X_PHA concentration",
        ui_units=pyunits.g / pyunits.m**3,
        display_units="g/m3",
        rounding=5,
        description="Polyhydroxyalkanoates concentration",
        is_input=False,
        is_output=True,
        output_category="ASM2D/ADM1 Interface Inlet",
    )
    exports.add(
        obj=fs.translator_asm2d_adm1.inlet.conc_mass_comp[0, "X_PP"],
        name="X_PP concentration",
        ui_units=pyunits.g / pyunits.m**3,
        display_units="g/m3",
        rounding=5,
        description="Poly-phosphate concentration",
        is_input=False,
        is_output=True,
        output_category="ASM2D/ADM1 Interface Inlet",
    )
    exports.add(
        obj=fs.translator_asm2d_adm1.inlet.conc_mass_comp[0, "X_S"],
        name="X_S concentration",
        ui_units=pyunits.g / pyunits.m**3,
        display_units="g/m3",
        rounding=5,
        description="Slowly biodegradable substrate concentration",
        is_input=False,
        is_output=True,
        output_category="ASM2D/ADM1 Interface Inlet",
    )

    # Translator outlet
    exports.add(
        obj=fs.translator_asm2d_adm1.outlet.flow_vol[0],
        name="Anaerobic digester inlet flow rate",
        ui_units=pyunits.m**3 / pyunits.day,
        display_units="m3/day",
        rounding=2,
        description="Anaerobic digester inlet flow rate",
        is_input=False,
        is_output=True,
        output_category="Anaerobic Digester Inlet (post-interface)",
    )
    exports.add(
        obj=fs.translator_asm2d_adm1.outlet.conc_mass_comp[0, "S_su"],
        name="S_su concentration",
        ui_units=pyunits.g / pyunits.m**3,
        display_units="g/m3",
        rounding=5,
        description="Monosaccharides concentration",
        is_input=False,
        is_output=True,
        output_category="Anaerobic Digester Inlet (post-interface)",
    )
    exports.add(
        obj=fs.translator_asm2d_adm1.outlet.conc_mass_comp[0, "S_aa"],
        name="S_aa concentration",
        ui_units=pyunits.g / pyunits.m**3,
        display_units="g/m3",
        rounding=5,
        description="Amino acids concentration",
        is_input=False,
        is_output=True,
        output_category="Anaerobic Digester Inlet (post-interface)",
    )
    exports.add(
        obj=fs.translator_asm2d_adm1.outlet.conc_mass_comp[0, "S_fa"],
        name="S_fa concentration",
        ui_units=pyunits.g / pyunits.m**3,
        display_units="g/m3",
        rounding=5,
        description="Long chain fatty acids concentration",
        is_input=False,
        is_output=True,
        output_category="Anaerobic Digester Inlet (post-interface)",
    )
    exports.add(
        obj=fs.translator_asm2d_adm1.outlet.conc_mass_comp[0, "S_va"],
        name="S_va concentration",
        ui_units=pyunits.g / pyunits.m**3,
        display_units="g/m3",
        rounding=5,
        description="Total valerate concentration",
        is_input=False,
        is_output=True,
        output_category="Anaerobic Digester Inlet (post-interface)",
    )
    exports.add(
        obj=fs.translator_asm2d_adm1.outlet.conc_mass_comp[0, "S_bu"],
        name="S_bu concentration",
        ui_units=pyunits.g / pyunits.m**3,
        display_units="g/m3",
        rounding=5,
        description="Total butyrate concentration",
        is_input=False,
        is_output=True,
        output_category="Anaerobic Digester Inlet (post-interface)",
    )
    exports.add(
        obj=fs.translator_asm2d_adm1.outlet.conc_mass_comp[0, "S_pro"],
        name="S_pro concentration",
        ui_units=pyunits.g / pyunits.m**3,
        display_units="g/m3",
        rounding=5,
        description="Total propionate concentration",
        is_input=False,
        is_output=True,
        output_category="Anaerobic Digester Inlet (post-interface)",
    )
    exports.add(
        obj=fs.translator_asm2d_adm1.outlet.conc_mass_comp[0, "S_ac"],
        name="S_ac concentration",
        ui_units=pyunits.g / pyunits.m**3,
        display_units="g/m3",
        rounding=5,
        description="Total acetate concentration",
        is_input=False,
        is_output=True,
        output_category="Anaerobic Digester Inlet (post-interface)",
    )
    exports.add(
        obj=fs.translator_asm2d_adm1.outlet.conc_mass_comp[0, "S_IC"],
        name="S_IC concentration",
        ui_units=pyunits.g / pyunits.m**3,
        display_units="g/m3",
        rounding=5,
        description="Inorganic carbon concentration",
        is_input=False,
        is_output=True,
        output_category="Anaerobic Digester Inlet (post-interface)",
    )
    exports.add(
        obj=fs.translator_asm2d_adm1.outlet.conc_mass_comp[0, "S_IN"],
        name="S_IN concentration",
        ui_units=pyunits.g / pyunits.m**3,
        display_units="g/m3",
        rounding=5,
        description="Inorganic nitrogen concentration",
        is_input=False,
        is_output=True,
        output_category="Anaerobic Digester Inlet (post-interface)",
    )
    exports.add(
        obj=fs.translator_asm2d_adm1.outlet.conc_mass_comp[0, "S_IP"],
        name="S_IP concentration",
        ui_units=pyunits.g / pyunits.m**3,
        display_units="g/m3",
        rounding=5,
        description="Inorganic phosphorus concentration",
        is_input=False,
        is_output=True,
        output_category="Anaerobic Digester Inlet (post-interface)",
    )
    exports.add(
        obj=fs.translator_asm2d_adm1.outlet.conc_mass_comp[0, "S_I"],
        name="S_I concentration",
        ui_units=pyunits.g / pyunits.m**3,
        display_units="g/m3",
        rounding=5,
        description="Soluble inerts concentration",
        is_input=False,
        is_output=True,
        output_category="Anaerobic Digester Inlet (post-interface)",
    )
    exports.add(
        obj=fs.translator_asm2d_adm1.outlet.conc_mass_comp[0, "X_ch"],
        name="X_ch concentration",
        ui_units=pyunits.g / pyunits.m**3,
        display_units="g/m3",
        rounding=5,
        description="Carbohydrates concentration",
        is_input=False,
        is_output=True,
        output_category="Anaerobic Digester Inlet (post-interface)",
    )
    exports.add(
        obj=fs.translator_asm2d_adm1.outlet.conc_mass_comp[0, "X_pr"],
        name="X_pr concentration",
        ui_units=pyunits.g / pyunits.m**3,
        display_units="g/m3",
        rounding=5,
        description="Proteins concentration",
        is_input=False,
        is_output=True,
        output_category="Anaerobic Digester Inlet (post-interface)",
    )
    exports.add(
        obj=fs.translator_asm2d_adm1.outlet.conc_mass_comp[0, "X_li"],
        name="X_li concentration",
        ui_units=pyunits.g / pyunits.m**3,
        display_units="g/m3",
        rounding=5,
        description="Lipids concentration",
        is_input=False,
        is_output=True,
        output_category="Anaerobic Digester Inlet (post-interface)",
    )
    exports.add(
        obj=fs.translator_asm2d_adm1.outlet.conc_mass_comp[0, "X_su"],
        name="X_su concentration",
        ui_units=pyunits.g / pyunits.m**3,
        display_units="g/m3",
        rounding=5,
        description="Sugar degraders concentration",
        is_input=False,
        is_output=True,
        output_category="Anaerobic Digester Inlet (post-interface)",
    )
    exports.add(
        obj=fs.translator_asm2d_adm1.outlet.conc_mass_comp[0, "X_aa"],
        name="X_aa concentration",
        ui_units=pyunits.g / pyunits.m**3,
        display_units="g/m3",
        rounding=5,
        description="Amino acid degraders concentration",
        is_input=False,
        is_output=True,
        output_category="Anaerobic Digester Inlet (post-interface)",
    )
    exports.add(
        obj=fs.translator_asm2d_adm1.outlet.conc_mass_comp[0, "X_fa"],
        name="X_fa concentration",
        ui_units=pyunits.g / pyunits.m**3,
        display_units="g/m3",
        rounding=5,
        description="Long chain fatty acid (LCFA) degraders concentration",
        is_input=False,
        is_output=True,
        output_category="Anaerobic Digester Inlet (post-interface)",
    )
    exports.add(
        obj=fs.translator_asm2d_adm1.outlet.conc_mass_comp[0, "X_c4"],
        name="X_c4 concentration",
        ui_units=pyunits.g / pyunits.m**3,
        display_units="g/m3",
        rounding=5,
        description="Valerate and butyrate degraders concentration",
        is_input=False,
        is_output=True,
        output_category="Anaerobic Digester Inlet (post-interface)",
    )
    exports.add(
        obj=fs.translator_asm2d_adm1.outlet.conc_mass_comp[0, "X_pro"],
        name="X_pro concentration",
        ui_units=pyunits.g / pyunits.m**3,
        display_units="g/m3",
        rounding=5,
        description="Propionate degraders concentration",
        is_input=False,
        is_output=True,
        output_category="Anaerobic Digester Inlet (post-interface)",
    )
    exports.add(
        obj=fs.translator_asm2d_adm1.outlet.conc_mass_comp[0, "X_ac"],
        name="X_ac concentration",
        ui_units=pyunits.g / pyunits.m**3,
        display_units="g/m3",
        rounding=5,
        description="Acetate degraders concentration",
        is_input=False,
        is_output=True,
        output_category="Anaerobic Digester Inlet (post-interface)",
    )
    exports.add(
        obj=fs.translator_asm2d_adm1.outlet.conc_mass_comp[0, "X_h2"],
        name="X_h2 concentration",
        ui_units=pyunits.g / pyunits.m**3,
        display_units="g/m3",
        rounding=5,
        description="Hydrogen degraders concentration",
        is_input=False,
        is_output=True,
        output_category="Anaerobic Digester Inlet (post-interface)",
    )
    exports.add(
        obj=fs.translator_asm2d_adm1.outlet.conc_mass_comp[0, "X_I"],
        name="X_I concentration",
        ui_units=pyunits.g / pyunits.m**3,
        display_units="g/m3",
        rounding=5,
        description="Particulate inerts concentration",
        is_input=False,
        is_output=True,
        output_category="Anaerobic Digester Inlet (post-interface)",
    )
    exports.add(
        obj=fs.translator_asm2d_adm1.outlet.conc_mass_comp[0, "X_PHA"],
        name="X_PHA concentration",
        ui_units=pyunits.g / pyunits.m**3,
        display_units="g/m3",
        rounding=5,
        description="Polyhydroxyalkanoates concentration",
        is_input=False,
        is_output=True,
        output_category="Anaerobic Digester Inlet (post-interface)",
    )
    exports.add(
        obj=fs.translator_asm2d_adm1.outlet.conc_mass_comp[0, "X_PP"],
        name="X_PP concentration",
        ui_units=pyunits.g / pyunits.m**3,
        display_units="g/m3",
        rounding=5,
        description="Polyphosphates concentration",
        is_input=False,
        is_output=True,
        output_category="Anaerobic Digester Inlet (post-interface)",
    )
    exports.add(
        obj=fs.translator_asm2d_adm1.outlet.conc_mass_comp[0, "X_PAO"],
        name="X_PAO concentration",
        ui_units=pyunits.g / pyunits.m**3,
        display_units="g/m3",
        rounding=5,
        description="Phosphorus accumulating organisms concentration",
        is_input=False,
        is_output=True,
        output_category="Anaerobic Digester Inlet (post-interface)",
    )
    exports.add(
        obj=fs.translator_asm2d_adm1.outlet.conc_mass_comp[0, "S_K"],
        name="S_K concentration",
        ui_units=pyunits.g / pyunits.m**3,
        display_units="g/m3",
        rounding=5,
        description="Potassium concentration",
        is_input=False,
        is_output=True,
        output_category="Anaerobic Digester Inlet (post-interface)",
    )
    exports.add(
        obj=fs.translator_asm2d_adm1.outlet.conc_mass_comp[0, "S_Mg"],
        name="S_Mg concentration",
        ui_units=pyunits.g / pyunits.m**3,
        display_units="g/m3",
        rounding=5,
        description="Magnesium concentration",
        is_input=False,
        is_output=True,
        output_category="Anaerobic Digester Inlet (post-interface)",
    )

    # Translator adm1 asm2d inlet
    exports.add(
        obj=fs.translator_adm1_asm2d.inlet.flow_vol[0],
        name="ADM1/ASM2D inlet flow rate",
        ui_units=pyunits.m**3 / pyunits.day,
        display_units="m3/day",
        rounding=2,
        description="ADM1/ASM2D interface inlet flow rate",
        is_input=False,
        is_output=True,
        output_category="ADM1/ASM2D Interface Inlet",
    )
    exports.add(
        obj=fs.translator_adm1_asm2d.inlet.conc_mass_comp[0, "S_su"],
        name="S_su concentration",
        ui_units=pyunits.g / pyunits.m**3,
        display_units="g/m3",
        rounding=5,
        description="Monosaccharides concentration",
        is_input=False,
        is_output=True,
        output_category="ADM1/ASM2D Interface Inlet",
    )
    exports.add(
        obj=fs.translator_adm1_asm2d.inlet.conc_mass_comp[0, "S_aa"],
        name="S_aa concentration",
        ui_units=pyunits.g / pyunits.m**3,
        display_units="g/m3",
        rounding=5,
        description="Amino acids concentration",
        is_input=False,
        is_output=True,
        output_category="ADM1/ASM2D Interface Inlet",
    )
    exports.add(
        obj=fs.translator_adm1_asm2d.inlet.conc_mass_comp[0, "S_fa"],
        name="S_fa concentration",
        ui_units=pyunits.g / pyunits.m**3,
        display_units="g/m3",
        rounding=5,
        description="Long chain fatty acids concentration",
        is_input=False,
        is_output=True,
        output_category="ADM1/ASM2D Interface Inlet",
    )
    exports.add(
        obj=fs.translator_adm1_asm2d.inlet.conc_mass_comp[0, "S_va"],
        name="S_va concentration",
        ui_units=pyunits.g / pyunits.m**3,
        display_units="g/m3",
        rounding=5,
        description="Total valerate concentration",
        is_input=False,
        is_output=True,
        output_category="ADM1/ASM2D Interface Inlet",
    )
    exports.add(
        obj=fs.translator_adm1_asm2d.inlet.conc_mass_comp[0, "S_bu"],
        name="S_bu concentration",
        ui_units=pyunits.g / pyunits.m**3,
        display_units="g/m3",
        rounding=5,
        description="Total butyrate concentration",
        is_input=False,
        is_output=True,
        output_category="ADM1/ASM2D Interface Inlet",
    )
    exports.add(
        obj=fs.translator_adm1_asm2d.inlet.conc_mass_comp[0, "S_pro"],
        name="S_pro concentration",
        ui_units=pyunits.g / pyunits.m**3,
        display_units="g/m3",
        rounding=5,
        description="Total propionate concentration",
        is_input=False,
        is_output=True,
        output_category="ADM1/ASM2D Interface Inlet",
    )
    exports.add(
        obj=fs.translator_adm1_asm2d.inlet.conc_mass_comp[0, "S_ac"],
        name="S_ac concentration",
        ui_units=pyunits.g / pyunits.m**3,
        display_units="g/m3",
        rounding=5,
        description="Total acetate concentration",
        is_input=False,
        is_output=True,
        output_category="ADM1/ASM2D Interface Inlet",
    )
    exports.add(
        obj=fs.translator_adm1_asm2d.inlet.conc_mass_comp[0, "S_IC"],
        name="S_IC concentration",
        ui_units=pyunits.g / pyunits.m**3,
        display_units="g/m3",
        rounding=5,
        description="Inorganic carbon concentration",
        is_input=False,
        is_output=True,
        output_category="ADM1/ASM2D Interface Inlet",
    )
    exports.add(
        obj=fs.translator_adm1_asm2d.inlet.conc_mass_comp[0, "S_IN"],
        name="S_IN concentration",
        ui_units=pyunits.g / pyunits.m**3,
        display_units="g/m3",
        rounding=5,
        description="Inorganic nitrogen concentration",
        is_input=False,
        is_output=True,
        output_category="ADM1/ASM2D Interface Inlet",
    )
    exports.add(
        obj=fs.translator_adm1_asm2d.inlet.conc_mass_comp[0, "S_IP"],
        name="S_IP concentration",
        ui_units=pyunits.g / pyunits.m**3,
        display_units="g/m3",
        rounding=5,
        description="Inorganic phosphorus concentration",
        is_input=False,
        is_output=True,
        output_category="ADM1/ASM2D Interface Inlet",
    )
    exports.add(
        obj=fs.translator_adm1_asm2d.inlet.conc_mass_comp[0, "S_I"],
        name="S_I concentration",
        ui_units=pyunits.g / pyunits.m**3,
        display_units="g/m3",
        rounding=5,
        description="Soluble inerts concentration",
        is_input=False,
        is_output=True,
        output_category="ADM1/ASM2D Interface Inlet",
    )
    exports.add(
        obj=fs.translator_adm1_asm2d.inlet.conc_mass_comp[0, "X_ch"],
        name="X_ch concentration",
        ui_units=pyunits.g / pyunits.m**3,
        display_units="g/m3",
        rounding=5,
        description="Carbohydrates concentration",
        is_input=False,
        is_output=True,
        output_category="ADM1/ASM2D Interface Inlet",
    )
    exports.add(
        obj=fs.translator_adm1_asm2d.inlet.conc_mass_comp[0, "X_pr"],
        name="X_pr concentration",
        ui_units=pyunits.g / pyunits.m**3,
        display_units="g/m3",
        rounding=5,
        description="Proteins concentration",
        is_input=False,
        is_output=True,
        output_category="ADM1/ASM2D Interface Inlet",
    )
    exports.add(
        obj=fs.translator_adm1_asm2d.inlet.conc_mass_comp[0, "X_li"],
        name="X_li concentration",
        ui_units=pyunits.g / pyunits.m**3,
        display_units="g/m3",
        rounding=5,
        description="Lipids concentration",
        is_input=False,
        is_output=True,
        output_category="ADM1/ASM2D Interface Inlet",
    )
    exports.add(
        obj=fs.translator_adm1_asm2d.inlet.conc_mass_comp[0, "X_su"],
        name="X_su concentration",
        ui_units=pyunits.g / pyunits.m**3,
        display_units="g/m3",
        rounding=5,
        description="Sugar degraders concentration",
        is_input=False,
        is_output=True,
        output_category="ADM1/ASM2D Interface Inlet",
    )
    exports.add(
        obj=fs.translator_adm1_asm2d.inlet.conc_mass_comp[0, "X_aa"],
        name="X_aa concentration",
        ui_units=pyunits.g / pyunits.m**3,
        display_units="g/m3",
        rounding=5,
        description="Amino acid degraders concentration",
        is_input=False,
        is_output=True,
        output_category="ADM1/ASM2D Interface Inlet",
    )
    exports.add(
        obj=fs.translator_adm1_asm2d.inlet.conc_mass_comp[0, "X_fa"],
        name="X_fa concentration",
        ui_units=pyunits.g / pyunits.m**3,
        display_units="g/m3",
        rounding=5,
        description="Long chain fatty acid (LCFA) degraders concentration",
        is_input=False,
        is_output=True,
        output_category="ADM1/ASM2D Interface Inlet",
    )
    exports.add(
        obj=fs.translator_adm1_asm2d.inlet.conc_mass_comp[0, "X_c4"],
        name="X_c4 concentration",
        ui_units=pyunits.g / pyunits.m**3,
        display_units="g/m3",
        rounding=5,
        description="Valerate and butyrate degraders concentration",
        is_input=False,
        is_output=True,
        output_category="ADM1/ASM2D Interface Inlet",
    )
    exports.add(
        obj=fs.translator_adm1_asm2d.inlet.conc_mass_comp[0, "X_pro"],
        name="X_pro concentration",
        ui_units=pyunits.g / pyunits.m**3,
        display_units="g/m3",
        rounding=5,
        description="Propionate degraders concentration",
        is_input=False,
        is_output=True,
        output_category="ADM1/ASM2D Interface Inlet",
    )
    exports.add(
        obj=fs.translator_adm1_asm2d.inlet.conc_mass_comp[0, "X_ac"],
        name="X_ac concentration",
        ui_units=pyunits.g / pyunits.m**3,
        display_units="g/m3",
        rounding=5,
        description="Acetate degraders concentration",
        is_input=False,
        is_output=True,
        output_category="ADM1/ASM2D Interface Inlet",
    )
    exports.add(
        obj=fs.translator_adm1_asm2d.inlet.conc_mass_comp[0, "X_h2"],
        name="X_h2 concentration",
        ui_units=pyunits.g / pyunits.m**3,
        display_units="g/m3",
        rounding=5,
        description="Hydrogen degraders concentration",
        is_input=False,
        is_output=True,
        output_category="ADM1/ASM2D Interface Inlet",
    )
    exports.add(
        obj=fs.translator_adm1_asm2d.inlet.conc_mass_comp[0, "X_I"],
        name="X_I concentration",
        ui_units=pyunits.g / pyunits.m**3,
        display_units="g/m3",
        rounding=5,
        description="Particulate inerts concentration",
        is_input=False,
        is_output=True,
        output_category="ADM1/ASM2D Interface Inlet",
    )
    exports.add(
        obj=fs.translator_adm1_asm2d.inlet.conc_mass_comp[0, "X_PHA"],
        name="X_PHA concentration",
        ui_units=pyunits.g / pyunits.m**3,
        display_units="g/m3",
        rounding=5,
        description="Polyhydroxyalkanoates concentration",
        is_input=False,
        is_output=True,
        output_category="ADM1/ASM2D Interface Inlet",
    )
    exports.add(
        obj=fs.translator_adm1_asm2d.inlet.conc_mass_comp[0, "X_PP"],
        name="X_PP concentration",
        ui_units=pyunits.g / pyunits.m**3,
        display_units="g/m3",
        rounding=5,
        description="Polyphosphates concentration",
        is_input=False,
        is_output=True,
        output_category="ADM1/ASM2D Interface Inlet",
    )
    exports.add(
        obj=fs.translator_adm1_asm2d.inlet.conc_mass_comp[0, "X_PAO"],
        name="X_PAO concentration",
        ui_units=pyunits.g / pyunits.m**3,
        display_units="g/m3",
        rounding=5,
        description="Phosphorus accumulating organisms concentration",
        is_input=False,
        is_output=True,
        output_category="ADM1/ASM2D Interface Inlet",
    )
    exports.add(
        obj=fs.translator_adm1_asm2d.inlet.conc_mass_comp[0, "S_K"],
        name="S_K concentration",
        ui_units=pyunits.g / pyunits.m**3,
        display_units="g/m3",
        rounding=5,
        description="Potassium concentration",
        is_input=False,
        is_output=True,
        output_category="ADM1/ASM2D Interface Inlet",
    )
    exports.add(
        obj=fs.translator_adm1_asm2d.inlet.conc_mass_comp[0, "S_Mg"],
        name="S_Mg concentration",
        ui_units=pyunits.g / pyunits.m**3,
        display_units="g/m3",
        rounding=5,
        description="Magnesium concentration",
        is_input=False,
        is_output=True,
        output_category="ADM1/ASM2D Interface Inlet",
    )

    # Translator outlet
    exports.add(
        obj=fs.translator_adm1_asm2d.outlet.flow_vol[0],
        name="Anaerobic digester outlet flow rate",
        ui_units=pyunits.m**3 / pyunits.day,
        display_units="m3/day",
        rounding=2,
        description="Anaerobic digester outlet flow rate",
        is_input=False,
        is_output=True,
        output_category="Anaerobic Digester Outlet (post-interface)",
    )
    exports.add(
        obj=fs.translator_adm1_asm2d.outlet.conc_mass_comp[0, "S_A"],
        name="S_A concentration",
        ui_units=pyunits.g / pyunits.m**3,
        display_units="g/m3",
        rounding=5,
        description="Fermentation products (acetate) concentration",
        is_input=False,
        is_output=True,
        output_category="Anaerobic Digester Outlet (post-interface)",
    )
    exports.add(
        obj=fs.translator_adm1_asm2d.outlet.conc_mass_comp[0, "S_F"],
        name="S_F concentration",
        ui_units=pyunits.g / pyunits.m**3,
        display_units="g/m3",
        rounding=5,
        description="Fermentable organic substrates concentration",
        is_input=False,
        is_output=True,
        output_category="Anaerobic Digester Outlet (post-interface)",
    )
    exports.add(
        obj=fs.translator_adm1_asm2d.outlet.conc_mass_comp[0, "S_I"],
        name="S_I concentration",
        ui_units=pyunits.g / pyunits.m**3,
        display_units="g/m3",
        rounding=5,
        description="Soluble inert organic matter concentration",
        is_input=False,
        is_output=True,
        output_category="Anaerobic Digester Outlet (post-interface)",
    )
    exports.add(
        obj=fs.translator_adm1_asm2d.outlet.conc_mass_comp[0, "S_IC"],
        name="S_IC concentration",
        ui_units=pyunits.g / pyunits.m**3,
        display_units="g/m3",
        rounding=5,
        description="Inorganic carbon concentration",
        is_input=False,
        is_output=True,
        output_category="Anaerobic Digester Outlet (post-interface)",
    )
    exports.add(
        obj=fs.translator_adm1_asm2d.outlet.conc_mass_comp[0, "S_K"],
        name="S_K concentration",
        ui_units=pyunits.g / pyunits.m**3,
        display_units="g/m3",
        rounding=5,
        description="Potassium concentration",
        is_input=False,
        is_output=True,
        output_category="Anaerobic Digester Outlet (post-interface)",
    )
    exports.add(
        obj=fs.translator_adm1_asm2d.outlet.conc_mass_comp[0, "S_Mg"],
        name="S_Mg concentration",
        ui_units=pyunits.g / pyunits.m**3,
        display_units="g/m3",
        rounding=5,
        description="Magnesium concentration",
        is_input=False,
        is_output=True,
        output_category="Anaerobic Digester Outlet (post-interface)",
    )
    exports.add(
        obj=fs.translator_adm1_asm2d.outlet.conc_mass_comp[0, "S_N2"],
        name="S_N2 concentration",
        ui_units=pyunits.g / pyunits.m**3,
        display_units="g/m3",
        rounding=5,
        description="Dinitrogen product (from denitrification) concentration",
        is_input=False,
        is_output=True,
        output_category="Anaerobic Digester Outlet (post-interface)",
    )
    exports.add(
        obj=fs.translator_adm1_asm2d.outlet.conc_mass_comp[0, "S_NH4"],
        name="S_NH4 concentration",
        ui_units=pyunits.g / pyunits.m**3,
        display_units="g/m3",
        rounding=5,
        description="Ammonium plus ammonia nitrogen concentration",
        is_input=False,
        is_output=True,
        output_category="Anaerobic Digester Outlet (post-interface)",
    )
    exports.add(
        obj=fs.translator_adm1_asm2d.outlet.conc_mass_comp[0, "S_NO3"],
        name="S_NO3 concentration",
        ui_units=pyunits.g / pyunits.m**3,
        display_units="g/m3",
        rounding=5,
        description="Nitrate plus nitrite nitrogen concentration",
        is_input=False,
        is_output=True,
        output_category="Anaerobic Digester Outlet (post-interface)",
    )
    exports.add(
        obj=fs.translator_adm1_asm2d.outlet.conc_mass_comp[0, "S_O2"],
        name="S_O2 concentration",
        ui_units=pyunits.g / pyunits.m**3,
        display_units="g/m3",
        rounding=5,
        description="Dissolved oxygen concentration",
        is_input=False,
        is_output=True,
        output_category="Anaerobic Digester Outlet (post-interface)",
    )
    exports.add(
        obj=fs.translator_adm1_asm2d.outlet.conc_mass_comp[0, "S_PO4"],
        name="S_PO4 concentration",
        ui_units=pyunits.g / pyunits.m**3,
        display_units="g/m3",
        rounding=5,
        description="Inorganic soluble phosphorus concentration",
        is_input=False,
        is_output=True,
        output_category="Anaerobic Digester Outlet (post-interface)",
    )
    exports.add(
        obj=fs.translator_adm1_asm2d.outlet.conc_mass_comp[0, "X_AUT"],
        name="X_AUT concentration",
        ui_units=pyunits.g / pyunits.m**3,
        display_units="g/m3",
        rounding=5,
        description="Autotrophic nitrifying biomass concentration",
        is_input=False,
        is_output=True,
        output_category="Anaerobic Digester Outlet (post-interface)",
    )
    exports.add(
        obj=fs.translator_adm1_asm2d.outlet.conc_mass_comp[0, "X_H"],
        name="X_H concentration",
        ui_units=pyunits.g / pyunits.m**3,
        display_units="g/m3",
        rounding=5,
        description="Heterotrophic biomass concentration",
        is_input=False,
        is_output=True,
        output_category="Anaerobic Digester Outlet (post-interface)",
    )
    exports.add(
        obj=fs.translator_adm1_asm2d.outlet.conc_mass_comp[0, "X_I"],
        name="X_I concentration",
        ui_units=pyunits.g / pyunits.m**3,
        display_units="g/m3",
        rounding=5,
        description="Inert particulate organic matter concentration",
        is_input=False,
        is_output=True,
        output_category="Anaerobic Digester Outlet (post-interface)",
    )
    exports.add(
        obj=fs.translator_adm1_asm2d.outlet.conc_mass_comp[0, "X_PAO"],
        name="X_PAO concentration",
        ui_units=pyunits.g / pyunits.m**3,
        display_units="g/m3",
        rounding=5,
        description="Phosphate-accumulating biomass concentration",
        is_input=False,
        is_output=True,
        output_category="Anaerobic Digester Outlet (post-interface)",
    )
    exports.add(
        obj=fs.translator_adm1_asm2d.outlet.conc_mass_comp[0, "X_PHA"],
        name="X_PHA concentration",
        ui_units=pyunits.g / pyunits.m**3,
        display_units="g/m3",
        rounding=5,
        description="Polyhydroxyalkanoatess concentration",
        is_input=False,
        is_output=True,
        output_category="Anaerobic Digester Outlet (post-interface)",
    )
    exports.add(
        obj=fs.translator_adm1_asm2d.outlet.conc_mass_comp[0, "X_PP"],
        name="X_PP concentration",
        ui_units=pyunits.g / pyunits.m**3,
        display_units="g/m3",
        rounding=5,
        description="Poly-phosphate concentration",
        is_input=False,
        is_output=True,
        output_category="Anaerobic Digester Outlet (post-interface)",
    )
    exports.add(
        obj=fs.translator_adm1_asm2d.outlet.conc_mass_comp[0, "X_S"],
        name="X_S concentration",
        ui_units=pyunits.g / pyunits.m**3,
        display_units="g/m3",
        rounding=5,
        description="Slowly biodegradable substrate concentration",
        is_input=False,
        is_output=True,
        output_category="Anaerobic Digester Outlet (post-interface)",
    )

    # Anaerobic digestor
    exports.add(
        obj=fs.AD.vapor_outlet.flow_vol[0],
        name="Anaerobic digester vapor flow rate",
        ui_units=pyunits.m**3 / pyunits.day,
        display_units="m3/day",
        rounding=2,
        description="Anaerobic digester vapor outlet flow rate",
        is_input=False,
        is_output=True,
        output_category="Anaerobic Digester Vapor Outlet",
    )
    exports.add(
        obj=fs.AD.vapor_outlet.conc_mass_comp[0, "S_h2"],
        name="Anaerobic digester vapor S_h2 concentration",
        ui_units=pyunits.g / pyunits.m**3,
        display_units="g/m3",
        rounding=5,
        description="Hydrogen gas concentration",
        is_input=False,
        is_output=True,
        output_category="Anaerobic Digester Vapor Outlet",
    )
    exports.add(
        obj=fs.AD.vapor_outlet.conc_mass_comp[0, "S_ch4"],
        name="Anaerobic digester vapor S_ch4 concentration",
        ui_units=pyunits.g / pyunits.m**3,
        display_units="g/m3",
        rounding=5,
        description="Methane gas concentration",
        is_input=False,
        is_output=True,
        output_category="Anaerobic Digester Vapor Outlet",
    )
    exports.add(
        obj=fs.AD.vapor_outlet.conc_mass_comp[0, "S_co2"],
        name="Anaerobic digester vapor S_co2 concentration",
        ui_units=pyunits.g / pyunits.m**3,
        display_units="g/m3",
        rounding=5,
        description="Carbon dioxide gas concentration",
        is_input=False,
        is_output=True,
        output_category="Anaerobic Digester Vapor Outlet",
    )

    # Dewatering unit
    exports.add(
        obj=fs.dewater.underflow.flow_vol[0],
        name="Dewatered sludge outlet flow rate",
        ui_units=pyunits.m**3 / pyunits.day,
        display_units="m3/day",
        rounding=2,
        description="Dewatering unit underflow flow rate",
        is_input=False,
        is_output=True,
        output_category="Dewatered Sludge",
    )
    exports.add(
        obj=fs.dewater.underflow.conc_mass_comp[0, "S_A"],
        name="S_A concentration",
        ui_units=pyunits.g / pyunits.m**3,
        display_units="g/m3",
        rounding=5,
        description="Fermentation products (acetate) concentration",
        is_input=False,
        is_output=True,
        output_category="Dewatered Sludge",
    )
    exports.add(
        obj=fs.dewater.underflow.conc_mass_comp[0, "S_F"],
        name="S_F concentration",
        ui_units=pyunits.g / pyunits.m**3,
        display_units="g/m3",
        rounding=5,
        description="Fermentable organic substrates concentration",
        is_input=False,
        is_output=True,
        output_category="Dewatered Sludge",
    )
    exports.add(
        obj=fs.dewater.underflow.conc_mass_comp[0, "S_I"],
        name="S_I concentration",
        ui_units=pyunits.g / pyunits.m**3,
        display_units="g/m3",
        rounding=5,
        description="Soluble inert organic matter concentration",
        is_input=False,
        is_output=True,
        output_category="Dewatered Sludge",
    )
    exports.add(
        obj=fs.dewater.underflow.conc_mass_comp[0, "S_IC"],
        name="S_IC concentration",
        ui_units=pyunits.g / pyunits.m**3,
        display_units="g/m3",
        rounding=5,
        description="Inorganic carbon concentration",
        is_input=False,
        is_output=True,
        output_category="Dewatered Sludge",
    )
    exports.add(
        obj=fs.dewater.underflow.conc_mass_comp[0, "S_K"],
        name="S_K concentration",
        ui_units=pyunits.g / pyunits.m**3,
        display_units="g/m3",
        rounding=5,
        description="Potassium concentration",
        is_input=False,
        is_output=True,
        output_category="Dewatered Sludge",
    )
    exports.add(
        obj=fs.dewater.underflow.conc_mass_comp[0, "S_Mg"],
        name="S_Mg concentration",
        ui_units=pyunits.g / pyunits.m**3,
        display_units="g/m3",
        rounding=5,
        description="Magnesium concentration",
        is_input=False,
        is_output=True,
        output_category="Dewatered Sludge",
    )
    exports.add(
        obj=fs.dewater.underflow.conc_mass_comp[0, "S_N2"],
        name="S_N2 concentration",
        ui_units=pyunits.g / pyunits.m**3,
        display_units="g/m3",
        rounding=5,
        description="Dinitrogen product (from denitrification) concentration",
        is_input=False,
        is_output=True,
        output_category="Dewatered Sludge",
    )
    exports.add(
        obj=fs.dewater.underflow.conc_mass_comp[0, "S_NH4"],
        name="S_NH4 concentration",
        ui_units=pyunits.g / pyunits.m**3,
        display_units="g/m3",
        rounding=5,
        description="Ammonium plus ammonia nitrogen concentration",
        is_input=False,
        is_output=True,
        output_category="Dewatered Sludge",
    )
    exports.add(
        obj=fs.dewater.underflow.conc_mass_comp[0, "S_NO3"],
        name="S_NO3 concentration",
        ui_units=pyunits.g / pyunits.m**3,
        display_units="g/m3",
        rounding=5,
        description="Nitrate plus nitrite nitrogen concentration",
        is_input=False,
        is_output=True,
        output_category="Dewatered Sludge",
    )
    exports.add(
        obj=fs.dewater.underflow.conc_mass_comp[0, "S_O2"],
        name="S_O2 concentration",
        ui_units=pyunits.g / pyunits.m**3,
        display_units="g/m3",
        rounding=5,
        description="Dissolved oxygen concentration",
        is_input=False,
        is_output=True,
        output_category="Dewatered Sludge",
    )
    exports.add(
        obj=fs.dewater.underflow.conc_mass_comp[0, "S_PO4"],
        name="S_PO4 concentration",
        ui_units=pyunits.g / pyunits.m**3,
        display_units="g/m3",
        rounding=5,
        description="Inorganic soluble phosphorus concentration",
        is_input=False,
        is_output=True,
        output_category="Dewatered Sludge",
    )
    exports.add(
        obj=fs.dewater.underflow.conc_mass_comp[0, "X_AUT"],
        name="X_AUT concentration",
        ui_units=pyunits.g / pyunits.m**3,
        display_units="g/m3",
        rounding=5,
        description="Autotrophic nitrifying biomass concentration",
        is_input=False,
        is_output=True,
        output_category="Dewatered Sludge",
    )
    exports.add(
        obj=fs.dewater.underflow.conc_mass_comp[0, "X_H"],
        name="X_H concentration",
        ui_units=pyunits.g / pyunits.m**3,
        display_units="g/m3",
        rounding=5,
        description="Heterotrophic biomass concentration",
        is_input=False,
        is_output=True,
        output_category="Dewatered Sludge",
    )
    exports.add(
        obj=fs.dewater.underflow.conc_mass_comp[0, "X_I"],
        name="X_I concentration",
        ui_units=pyunits.g / pyunits.m**3,
        display_units="g/m3",
        rounding=5,
        description="Inert particulate organic matter concentration",
        is_input=False,
        is_output=True,
        output_category="Dewatered Sludge",
    )
    exports.add(
        obj=fs.dewater.underflow.conc_mass_comp[0, "X_PAO"],
        name="X_PAO concentration",
        ui_units=pyunits.g / pyunits.m**3,
        display_units="g/m3",
        rounding=5,
        description="Phosphate-accumulating biomass concentration",
        is_input=False,
        is_output=True,
        output_category="Dewatered Sludge",
    )
    exports.add(
        obj=fs.dewater.underflow.conc_mass_comp[0, "X_PHA"],
        name="X_PHA concentration",
        ui_units=pyunits.g / pyunits.m**3,
        display_units="g/m3",
        rounding=5,
        description="Polyhydroxyalkanoates concentration",
        is_input=False,
        is_output=True,
        output_category="Dewatered Sludge",
    )
    exports.add(
        obj=fs.dewater.underflow.conc_mass_comp[0, "X_PP"],
        name="X_PP concentration",
        ui_units=pyunits.g / pyunits.m**3,
        display_units="g/m3",
        rounding=5,
        description="Poly-phosphate concentration",
        is_input=False,
        is_output=True,
        output_category="Dewatered Sludge",
    )
    exports.add(
        obj=fs.dewater.underflow.conc_mass_comp[0, "X_S"],
        name="X_S concentration",
        ui_units=pyunits.g / pyunits.m**3,
        display_units="g/m3",
        rounding=5,
        description="Slowly biodegradable substrate concentration",
        is_input=False,
        is_output=True,
        output_category="Dewatered Sludge",
    )

    exports.add(
        obj=fs.dewater.overflow.flow_vol[0],
        name="Dewatering unit liquid outlet flow rate",
        ui_units=pyunits.m**3 / pyunits.day,
        display_units="m3/day",
        rounding=2,
        description="Dewatering unit overflow flow rate",
        is_input=False,
        is_output=True,
        output_category="Dewatering Unit Liquid Outlet",
    )
    exports.add(
        obj=fs.dewater.overflow.conc_mass_comp[0, "S_A"],
        name="S_A concentration",
        ui_units=pyunits.g / pyunits.m**3,
        display_units="g/m3",
        rounding=5,
        description="Fermentation products (acetate) concentration",
        is_input=False,
        is_output=True,
        output_category="Dewatering Unit Liquid Outlet",
    )
    exports.add(
        obj=fs.dewater.overflow.conc_mass_comp[0, "S_F"],
        name="S_F concentration",
        ui_units=pyunits.g / pyunits.m**3,
        display_units="g/m3",
        rounding=5,
        description="Fermentable organic substrates concentration",
        is_input=False,
        is_output=True,
        output_category="Dewatering Unit Liquid Outlet",
    )
    exports.add(
        obj=fs.dewater.overflow.conc_mass_comp[0, "S_I"],
        name="S_I concentration",
        ui_units=pyunits.g / pyunits.m**3,
        display_units="g/m3",
        rounding=5,
        description="Soluble inert organic matter concentration",
        is_input=False,
        is_output=True,
        output_category="Dewatering Unit Liquid Outlet",
    )
    exports.add(
        obj=fs.dewater.overflow.conc_mass_comp[0, "S_IC"],
        name="S_IC concentration",
        ui_units=pyunits.g / pyunits.m**3,
        display_units="g/m3",
        rounding=5,
        description="Inorganic carbon concentration",
        is_input=False,
        is_output=True,
        output_category="Dewatering Unit Liquid Outlet",
    )
    exports.add(
        obj=fs.dewater.overflow.conc_mass_comp[0, "S_K"],
        name="S_K concentration",
        ui_units=pyunits.g / pyunits.m**3,
        display_units="g/m3",
        rounding=5,
        description="Potassium concentration",
        is_input=False,
        is_output=True,
        output_category="Dewatering Unit Liquid Outlet",
    )
    exports.add(
        obj=fs.dewater.overflow.conc_mass_comp[0, "S_Mg"],
        name="S_Mg concentration",
        ui_units=pyunits.g / pyunits.m**3,
        display_units="g/m3",
        rounding=5,
        description="Magnesium concentration",
        is_input=False,
        is_output=True,
        output_category="Dewatering Unit Liquid Outlet",
    )
    exports.add(
        obj=fs.dewater.overflow.conc_mass_comp[0, "S_N2"],
        name="S_N2 concentration",
        ui_units=pyunits.g / pyunits.m**3,
        display_units="g/m3",
        rounding=5,
        description="Dinitrogen product (from denitrification) concentration",
        is_input=False,
        is_output=True,
        output_category="Dewatering Unit Liquid Outlet",
    )
    exports.add(
        obj=fs.dewater.overflow.conc_mass_comp[0, "S_NH4"],
        name="S_NH4 concentration",
        ui_units=pyunits.g / pyunits.m**3,
        display_units="g/m3",
        rounding=5,
        description="Ammonium plus ammonia nitrogen concentration",
        is_input=False,
        is_output=True,
        output_category="Dewatering Unit Liquid Outlet",
    )
    exports.add(
        obj=fs.dewater.overflow.conc_mass_comp[0, "S_NO3"],
        name="S_NO3 concentration",
        ui_units=pyunits.g / pyunits.m**3,
        display_units="g/m3",
        rounding=5,
        description="Nitrate plus nitrite nitrogen concentration",
        is_input=False,
        is_output=True,
        output_category="Dewatering Unit Liquid Outlet",
    )
    exports.add(
        obj=fs.dewater.overflow.conc_mass_comp[0, "S_O2"],
        name="S_O2 concentration",
        ui_units=pyunits.g / pyunits.m**3,
        display_units="g/m3",
        rounding=5,
        description="Dissolved oxygen concentration",
        is_input=False,
        is_output=True,
        output_category="Dewatering Unit Liquid Outlet",
    )
    exports.add(
        obj=fs.dewater.overflow.conc_mass_comp[0, "S_PO4"],
        name="S_PO4 concentration",
        ui_units=pyunits.g / pyunits.m**3,
        display_units="g/m3",
        rounding=5,
        description="Inorganic soluble phosphorus concentration",
        is_input=False,
        is_output=True,
        output_category="Dewatering Unit Liquid Outlet",
    )
    exports.add(
        obj=fs.dewater.overflow.conc_mass_comp[0, "X_AUT"],
        name="X_AUT concentration",
        ui_units=pyunits.g / pyunits.m**3,
        display_units="g/m3",
        rounding=5,
        description="Autotrophic nitrifying biomass concentration",
        is_input=False,
        is_output=True,
        output_category="Dewatering Unit Liquid Outlet",
    )
    exports.add(
        obj=fs.dewater.overflow.conc_mass_comp[0, "X_H"],
        name="X_H concentration",
        ui_units=pyunits.g / pyunits.m**3,
        display_units="g/m3",
        rounding=5,
        description="Heterotrophic biomass concentration",
        is_input=False,
        is_output=True,
        output_category="Dewatering Unit Liquid Outlet",
    )
    exports.add(
        obj=fs.dewater.overflow.conc_mass_comp[0, "X_I"],
        name="X_I concentration",
        ui_units=pyunits.g / pyunits.m**3,
        display_units="g/m3",
        rounding=5,
        description="Inert particulate organic matter concentration",
        is_input=False,
        is_output=True,
        output_category="Dewatering Unit Liquid Outlet",
    )
    exports.add(
        obj=fs.dewater.overflow.conc_mass_comp[0, "X_PAO"],
        name="X_PAO concentration",
        ui_units=pyunits.g / pyunits.m**3,
        display_units="g/m3",
        rounding=5,
        description="Phosphate-accumulating biomass concentration",
        is_input=False,
        is_output=True,
        output_category="Dewatering Unit Liquid Outlet",
    )
    exports.add(
        obj=fs.dewater.overflow.conc_mass_comp[0, "X_PHA"],
        name="X_PHA concentration",
        ui_units=pyunits.g / pyunits.m**3,
        display_units="g/m3",
        rounding=5,
        description="Polyhydroxyalkanoates concentration",
        is_input=False,
        is_output=True,
        output_category="Dewatering Unit Liquid Outlet",
    )
    exports.add(
        obj=fs.dewater.overflow.conc_mass_comp[0, "X_PP"],
        name="X_PP concentration",
        ui_units=pyunits.g / pyunits.m**3,
        display_units="g/m3",
        rounding=5,
        description="Poly-phosphate concentration",
        is_input=False,
        is_output=True,
        output_category="Dewatering Unit Liquid Outlet",
    )
    exports.add(
        obj=fs.dewater.overflow.conc_mass_comp[0, "X_S"],
        name="X_S concentration",
        ui_units=pyunits.g / pyunits.m**3,
        display_units="g/m3",
        rounding=5,
        description="Slowly biodegradable substrate concentration",
        is_input=False,
        is_output=True,
        output_category="Dewatering Unit Liquid Outlet",
    )

    # performance metrics
    recovery_vol = (
        fs.Treated.properties[0].flow_vol / fs.FeedWater.properties[0].flow_vol
    )
    exports.add(
        obj=recovery_vol,
        name="Volumetric recovery",
        ui_units=pyunits.dimensionless,
        display_units="m3 of product/m3 of feed",
        rounding=5,
        description="Normalized volumetric recovery",
        is_input=False,
        is_output=True,
        output_category="Normalized performance metrics",
    )


def build_flowsheet(build_options=None, **kwargs):
    """
    Builds the initial flowsheet.
    """

    if build_options is not None:
        if build_options["BioP"]:
            bioP = True
        else:
            bioP = False

        m = build(bio_P=bioP)

        set_operating_conditions(m)
        set_scaling(m, bio_P=bioP)

        for mx in m.fs.mixers:
            mx.pressure_equality_constraints[0.0, 2].deactivate()
        m.fs.MX3.pressure_equality_constraints[0.0, 2].deactivate()
        m.fs.MX3.pressure_equality_constraints[0.0, 3].deactivate()

        initialize_system(m, bio_P=bioP)

        for mx in m.fs.mixers:
            mx.pressure_equality_constraints[0.0, 2].deactivate()
        m.fs.MX3.pressure_equality_constraints[0.0, 2].deactivate()
        m.fs.MX3.pressure_equality_constraints[0.0, 3].deactivate()

        solve(m)

        # Switch to fixed KLa in R5, R6, and R7 (S_O concentration is controlled in R5)
        m.fs.R5.KLa.fix(240)
        m.fs.R6.KLa.fix(240)
        m.fs.R7.KLa.fix(84)
        m.fs.R5.outlet.conc_mass_comp[:, "S_O2"].unfix()
        m.fs.R6.outlet.conc_mass_comp[:, "S_O2"].unfix()
        m.fs.R7.outlet.conc_mass_comp[:, "S_O2"].unfix()

        # Resolve with controls in place
        solve(m)

        add_costing(m)
        m.fs.costing.initialize()

        interval_initializer(m.fs.costing)

        assert_degrees_of_freedom(m, 0)

        solve(m)

    else:
        m = build(bio_P=False)

        set_operating_conditions(m)
        set_scaling(m, bio_P=False)

        for mx in m.fs.mixers:
            mx.pressure_equality_constraints[0.0, 2].deactivate()
        m.fs.MX3.pressure_equality_constraints[0.0, 2].deactivate()
        m.fs.MX3.pressure_equality_constraints[0.0, 3].deactivate()

        initialize_system(m, bio_P=False)

        for mx in m.fs.mixers:
            mx.pressure_equality_constraints[0.0, 2].deactivate()
        m.fs.MX3.pressure_equality_constraints[0.0, 2].deactivate()
        m.fs.MX3.pressure_equality_constraints[0.0, 3].deactivate()

        solve(m)

        # Switch to fixed KLa in R5, R6, and R7 (S_O concentration is controlled in R5)
        m.fs.R5.KLa.fix(240)
        m.fs.R6.KLa.fix(240)
        m.fs.R7.KLa.fix(84)
        m.fs.R5.outlet.conc_mass_comp[:, "S_O2"].unfix()
        m.fs.R6.outlet.conc_mass_comp[:, "S_O2"].unfix()
        m.fs.R7.outlet.conc_mass_comp[:, "S_O2"].unfix()

        # Resolve with controls in place
        solve(m)

        add_costing(m)
        m.fs.costing.initialize()

        interval_initializer(m.fs.costing)

        assert_degrees_of_freedom(m, 0)

        solve(m)

    return m


def solve_flowsheet(flowsheet=None):
    """
    Solves the initial flowsheet.
    """
    fs = flowsheet
    results = solve(fs)
    return results<|MERGE_RESOLUTION|>--- conflicted
+++ resolved
@@ -820,120 +820,120 @@
         is_output=False,
     )
 
-    # # System costing
-    # exports.add(
-    #     obj=fs.costing.utilization_factor,
-    #     name="Utilization factor",
-    #     ui_units=pyunits.dimensionless,
-    #     display_units="fraction",
-    #     rounding=2,
-    #     description="Utilization factor - [annual use hours/total hours in year]",
-    #     is_input=True,
-    #     input_category="System costing",
-    #     is_output=False,
-    # )
-    # exports.add(
-    #     obj=fs.costing.TIC,
-    #     name="Practical investment factor",
-    #     ui_units=pyunits.dimensionless,
-    #     display_units="fraction",
-    #     rounding=1,
-    #     description="Practical investment factor - [total investment cost/direct "
-    #     "capital costs]",
-    #     is_input=True,
-    #     input_category="System costing",
-    #     is_output=False,
-    # )
-    # exports.add(
-    #     obj=fs.costing.plant_lifetime,
-    #     name="Plant lifetime",
-    #     ui_units=pyunits.year,
-    #     display_units="years",
-    #     rounding=1,
-    #     description="Plant lifetime",
-    #     is_input=True,
-    #     input_category="System costing",
-    #     is_output=False,
-    # )
-    # exports.add(
-    #     obj=fs.costing.wacc,
-    #     name="Discount rate",
-    #     ui_units=pyunits.dimensionless,
-    #     display_units="fraction",
-    #     rounding=2,
-    #     description="Discount rate used in calculating the capital annualization",
-    #     is_input=True,
-    #     input_category="System costing",
-    #     is_output=False,
-    # )
-    # exports.add(
-    #     obj=fs.costing.electricity_cost,
-    #     name="Electricity cost",
-    #     ui_units=fs.costing.base_currency / pyunits.kWh,
-    #     display_units="$/kWh",
-    #     rounding=3,
-    #     description="Electricity cost",
-    #     is_input=True,
-    #     input_category="System costing",
-    #     is_output=False,
-    # )
-    #
-    # # Cost metrics
-    # exports.add(
-    #     obj=fs.costing.LCOW,
-    #     name="Levelized cost of water",
-    #     ui_units=fs.costing.base_currency / pyunits.m**3,
-    #     display_units="$/m3",
-    #     rounding=3,
-    #     description="Levelized cost of water with respect to product water",
-    #     is_input=False,
-    #     is_output=True,
-    #     output_category="Cost metrics",
-    # )
-    # exports.add(
-    #     obj=fs.costing.total_operating_cost,
-    #     name="Total operating cost",
-    #     ui_units=fs.costing.base_currency / pyunits.yr,
-    #     display_units="$/yr",
-    #     rounding=3,
-    #     description="Total operating cost",
-    #     is_input=False,
-    #     is_output=True,
-    #     output_category="Cost metrics",
-    # )
-    # exports.add(
-    #     obj=fs.costing.total_capital_cost,
-    #     name="Total capital cost",
-    #     ui_units=fs.costing.base_currency,
-    #     display_units="$",
-    #     rounding=3,
-    #     description="Total capital cost",
-    #     is_input=False,
-    #     is_output=True,
-    #     output_category="Cost metrics",
-    # )
-    # exports.add(
-    #     obj=fs.costing.total_annualized_cost,
-    #     name="Total annualized cost",
-    #     ui_units=fs.costing.base_currency / pyunits.yr,
-    #     display_units="$/yr",
-    #     rounding=3,
-    #     description="Total annualized cost",
-    #     is_input=False,
-    #     is_output=True,
-    #     output_category="Cost metrics",
-    # )
-    # exports.add(
-    #     obj=fs.costing.specific_energy_consumption,
-    #     name="Specific energy consumption",
-    #     ui_units=pyunits.kWh / pyunits.m**3,
-    #     display_units="kWh/m3",
-    #     rounding=3,
-    #     description="Specific energy consumption with respect to influent flowrate",
-    #     is_input=False,
-    #     is_output=True,
-    #     output_category="Cost metrics",
-    # )
+    # System costing
+    exports.add(
+        obj=fs.costing.utilization_factor,
+        name="Utilization factor",
+        ui_units=pyunits.dimensionless,
+        display_units="fraction",
+        rounding=2,
+        description="Utilization factor - [annual use hours/total hours in year]",
+        is_input=True,
+        input_category="System costing",
+        is_output=False,
+    )
+    exports.add(
+        obj=fs.costing.TIC,
+        name="Practical investment factor",
+        ui_units=pyunits.dimensionless,
+        display_units="fraction",
+        rounding=1,
+        description="Practical investment factor - [total investment cost/direct "
+        "capital costs]",
+        is_input=True,
+        input_category="System costing",
+        is_output=False,
+    )
+    exports.add(
+        obj=fs.costing.plant_lifetime,
+        name="Plant lifetime",
+        ui_units=pyunits.year,
+        display_units="years",
+        rounding=1,
+        description="Plant lifetime",
+        is_input=True,
+        input_category="System costing",
+        is_output=False,
+    )
+    exports.add(
+        obj=fs.costing.wacc,
+        name="Discount rate",
+        ui_units=pyunits.dimensionless,
+        display_units="fraction",
+        rounding=2,
+        description="Discount rate used in calculating the capital annualization",
+        is_input=True,
+        input_category="System costing",
+        is_output=False,
+    )
+    exports.add(
+        obj=fs.costing.electricity_cost,
+        name="Electricity cost",
+        ui_units=fs.costing.base_currency / pyunits.kWh,
+        display_units="$/kWh",
+        rounding=3,
+        description="Electricity cost",
+        is_input=True,
+        input_category="System costing",
+        is_output=False,
+    )
+
+    # Cost metrics
+    exports.add(
+        obj=fs.costing.LCOW,
+        name="Levelized cost of water",
+        ui_units=fs.costing.base_currency / pyunits.m**3,
+        display_units="$/m3",
+        rounding=3,
+        description="Levelized cost of water with respect to product water",
+        is_input=False,
+        is_output=True,
+        output_category="Cost metrics",
+    )
+    exports.add(
+        obj=fs.costing.total_operating_cost,
+        name="Total operating cost",
+        ui_units=fs.costing.base_currency / pyunits.yr,
+        display_units="$/yr",
+        rounding=3,
+        description="Total operating cost",
+        is_input=False,
+        is_output=True,
+        output_category="Cost metrics",
+    )
+    exports.add(
+        obj=fs.costing.total_capital_cost,
+        name="Total capital cost",
+        ui_units=fs.costing.base_currency,
+        display_units="$",
+        rounding=3,
+        description="Total capital cost",
+        is_input=False,
+        is_output=True,
+        output_category="Cost metrics",
+    )
+    exports.add(
+        obj=fs.costing.total_annualized_cost,
+        name="Total annualized cost",
+        ui_units=fs.costing.base_currency / pyunits.yr,
+        display_units="$/yr",
+        rounding=3,
+        description="Total annualized cost",
+        is_input=False,
+        is_output=True,
+        output_category="Cost metrics",
+    )
+    exports.add(
+        obj=fs.costing.specific_energy_consumption,
+        name="Specific energy consumption",
+        ui_units=pyunits.kWh / pyunits.m**3,
+        display_units="kWh/m3",
+        rounding=3,
+        description="Specific energy consumption with respect to influent flowrate",
+        is_input=False,
+        is_output=True,
+        output_category="Cost metrics",
+    )
     #
     # Capital costs
     # exports.add(
@@ -1013,7 +1013,6 @@
     #     is_output=True,
     #     output_category="Capital costs",
     # )
-<<<<<<< HEAD
     exports.add(
         obj=fs.CL.costing.capital_cost,
         name="Primary clarifier capital cost",
@@ -1047,41 +1046,6 @@
         is_output=True,
         output_category="Capital costs",
     )
-=======
-    # exports.add(
-    #     obj=fs.CL.costing.capital_cost,
-    #     name="Primary clarifier capital cost",
-    #     ui_units=fs.costing.base_currency,
-    #     display_units="$",
-    #     rounding=3,
-    #     description="Capital cost of primary clarifier",
-    #     is_input=False,
-    #     is_output=True,
-    #     output_category="Capital costs",
-    # )
-    # exports.add(
-    #     obj=fs.CL2.costing.capital_cost,
-    #     name="Secondary clarifier capital cost",
-    #     ui_units=fs.costing.base_currency,
-    #     display_units="$",
-    #     rounding=3,
-    #     description="Capital cost of secondary clarifier",
-    #     is_input=False,
-    #     is_output=True,
-    #     output_category="Capital costs",
-    # )
-    # exports.add(
-    #     obj=fs.AD.costing.capital_cost,
-    #     name="Anaerobic digester capital cost",
-    #     ui_units=fs.costing.base_currency,
-    #     display_units="$",
-    #     rounding=3,
-    #     description="Capital cost of anaerobic digester",
-    #     is_input=False,
-    #     is_output=True,
-    #     output_category="Capital costs",
-    # )
->>>>>>> ae08b790
     # exports.add(
     #     obj=fs.dewater.costing.capital_cost,
     #     name="Dewatering unit capital cost",
