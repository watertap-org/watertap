#################################################################################
# WaterTAP Copyright (c) 2020-2024, The Regents of the University of California,
# through Lawrence Berkeley National Laboratory, Oak Ridge National Laboratory,
# National Renewable Energy Laboratory, and National Energy Technology
# Laboratory (subject to receipt of any required approvals from the U.S. Dept.
# of Energy). All rights reserved.
#
# Please see the files COPYRIGHT.md and LICENSE.md for full copyright and license
# information, respectively. These files are also available online at the URL
# "https://github.com/watertap-org/watertap/"
#################################################################################
"""
Flowsheet example full Water Resource Recovery Facility
(WRRF; a.k.a., wastewater treatment plant) with ASM2d and ADM1 with P extension.

The flowsheet follows the same formulation as benchmark simulation model no.2 (BSM2)
but comprises different specifications for default values than BSM2.

[1] J. Alex, L. Benedetti, J. Copp, K.V. Gernaey, U. Jeppsson, I. Nopens, M.N. Pons,
C.Rosen, J.P. Steyer and P. Vanrolleghem, "Benchmark Simulation Model no. 2 (BSM2)", 2018

[2] J. Alex, L. Benedetti, J. Copp, K.V. Gernaey, U. Jeppsson, I. Nopens, M.N. Pons,
J.P. Steyer and P. Vanrolleghem, "Benchmark Simulation Model no. 1 (BSM1)", 2018
"""

# Some more information about this module
__author__ = "Chenyu Wang, Adam Atia, Alejandro Garciadiego, Marcus Holly"

import pyomo.environ as pyo
from pyomo.network import Arc, SequentialDecomposition

from idaes.core import (
    FlowsheetBlock,
    UnitModelCostingBlock,
    UnitModelBlockData,
)
from idaes.models.unit_models import (
    Feed,
    Separator,
    Product,
    Mixer,
    PressureChanger,
)
from idaes.models.unit_models.separator import SplittingType
from watertap.core.solvers import get_solver
from idaes.core.util.model_statistics import degrees_of_freedom
import idaes.logger as idaeslog
import idaes.core.util.scaling as iscale
from idaes.core.util.tables import (
    create_stream_table_dataframe,
    stream_table_dataframe_to_string,
)
from watertap.unit_models.cstr_injection import CSTR_Injection
from watertap.unit_models.clarifier import Clarifier
from watertap.property_models.unit_specific.anaerobic_digestion.modified_adm1_properties import (
    ModifiedADM1ParameterBlock,
)
from watertap.property_models.unit_specific.anaerobic_digestion.adm1_properties_vapor import (
    ADM1_vaporParameterBlock,
)
from watertap.property_models.unit_specific.anaerobic_digestion.modified_adm1_reactions import (
    ModifiedADM1ReactionParameterBlock,
)
from watertap.property_models.unit_specific.activated_sludge.modified_asm2d_properties import (
    ModifiedASM2dParameterBlock,
)
from watertap.property_models.unit_specific.activated_sludge.modified_asm2d_reactions import (
    ModifiedASM2dReactionParameterBlock,
)
from watertap.unit_models.translators.translator_adm1_asm2d import (
    Translator_ADM1_ASM2D,
)
from idaes.models.unit_models.mixer import MomentumMixingType
from watertap.unit_models.translators.translator_asm2d_adm1 import Translator_ASM2d_ADM1
from watertap.unit_models.anaerobic_digester import AD
from watertap.unit_models.cstr import CSTR
from watertap.unit_models.dewatering import (
    DewateringUnit,
    ActivatedSludgeModelType as dewater_type,
)
from watertap.unit_models.thickener import (
    Thickener,
    ActivatedSludgeModelType as thickener_type,
)

from watertap.core.util.initialization import (
    check_solve,
    assert_degrees_of_freedom,
    interval_initializer,
)

from watertap.costing import WaterTAPCosting
from watertap.costing.unit_models.clarifier import (
    cost_circular_clarifier,
    cost_primary_clarifier,
)
from idaes.core.scaling.custom_scaler_base import (
    CustomScalerBase,
    ConstraintScalingScheme,
)


# Set up logger
_log = idaeslog.getLogger(__name__)


def main(bio_P=False):
    m = build(bio_P=bio_P)
    set_operating_conditions(m, bio_P=bio_P)

    for mx in m.fs.mixers:
        mx.pressure_equality_constraints[0.0, 2].deactivate()
    m.fs.MX3.pressure_equality_constraints[0.0, 2].deactivate()
    m.fs.MX3.pressure_equality_constraints[0.0, 3].deactivate()
    print(f"DOF before initialization: {degrees_of_freedom(m)}")

    initialize_system(m, bio_P=bio_P)
    for mx in m.fs.mixers:
        mx.pressure_equality_constraints[0.0, 2].deactivate()
    m.fs.MX3.pressure_equality_constraints[0.0, 2].deactivate()
    m.fs.MX3.pressure_equality_constraints[0.0, 3].deactivate()
    print(f"DOF after initialization: {degrees_of_freedom(m)}")

    results = solve(m)

    # Switch to fixed KLa in R5, R6, and R7 (S_O concentration is controlled in R5)
    # KLa for R5 and R6 taken from [1], and KLa for R7 taken from [2]
    m.fs.R5.KLa.fix(240 / 24)
    m.fs.R6.KLa.fix(240 / 24)
    m.fs.R7.KLa.fix(84 / 24)
    m.fs.R5.outlet.conc_mass_comp[:, "S_O2"].unfix()
    m.fs.R6.outlet.conc_mass_comp[:, "S_O2"].unfix()
    m.fs.R7.outlet.conc_mass_comp[:, "S_O2"].unfix()

    # Re-solve with controls in place
    results = solve(m)

    pyo.assert_optimal_termination(results)
    check_solve(
        results,
        checkpoint="re-solve with controls in place",
        logger=_log,
        fail_flag=True,
    )

    add_costing(m)
    m.fs.costing.initialize()

    interval_initializer(m.fs.costing)

    assert_degrees_of_freedom(m, 0)

    results = solve(m)
    pyo.assert_optimal_termination(results)

    display_costing(m)
    display_performance_metrics(m)

    return m, results


def build(bio_P=False):
    m = pyo.ConcreteModel()

    m.fs = FlowsheetBlock(dynamic=False)

    # Properties
    m.fs.props_ASM2D = ModifiedASM2dParameterBlock()
    m.fs.rxn_props_ASM2D = ModifiedASM2dReactionParameterBlock(
        property_package=m.fs.props_ASM2D
    )
    m.fs.props_ADM1 = ModifiedADM1ParameterBlock()
    m.fs.props_vap_ADM1 = ADM1_vaporParameterBlock()
    m.fs.rxn_props_ADM1 = ModifiedADM1ReactionParameterBlock(
        property_package=m.fs.props_ADM1
    )

    # Feed water stream
    m.fs.FeedWater = Feed(property_package=m.fs.props_ASM2D)

    # ====================================================================
    # Primary Clarifier
    m.fs.CL = Clarifier(
        property_package=m.fs.props_ASM2D,
        outlet_list=["underflow", "effluent"],
        split_basis=SplittingType.componentFlow,
    )

    # ======================================================================
    # Activated Sludge Process
    # Mixer for feed water and recycled sludge
    m.fs.MX1 = Mixer(
        property_package=m.fs.props_ASM2D,
        inlet_list=["feed_water", "recycle"],
        momentum_mixing_type=MomentumMixingType.equality,
    )
    # First reactor (anaerobic) - standard CSTR
    m.fs.R1 = CSTR(
        property_package=m.fs.props_ASM2D, reaction_package=m.fs.rxn_props_ASM2D
    )
    # Second reactor (anaerobic) - standard CSTR
    m.fs.R2 = CSTR(
        property_package=m.fs.props_ASM2D, reaction_package=m.fs.rxn_props_ASM2D
    )
    # Third reactor (anoxic) - standard CSTR
    m.fs.R3 = CSTR(
        property_package=m.fs.props_ASM2D, reaction_package=m.fs.rxn_props_ASM2D
    )
    # Fourth reactor (anoxic) - standard CSTR
    m.fs.R4 = CSTR(
        property_package=m.fs.props_ASM2D, reaction_package=m.fs.rxn_props_ASM2D
    )
    # Fifth reactor (aerobic) - CSTR with injection
    m.fs.R5 = CSTR_Injection(
        property_package=m.fs.props_ASM2D, reaction_package=m.fs.rxn_props_ASM2D
    )
    # Sixth reactor (aerobic) - CSTR with injection
    m.fs.R6 = CSTR_Injection(
        property_package=m.fs.props_ASM2D, reaction_package=m.fs.rxn_props_ASM2D
    )
    # Seventh reactor (aerobic) - CSTR with injection
    m.fs.R7 = CSTR_Injection(
        property_package=m.fs.props_ASM2D, reaction_package=m.fs.rxn_props_ASM2D
    )
    m.fs.SP1 = Separator(
        property_package=m.fs.props_ASM2D, outlet_list=["underflow", "overflow"]
    )
    # Secondary Clarifier
    # TODO: Replace with more detailed model when available
    m.fs.CL2 = Clarifier(
        property_package=m.fs.props_ASM2D,
        outlet_list=["underflow", "effluent"],
        split_basis=SplittingType.componentFlow,
    )
    # Mixing sludge recycle and R5 underflow
    m.fs.MX2 = Mixer(
        property_package=m.fs.props_ASM2D,
        inlet_list=["reactor", "clarifier"],
        momentum_mixing_type=MomentumMixingType.equality,
    )
    # Sludge separator
    m.fs.SP2 = Separator(
        property_package=m.fs.props_ASM2D, outlet_list=["waste", "recycle"]
    )
    # Recycle pressure changer - use a simple isothermal unit for now
    m.fs.P1 = PressureChanger(property_package=m.fs.props_ASM2D)

    # ======================================================================
    # Thickener
    m.fs.thickener = Thickener(
        property_package=m.fs.props_ASM2D,
        activated_sludge_model=thickener_type.modified_ASM2D,
    )
    # Mixing feed and recycle streams from thickener and dewatering unit
    m.fs.MX3 = Mixer(
        property_package=m.fs.props_ASM2D,
        inlet_list=["feed_water", "recycle1", "recycle2"],
        momentum_mixing_type=MomentumMixingType.equality,
    )
    # Mixing sludge from thickener and primary clarifier
    m.fs.MX4 = Mixer(
        property_package=m.fs.props_ASM2D,
        inlet_list=["thickener", "clarifier"],
        momentum_mixing_type=MomentumMixingType.equality,
    )

    # ======================================================================
    # Anaerobic digester section
    # ASM2d-ADM1 translator
    m.fs.translator_asm2d_adm1 = Translator_ASM2d_ADM1(
        inlet_property_package=m.fs.props_ASM2D,
        outlet_property_package=m.fs.props_ADM1,
        inlet_reaction_package=m.fs.rxn_props_ASM2D,
        outlet_reaction_package=m.fs.rxn_props_ADM1,
        has_phase_equilibrium=False,
        outlet_state_defined=True,
        bio_P=bio_P,
    )

    # Anaerobic digester
    m.fs.AD = AD(
        liquid_property_package=m.fs.props_ADM1,
        vapor_property_package=m.fs.props_vap_ADM1,
        reaction_package=m.fs.rxn_props_ADM1,
        has_heat_transfer=True,
        has_pressure_change=False,
    )

    # ADM1-ASM2d translator
    m.fs.translator_adm1_asm2d = Translator_ADM1_ASM2D(
        inlet_property_package=m.fs.props_ADM1,
        outlet_property_package=m.fs.props_ASM2D,
        inlet_reaction_package=m.fs.rxn_props_ADM1,
        outlet_reaction_package=m.fs.rxn_props_ASM2D,
        has_phase_equilibrium=False,
        outlet_state_defined=True,
    )

    # ======================================================================
    # Dewatering Unit
    m.fs.dewater = DewateringUnit(
        property_package=m.fs.props_ASM2D,
        activated_sludge_model=dewater_type.modified_ASM2D,
    )

    # ======================================================================
    # Product Blocks
    m.fs.Treated = Product(property_package=m.fs.props_ASM2D)
    m.fs.Sludge = Product(property_package=m.fs.props_ASM2D)
    # Mixers
    m.fs.mixers = (m.fs.MX1, m.fs.MX2, m.fs.MX4)

    # ======================================================================
    # Link units related to ASM section
    m.fs.stream2 = Arc(source=m.fs.MX1.outlet, destination=m.fs.R1.inlet)
    m.fs.stream3 = Arc(source=m.fs.R1.outlet, destination=m.fs.R2.inlet)
    m.fs.stream4 = Arc(source=m.fs.R2.outlet, destination=m.fs.MX2.reactor)
    m.fs.stream5 = Arc(source=m.fs.MX2.outlet, destination=m.fs.R3.inlet)
    m.fs.stream6 = Arc(source=m.fs.R3.outlet, destination=m.fs.R4.inlet)
    m.fs.stream7 = Arc(source=m.fs.R4.outlet, destination=m.fs.R5.inlet)
    m.fs.stream8 = Arc(source=m.fs.R5.outlet, destination=m.fs.R6.inlet)
    m.fs.stream9 = Arc(source=m.fs.R6.outlet, destination=m.fs.R7.inlet)
    m.fs.stream10 = Arc(source=m.fs.R7.outlet, destination=m.fs.SP1.inlet)
    m.fs.stream11 = Arc(source=m.fs.SP1.overflow, destination=m.fs.CL2.inlet)
    m.fs.stream12 = Arc(source=m.fs.SP1.underflow, destination=m.fs.MX2.clarifier)
    m.fs.stream13 = Arc(source=m.fs.CL2.effluent, destination=m.fs.Treated.inlet)
    m.fs.stream14 = Arc(source=m.fs.CL2.underflow, destination=m.fs.SP2.inlet)
    m.fs.stream15 = Arc(source=m.fs.SP2.recycle, destination=m.fs.P1.inlet)
    m.fs.stream16 = Arc(source=m.fs.P1.outlet, destination=m.fs.MX1.recycle)

    # Link units related to AD section
    m.fs.stream_AD_translator = Arc(
        source=m.fs.AD.liquid_outlet, destination=m.fs.translator_adm1_asm2d.inlet
    )
    m.fs.stream_SP_thickener = Arc(
        source=m.fs.SP2.waste, destination=m.fs.thickener.inlet
    )
    m.fs.stream3adm = Arc(
        source=m.fs.thickener.underflow, destination=m.fs.MX4.thickener
    )
    m.fs.stream7adm = Arc(source=m.fs.thickener.overflow, destination=m.fs.MX3.recycle2)
    m.fs.stream9adm = Arc(source=m.fs.CL.underflow, destination=m.fs.MX4.clarifier)
    m.fs.stream_translator_dewater = Arc(
        source=m.fs.translator_adm1_asm2d.outlet, destination=m.fs.dewater.inlet
    )
    m.fs.stream1a = Arc(source=m.fs.FeedWater.outlet, destination=m.fs.MX3.feed_water)
    m.fs.stream1b = Arc(source=m.fs.MX3.outlet, destination=m.fs.CL.inlet)
    m.fs.stream1c = Arc(source=m.fs.CL.effluent, destination=m.fs.MX1.feed_water)
    m.fs.stream_dewater_sludge = Arc(
        source=m.fs.dewater.underflow, destination=m.fs.Sludge.inlet
    )
    m.fs.stream_dewater_mixer = Arc(
        source=m.fs.dewater.overflow, destination=m.fs.MX3.recycle1
    )
    m.fs.stream10adm = Arc(
        source=m.fs.MX4.outlet, destination=m.fs.translator_asm2d_adm1.inlet
    )
    m.fs.stream_translator_AD = Arc(
        source=m.fs.translator_asm2d_adm1.outlet, destination=m.fs.AD.inlet
    )

    pyo.TransformationFactory("network.expand_arcs").apply_to(m)

    # Oxygen concentration in reactors 3 and 4 is governed by mass transfer
    # Add additional parameter and constraints
    m.fs.R5.KLa = pyo.Var(
        initialize=240 / 24,
        units=pyo.units.hour**-1,
        doc="Lumped mass transfer coefficient for oxygen",
    )
    m.fs.R6.KLa = pyo.Var(
        initialize=240 / 24,
        units=pyo.units.hour**-1,
        doc="Lumped mass transfer coefficient for oxygen",
    )
    m.fs.R7.KLa = pyo.Var(
        initialize=84 / 24,
        units=pyo.units.hour**-1,
        doc="Lumped mass transfer coefficient for oxygen",
    )
    m.fs.S_O_eq = pyo.Param(
        default=8e-3,
        units=pyo.units.kg / pyo.units.m**3,
        mutable=True,
        doc="Dissolved oxygen concentration at equilibrium",
    )

<<<<<<< HEAD
=======
    m.fs.aerobic_reactors = (m.fs.R5, m.fs.R6, m.fs.R7)
    if bio_P:
        for R in m.fs.aerobic_reactors:
            iscale.set_scaling_factor(R.KLa, 1e-1)
            iscale.set_scaling_factor(R.hydraulic_retention_time[0], 1e-2)
    else:
        for R in m.fs.aerobic_reactors:
            iscale.set_scaling_factor(R.KLa, 1e-1)

>>>>>>> dbc7e78d
    @m.fs.R5.Constraint(m.fs.time, doc="Mass transfer constraint for R3")
    def mass_transfer_R5(self, t):
        return pyo.units.convert(
            m.fs.R5.injection[t, "Liq", "S_O2"], to_units=pyo.units.kg / pyo.units.hour
        ) == (
            m.fs.R5.KLa
            * m.fs.R5.volume[t]
            * (m.fs.S_O_eq - m.fs.R5.outlet.conc_mass_comp[t, "S_O2"])
        )

    @m.fs.R6.Constraint(m.fs.time, doc="Mass transfer constraint for R4")
    def mass_transfer_R6(self, t):
        return pyo.units.convert(
            m.fs.R6.injection[t, "Liq", "S_O2"], to_units=pyo.units.kg / pyo.units.hour
        ) == (
            m.fs.R6.KLa
            * m.fs.R6.volume[t]
            * (m.fs.S_O_eq - m.fs.R6.outlet.conc_mass_comp[t, "S_O2"])
        )

    @m.fs.R7.Constraint(m.fs.time, doc="Mass transfer constraint for R4")
    def mass_transfer_R7(self, t):
        return pyo.units.convert(
            m.fs.R7.injection[t, "Liq", "S_O2"], to_units=pyo.units.kg / pyo.units.hour
        ) == (
            m.fs.R7.KLa
            * m.fs.R7.volume[t]
            * (m.fs.S_O_eq - m.fs.R7.outlet.conc_mass_comp[t, "S_O2"])
        )

    return m


def set_operating_conditions(m, bio_P=False):
    # Feed Water Conditions
    print(f"DOF before feed: {degrees_of_freedom(m)}")
    m.fs.FeedWater.flow_vol.fix(20935.15 * pyo.units.m**3 / pyo.units.day)
    m.fs.FeedWater.temperature.fix(308.15 * pyo.units.K)
    m.fs.FeedWater.pressure.fix(1 * pyo.units.atm)
    m.fs.FeedWater.conc_mass_comp[0, "S_O2"].fix(1e-6 * pyo.units.g / pyo.units.m**3)
    m.fs.FeedWater.conc_mass_comp[0, "S_F"].fix(1e-6 * pyo.units.g / pyo.units.m**3)
    m.fs.FeedWater.conc_mass_comp[0, "S_A"].fix(70 * pyo.units.g / pyo.units.m**3)
    m.fs.FeedWater.conc_mass_comp[0, "S_NH4"].fix(26.6 * pyo.units.g / pyo.units.m**3)
    m.fs.FeedWater.conc_mass_comp[0, "S_NO3"].fix(1e-6 * pyo.units.g / pyo.units.m**3)
    m.fs.FeedWater.conc_mass_comp[0, "S_PO4"].fix(1e-6 * pyo.units.g / pyo.units.m**3)
    m.fs.FeedWater.conc_mass_comp[0, "S_I"].fix(57.45 * pyo.units.g / pyo.units.m**3)
    m.fs.FeedWater.conc_mass_comp[0, "S_N2"].fix(25.19 * pyo.units.g / pyo.units.m**3)
    m.fs.FeedWater.conc_mass_comp[0, "X_I"].fix(84 * pyo.units.g / pyo.units.m**3)
    m.fs.FeedWater.conc_mass_comp[0, "X_S"].fix(94.1 * pyo.units.g / pyo.units.m**3)
    m.fs.FeedWater.conc_mass_comp[0, "X_H"].fix(370 * pyo.units.g / pyo.units.m**3)
    m.fs.FeedWater.conc_mass_comp[0, "X_PAO"].fix(
        51.5262 * pyo.units.g / pyo.units.m**3
    )
    m.fs.FeedWater.conc_mass_comp[0, "X_PP"].fix(1e-6 * pyo.units.g / pyo.units.m**3)
    m.fs.FeedWater.conc_mass_comp[0, "X_PHA"].fix(1e-6 * pyo.units.g / pyo.units.m**3)
    m.fs.FeedWater.conc_mass_comp[0, "X_AUT"].fix(1e-6 * pyo.units.g / pyo.units.m**3)
    m.fs.FeedWater.conc_mass_comp[0, "S_IC"].fix(5.652 * pyo.units.g / pyo.units.m**3)
    m.fs.FeedWater.conc_mass_comp[0, "S_K"].fix(374.6925 * pyo.units.g / pyo.units.m**3)
    m.fs.FeedWater.conc_mass_comp[0, "S_Mg"].fix(20 * pyo.units.g / pyo.units.m**3)

    # Primary Clarifier
    # TODO: Update primary clarifier once more detailed model available
    m.fs.CL.split_fraction[0, "effluent", "H2O"].fix(0.993)
    m.fs.CL.split_fraction[0, "effluent", "S_A"].fix(0.993)
    m.fs.CL.split_fraction[0, "effluent", "S_F"].fix(0.993)
    m.fs.CL.split_fraction[0, "effluent", "S_I"].fix(0.993)
    m.fs.CL.split_fraction[0, "effluent", "S_N2"].fix(0.993)
    m.fs.CL.split_fraction[0, "effluent", "S_NH4"].fix(0.993)
    m.fs.CL.split_fraction[0, "effluent", "S_NO3"].fix(0.993)
    m.fs.CL.split_fraction[0, "effluent", "S_O2"].fix(0.993)
    m.fs.CL.split_fraction[0, "effluent", "S_PO4"].fix(0.993)
    m.fs.CL.split_fraction[0, "effluent", "S_IC"].fix(0.993)
    m.fs.CL.split_fraction[0, "effluent", "S_K"].fix(0.993)
    m.fs.CL.split_fraction[0, "effluent", "S_Mg"].fix(0.993)
    m.fs.CL.split_fraction[0, "effluent", "X_AUT"].fix(0.5192)
    m.fs.CL.split_fraction[0, "effluent", "X_H"].fix(0.5192)
    m.fs.CL.split_fraction[0, "effluent", "X_I"].fix(0.5192)
    m.fs.CL.split_fraction[0, "effluent", "X_PAO"].fix(0.5192)
    m.fs.CL.split_fraction[0, "effluent", "X_PHA"].fix(0.5192)
    m.fs.CL.split_fraction[0, "effluent", "X_PP"].fix(0.5192)
    m.fs.CL.split_fraction[0, "effluent", "X_S"].fix(0.5192)

    # Reactor sizing
    m.fs.R1.volume.fix(1000 * pyo.units.m**3)
    m.fs.R2.volume.fix(1000 * pyo.units.m**3)
    m.fs.R3.volume.fix(1500 * pyo.units.m**3)
    m.fs.R4.volume.fix(1500 * pyo.units.m**3)
    m.fs.R5.volume.fix(3000 * pyo.units.m**3)
    m.fs.R6.volume.fix(3000 * pyo.units.m**3)
    m.fs.R7.volume.fix(3000 * pyo.units.m**3)

    # Injection rates to Reactions 5, 6 and 7
    for j in m.fs.props_ASM2D.component_list:
        if j != "S_O2":
            # All components except S_O have no injection
            m.fs.R5.injection[:, :, j].fix(0)
            m.fs.R6.injection[:, :, j].fix(0)
            m.fs.R7.injection[:, :, j].fix(0)
    # Then set injections rates for O2
    m.fs.R5.outlet.conc_mass_comp[:, "S_O2"].fix(1.91e-3)
    m.fs.R6.outlet.conc_mass_comp[:, "S_O2"].fix(2.60e-3)
    m.fs.R7.outlet.conc_mass_comp[:, "S_O2"].fix(3.20e-3)

    # Set fraction of outflow from reactor 5 that goes to recycle
    m.fs.SP1.split_fraction[:, "underflow"].fix(0.60)

    # Secondary Clarifier
    # TODO: Update once more detailed model available
    m.fs.CL2.split_fraction[0, "effluent", "H2O"].fix(0.48956)
    m.fs.CL2.split_fraction[0, "effluent", "S_A"].fix(0.48956)
    m.fs.CL2.split_fraction[0, "effluent", "S_F"].fix(0.48956)
    m.fs.CL2.split_fraction[0, "effluent", "S_I"].fix(0.48956)
    m.fs.CL2.split_fraction[0, "effluent", "S_N2"].fix(0.48956)
    m.fs.CL2.split_fraction[0, "effluent", "S_NH4"].fix(0.48956)
    m.fs.CL2.split_fraction[0, "effluent", "S_NO3"].fix(0.48956)
    m.fs.CL2.split_fraction[0, "effluent", "S_O2"].fix(0.48956)
    m.fs.CL2.split_fraction[0, "effluent", "S_PO4"].fix(0.48956)
    m.fs.CL2.split_fraction[0, "effluent", "S_IC"].fix(0.48956)
    m.fs.CL2.split_fraction[0, "effluent", "S_K"].fix(0.48956)
    m.fs.CL2.split_fraction[0, "effluent", "S_Mg"].fix(0.48956)
    m.fs.CL2.split_fraction[0, "effluent", "X_AUT"].fix(0.00187)
    m.fs.CL2.split_fraction[0, "effluent", "X_H"].fix(0.00187)
    m.fs.CL2.split_fraction[0, "effluent", "X_I"].fix(0.00187)
    m.fs.CL2.split_fraction[0, "effluent", "X_PAO"].fix(0.00187)
    m.fs.CL2.split_fraction[0, "effluent", "X_PHA"].fix(0.00187)
    m.fs.CL2.split_fraction[0, "effluent", "X_PP"].fix(0.00187)
    m.fs.CL2.split_fraction[0, "effluent", "X_S"].fix(0.00187)

    m.fs.CL2.surface_area.fix(1500 * pyo.units.m**2)

    # Sludge purge separator
    m.fs.SP2.split_fraction[:, "recycle"].fix(0.985)

    # Outlet pressure from recycle pump
    m.fs.P1.outlet.pressure.fix(101325)

    # AD
    m.fs.AD.volume_liquid.fix(3400)
    m.fs.AD.volume_vapor.fix(300)
    m.fs.AD.liquid_outlet.temperature.fix(308.15)

    # Dewatering Unit - fix either HRT or volume.
    m.fs.dewater.hydraulic_retention_time.fix(1800 * pyo.units.s)

    # Thickener unit
    m.fs.thickener.hydraulic_retention_time.fix(86400 * pyo.units.s)
    m.fs.thickener.diameter.fix(10 * pyo.units.m)

    scaler = CustomScalerBase()

    def scale_variables(m):
        for var in m.fs.component_data_objects(pyo.Var, descend_into=True):
            if "flow_vol" in var.name:
                iscale.set_scaling_factor(var, 1e3)
            if "temperature" in var.name:
                iscale.set_scaling_factor(var, 1e-2)
            if "pressure" in var.name:
                iscale.set_scaling_factor(var, 1e-5)
            if "conc_mass_comp" in var.name:
                if bio_P:
                    iscale.set_scaling_factor(var, 1e1)
                else:
                    iscale.set_scaling_factor(var, 1e2)
            if "anions" in var.name:
                iscale.set_scaling_factor(var, 1e2)
            if "cations" in var.name:
                iscale.set_scaling_factor(var, 1e2)

    def scale_constraints(m):
        for c in m.fs.component_data_objects(pyo.Constraint, descend_into=True):
            if "flow_vol_equality" in c.name:
                scaler.scale_constraint_by_nominal_value(
                    c,
                    scheme=ConstraintScalingScheme.inverseMaximum,
                    overwrite=True,
                )

    m.fs.aerobic_reactors = (m.fs.R5, m.fs.R6, m.fs.R7)
    for R in m.fs.aerobic_reactors:
        iscale.set_scaling_factor(R.KLa, 1e-2)
        iscale.set_scaling_factor(R.hydraulic_retention_time[0], 1e-3)

    if bio_P:
        iscale.set_scaling_factor(m.fs.AD.liquid_phase.heat, 1e3)
    else:
        iscale.set_scaling_factor(m.fs.AD.liquid_phase.heat, 1e4)
        scaler.scale_constraint_by_nominal_value(
            m.fs.AD.liquid_phase.enthalpy_balances[0],
            scheme=ConstraintScalingScheme.inverseMinimum,
            overwrite=True,
        )
        iscale.set_scaling_factor(m.fs.AD.hydraulic_retention_time[0], 1e-6)
        iscale.constraint_scaling_transform(m.fs.AD.AD_retention_time[0], 1e-4)

    # Apply scaling
    scale_variables(m)
    scale_constraints(m)
    iscale.calculate_scaling_factors(m)


def initialize_system(m, bio_P=False, solver=None):
    # Initialize flowsheet
    # Apply sequential decomposition - 1 iteration should suffice
    seq = SequentialDecomposition()
    seq.options.tear_method = "Direct"
    seq.options.iterLim = 1
    seq.options.tear_set = [m.fs.stream5, m.fs.stream10adm]

    G = seq.create_graph(m)
    # Uncomment this code to see tear set and initialization order
    order = seq.calculation_order(G)
    print("Initialization Order")
    for o in order:
        print(o[0].name)

    if bio_P:
        tear_guesses = {
            "flow_vol": {0: 1.2368},
            "conc_mass_comp": {
                (0, "S_A"): 0.0006,
                (0, "S_F"): 0.0004,
                (0, "S_I"): 0.057,
                (0, "S_N2"): 0.045,
                (0, "S_NH4"): 0.0075,
                (0, "S_NO3"): 0.003,
                (0, "S_O2"): 0.0019,
                (0, "S_PO4"): 0.011,
                (0, "S_K"): 0.37,
                (0, "S_Mg"): 0.023,
                (0, "S_IC"): 0.13,
                (0, "X_AUT"): 0.10,
                (0, "X_H"): 3.6,
                (0, "X_I"): 3.2,
                (0, "X_PAO"): 3.6,
                (0, "X_PHA"): 0.094,
                (0, "X_PP"): 1.16,
                (0, "X_S"): 0.059,
            },
            "temperature": {0: 308.15},
            "pressure": {0: 101325},
        }

        tear_guesses2 = {
            "flow_vol": {0: 0.003},
            "conc_mass_comp": {
                (0, "S_A"): 0.10,
                (0, "S_F"): 0.16,
                (0, "S_I"): 0.057,
                (0, "S_N2"): 0.036,
                (0, "S_NH4"): 0.03,
                (0, "S_NO3"): 0.002,
                (0, "S_O2"): 0.0013,
                (0, "S_PO4"): 0.024,
                (0, "S_K"): 0.38,
                (0, "S_Mg"): 0.027,
                (0, "S_IC"): 0.072,
                (0, "X_AUT"): 0.25,
                (0, "X_H"): 23.0,
                (0, "X_I"): 11.3,
                (0, "X_PAO"): 10.9,
                (0, "X_PHA"): 0.0058,
                (0, "X_PP"): 2.9,
                (0, "X_S"): 3.8,
            },
            "temperature": {0: 308.15},
            "pressure": {0: 101325},
        }

    else:
        tear_guesses = {
            "flow_vol": {0: 1.2368},
            "conc_mass_comp": {
                (0, "S_A"): 0.0006,
                (0, "S_F"): 0.0004,
                (0, "S_I"): 0.057,
                (0, "S_N2"): 0.047,
                (0, "S_NH4"): 0.0075,
                (0, "S_NO3"): 0.003,
                (0, "S_O2"): 0.0019,
                (0, "S_PO4"): 0.73,
                (0, "S_K"): 0.37,
                (0, "S_Mg"): 0.020,
                (0, "S_IC"): 0.13,
                (0, "X_AUT"): 0.11,
                (0, "X_H"): 3.5,
                (0, "X_I"): 3.2,
                (0, "X_PAO"): 3.2,
                (0, "X_PHA"): 0.084,
                (0, "X_PP"): 1.07,
                (0, "X_S"): 0.057,
            },
            "temperature": {0: 308.15},
            "pressure": {0: 101325},
        }

        tear_guesses2 = {
            "flow_vol": {0: 0.003},
            "conc_mass_comp": {
                (0, "S_A"): 0.097,
                (0, "S_F"): 0.15,
                (0, "S_I"): 0.057,
                (0, "S_N2"): 0.036,
                (0, "S_NH4"): 0.03,
                (0, "S_NO3"): 0.002,
                (0, "S_O2"): 0.0013,
                (0, "S_PO4"): 0.74,
                (0, "S_K"): 0.38,
                (0, "S_Mg"): 0.024,
                (0, "S_IC"): 0.075,
                (0, "X_AUT"): 0.28,
                (0, "X_H"): 23.4,
                (0, "X_I"): 11.4,
                (0, "X_PAO"): 10.1,
                (0, "X_PHA"): 0.0044,
                (0, "X_PP"): 2.7,
                (0, "X_S"): 3.9,
            },
            "temperature": {0: 308.15},
            "pressure": {0: 101325},
        }

    # Pass the tear_guess to the SD tool
    seq.set_guesses_for(m.fs.R3.inlet, tear_guesses)
    seq.set_guesses_for(m.fs.translator_asm2d_adm1.inlet, tear_guesses2)

    def function(unit):
        unit.initialize(outlvl=idaeslog.INFO, solver="ipopt-watertap")

    seq.run(m, function)


def solve(m, solver=None):
    if solver is None:
        solver = get_solver()
    results = solver.solve(m, tee=True)
    check_solve(results, checkpoint="closing recycle", logger=_log, fail_flag=True)
    pyo.assert_optimal_termination(results)
    return results


def add_costing(m):
    m.fs.costing = WaterTAPCosting()
    m.fs.costing.base_currency = pyo.units.USD_2020

    # Costing Blocks
    m.fs.R1.costing = UnitModelCostingBlock(flowsheet_costing_block=m.fs.costing)
    m.fs.R2.costing = UnitModelCostingBlock(flowsheet_costing_block=m.fs.costing)
    m.fs.R3.costing = UnitModelCostingBlock(flowsheet_costing_block=m.fs.costing)
    m.fs.R4.costing = UnitModelCostingBlock(flowsheet_costing_block=m.fs.costing)
    m.fs.R5.costing = UnitModelCostingBlock(flowsheet_costing_block=m.fs.costing)
    m.fs.R6.costing = UnitModelCostingBlock(flowsheet_costing_block=m.fs.costing)
    m.fs.R7.costing = UnitModelCostingBlock(flowsheet_costing_block=m.fs.costing)
    m.fs.CL.costing = UnitModelCostingBlock(
        flowsheet_costing_block=m.fs.costing,
        costing_method=cost_primary_clarifier,
    )

    m.fs.CL2.costing = UnitModelCostingBlock(
        flowsheet_costing_block=m.fs.costing,
        costing_method=cost_circular_clarifier,
    )

    m.fs.AD.costing = UnitModelCostingBlock(flowsheet_costing_block=m.fs.costing)
    m.fs.dewater.costing = UnitModelCostingBlock(flowsheet_costing_block=m.fs.costing)
    m.fs.thickener.costing = UnitModelCostingBlock(flowsheet_costing_block=m.fs.costing)

    # TODO: Leaving out mixer costs; consider including later

    # process costing and add system level metrics
    m.fs.costing.cost_process()
    m.fs.costing.add_annual_water_production(m.fs.Treated.properties[0].flow_vol)
    m.fs.costing.add_LCOW(m.fs.FeedWater.properties[0].flow_vol)
    m.fs.costing.add_specific_energy_consumption(m.fs.FeedWater.properties[0].flow_vol)

    m.fs.objective = pyo.Objective(expr=m.fs.costing.LCOW)
    iscale.set_scaling_factor(m.fs.costing.total_capital_cost, 1e-5)

    for block in m.fs.component_objects(pyo.Block, descend_into=True):
        if isinstance(block, UnitModelBlockData) and hasattr(block, "costing"):
            iscale.set_scaling_factor(block.costing.capital_cost, 1e-5)

    iscale.constraint_scaling_transform(m.fs.AD.costing.capital_cost_constraint, 1e-6)
    iscale.constraint_scaling_transform(
        m.fs.dewater.costing.capital_cost_constraint, 1e-6
    )


def display_costing(m):
    print("Levelized cost of water: %.2f $/m3" % pyo.value(m.fs.costing.LCOW))

    print(
        "Total operating cost: %.2f $/yr" % pyo.value(m.fs.costing.total_operating_cost)
    )
    print("Total capital cost: %.2f $" % pyo.value(m.fs.costing.total_capital_cost))

    print(
        "Total annualized cost: %.2f $/yr"
        % pyo.value(m.fs.costing.total_annualized_cost)
    )

    print(
        "capital cost R1",
        pyo.value(m.fs.R1.costing.capital_cost),
        pyo.units.get_units(m.fs.R1.costing.capital_cost),
    )
    print(
        "capital cost R2",
        pyo.value(m.fs.R2.costing.capital_cost),
        pyo.units.get_units(m.fs.R2.costing.capital_cost),
    )
    print(
        "capital cost R3",
        pyo.value(m.fs.R3.costing.capital_cost),
        pyo.units.get_units(m.fs.R3.costing.capital_cost),
    )
    print(
        "capital cost R4",
        pyo.value(m.fs.R4.costing.capital_cost),
        pyo.units.get_units(m.fs.R4.costing.capital_cost),
    )
    print(
        "capital cost R5",
        pyo.value(m.fs.R5.costing.capital_cost),
        pyo.units.get_units(m.fs.R5.costing.capital_cost),
    )
    print(
        "capital cost R6",
        pyo.value(m.fs.R6.costing.capital_cost),
        pyo.units.get_units(m.fs.R6.costing.capital_cost),
    )
    print(
        "capital cost R7",
        pyo.value(m.fs.R7.costing.capital_cost),
        pyo.units.get_units(m.fs.R7.costing.capital_cost),
    )
    print(
        "capital cost primary clarifier",
        pyo.value(m.fs.CL.costing.capital_cost),
        pyo.units.get_units(m.fs.CL.costing.capital_cost),
    )
    print(
        "capital cost secondary clarifier",
        pyo.value(m.fs.CL2.costing.capital_cost),
        pyo.units.get_units(m.fs.CL2.costing.capital_cost),
    )
    print(
        "capital cost AD",
        pyo.value(m.fs.AD.costing.capital_cost),
        pyo.units.get_units(m.fs.AD.costing.capital_cost),
    )
    print(
        "capital cost dewatering Unit",
        pyo.value(m.fs.dewater.costing.capital_cost),
        pyo.units.get_units(m.fs.dewater.costing.capital_cost),
    )
    print(
        "capital cost thickener unit",
        pyo.value(m.fs.thickener.costing.capital_cost),
        pyo.units.get_units(m.fs.thickener.costing.capital_cost),
    )


def display_performance_metrics(m):
    print(
        "Specific energy consumption with respect to influent flowrate: %.1f kWh/m3"
        % pyo.value(m.fs.costing.specific_energy_consumption)
    )

    print(
        "electricity consumption R5",
        pyo.value(m.fs.R5.electricity_consumption[0]),
        pyo.units.get_units(m.fs.R5.electricity_consumption[0]),
    )
    print(
        "electricity consumption R6",
        pyo.value(m.fs.R6.electricity_consumption[0]),
        pyo.units.get_units(m.fs.R6.electricity_consumption[0]),
    )
    print(
        "electricity consumption R7",
        pyo.value(m.fs.R7.electricity_consumption[0]),
        pyo.units.get_units(m.fs.R7.electricity_consumption[0]),
    )
    print(
        "electricity consumption primary clarifier",
        pyo.value(m.fs.CL.electricity_consumption[0]),
        pyo.units.get_units(m.fs.CL.electricity_consumption[0]),
    )
    print(
        "electricity consumption secondary clarifier",
        pyo.value(m.fs.CL2.electricity_consumption[0]),
        pyo.units.get_units(m.fs.CL2.electricity_consumption[0]),
    )
    print(
        "electricity consumption AD",
        pyo.value(m.fs.AD.electricity_consumption[0]),
        pyo.units.get_units(m.fs.AD.electricity_consumption[0]),
    )
    print(
        "electricity consumption dewatering Unit",
        pyo.value(m.fs.dewater.electricity_consumption[0]),
        pyo.units.get_units(m.fs.dewater.electricity_consumption[0]),
    )
    print(
        "electricity consumption thickening Unit",
        pyo.value(m.fs.thickener.electricity_consumption[0]),
        pyo.units.get_units(m.fs.thickener.electricity_consumption[0]),
    )
    print(
        "Influent flow",
        pyo.value(m.fs.FeedWater.flow_vol[0]),
        pyo.units.get_units(m.fs.FeedWater.flow_vol[0]),
    )
    print(
        "flow into R3",
        pyo.value(m.fs.R3.control_volume.properties_in[0].flow_vol),
        pyo.units.get_units(m.fs.R3.control_volume.properties_in[0].flow_vol),
    )
    print(
        "flow into RADM",
        pyo.value(m.fs.AD.liquid_phase.properties_in[0].flow_vol),
        pyo.units.get_units(m.fs.AD.liquid_phase.properties_in[0].flow_vol),
    )

    print("---- Feed Metrics----")
    print(
        "Feed TSS concentration",
        pyo.value(m.fs.FeedWater.properties[0].TSS),
        pyo.units.get_units(m.fs.FeedWater.properties[0].TSS),
    )
    print(
        "Feed COD concentration",
        pyo.value(m.fs.FeedWater.properties[0].COD),
        pyo.units.get_units(m.fs.FeedWater.properties[0].COD),
    )
    print(
        "BOD5 concentration",
        pyo.value(m.fs.FeedWater.properties[0].BOD5["raw"]),
        pyo.units.get_units(m.fs.FeedWater.properties[0].BOD5["raw"]),
    )
    print(
        "TKN concentration",
        pyo.value(m.fs.FeedWater.properties[0].TKN),
        pyo.units.get_units(m.fs.FeedWater.properties[0].TKN),
    )
    print(
        "SNOX concentration",
        pyo.value(m.fs.FeedWater.properties[0].SNOX),
        pyo.units.get_units(m.fs.FeedWater.properties[0].SNOX),
    )
    print(
        "Organic phosphorus concentration",
        pyo.value(m.fs.FeedWater.properties[0].SP_organic),
        pyo.units.get_units(m.fs.FeedWater.properties[0].SP_organic),
    )
    print(
        "Inorganic phosphorus concentration",
        pyo.value(m.fs.FeedWater.properties[0].SP_inorganic),
        pyo.units.get_units(m.fs.FeedWater.properties[0].SP_inorganic),
    )

    print("---- Effluent Metrics----")
    print(
        "TSS concentration",
        pyo.value(m.fs.Treated.properties[0].TSS),
        pyo.units.get_units(m.fs.Treated.properties[0].TSS),
    )
    print(
        "COD concentration",
        pyo.value(m.fs.Treated.properties[0].COD),
        pyo.units.get_units(m.fs.Treated.properties[0].COD),
    )
    print(
        "BOD5 concentration",
        pyo.value(m.fs.Treated.properties[0].BOD5["effluent"]),
        pyo.units.get_units(m.fs.Treated.properties[0].BOD5["effluent"]),
    )
    print(
        "TKN concentration",
        pyo.value(m.fs.Treated.properties[0].TKN),
        pyo.units.get_units(m.fs.Treated.properties[0].TKN),
    )
    print(
        "SNOX concentration",
        pyo.value(m.fs.Treated.properties[0].SNOX),
        pyo.units.get_units(m.fs.Treated.properties[0].SNOX),
    )
    print(
        "Organic phosphorus concentration",
        pyo.value(m.fs.Treated.properties[0].SP_organic),
        pyo.units.get_units(m.fs.Treated.properties[0].SP_organic),
    )
    print(
        "Inorganic phosphorus concentration",
        pyo.value(m.fs.Treated.properties[0].SP_inorganic),
        pyo.units.get_units(m.fs.Treated.properties[0].SP_inorganic),
    )


if __name__ == "__main__":
    m, results = main(bio_P=False)

    stream_table = create_stream_table_dataframe(
        {
            "Feed": m.fs.FeedWater.outlet,
            "R1": m.fs.R1.outlet,
            "R2": m.fs.R2.outlet,
            "R3": m.fs.R3.outlet,
            "R4": m.fs.R4.outlet,
            "R5": m.fs.R5.outlet,
            "R6": m.fs.R6.outlet,
            "R7": m.fs.R7.outlet,
            "thickener outlet": m.fs.thickener.underflow,
            "ASM-ADM translator inlet": m.fs.translator_asm2d_adm1.inlet,
            "ADM-ASM translator outlet": m.fs.translator_adm1_asm2d.outlet,
            "dewater outlet": m.fs.dewater.overflow,
            "Treated water": m.fs.Treated.inlet,
            "Sludge": m.fs.Sludge.inlet,
        },
        time_point=0,
    )
    print(stream_table_dataframe_to_string(stream_table))<|MERGE_RESOLUTION|>--- conflicted
+++ resolved
@@ -94,11 +94,6 @@
     cost_circular_clarifier,
     cost_primary_clarifier,
 )
-from idaes.core.scaling.custom_scaler_base import (
-    CustomScalerBase,
-    ConstraintScalingScheme,
-)
-
 
 # Set up logger
 _log = idaeslog.getLogger(__name__)
@@ -385,8 +380,6 @@
         doc="Dissolved oxygen concentration at equilibrium",
     )
 
-<<<<<<< HEAD
-=======
     m.fs.aerobic_reactors = (m.fs.R5, m.fs.R6, m.fs.R7)
     if bio_P:
         for R in m.fs.aerobic_reactors:
@@ -396,7 +389,6 @@
         for R in m.fs.aerobic_reactors:
             iscale.set_scaling_factor(R.KLa, 1e-1)
 
->>>>>>> dbc7e78d
     @m.fs.R5.Constraint(m.fs.time, doc="Mass transfer constraint for R3")
     def mass_transfer_R5(self, t):
         return pyo.units.convert(
@@ -545,55 +537,53 @@
     m.fs.thickener.hydraulic_retention_time.fix(86400 * pyo.units.s)
     m.fs.thickener.diameter.fix(10 * pyo.units.m)
 
-    scaler = CustomScalerBase()
-
     def scale_variables(m):
         for var in m.fs.component_data_objects(pyo.Var, descend_into=True):
             if "flow_vol" in var.name:
-                iscale.set_scaling_factor(var, 1e3)
+                iscale.set_scaling_factor(var, 1e0)
             if "temperature" in var.name:
                 iscale.set_scaling_factor(var, 1e-2)
             if "pressure" in var.name:
                 iscale.set_scaling_factor(var, 1e-5)
             if "conc_mass_comp" in var.name:
-                if bio_P:
-                    iscale.set_scaling_factor(var, 1e1)
-                else:
-                    iscale.set_scaling_factor(var, 1e2)
+                iscale.set_scaling_factor(var, 1e1)
             if "anions" in var.name:
                 iscale.set_scaling_factor(var, 1e2)
             if "cations" in var.name:
                 iscale.set_scaling_factor(var, 1e2)
 
-    def scale_constraints(m):
-        for c in m.fs.component_data_objects(pyo.Constraint, descend_into=True):
-            if "flow_vol_equality" in c.name:
-                scaler.scale_constraint_by_nominal_value(
-                    c,
-                    scheme=ConstraintScalingScheme.inverseMaximum,
-                    overwrite=True,
-                )
-
-    m.fs.aerobic_reactors = (m.fs.R5, m.fs.R6, m.fs.R7)
-    for R in m.fs.aerobic_reactors:
-        iscale.set_scaling_factor(R.KLa, 1e-2)
-        iscale.set_scaling_factor(R.hydraulic_retention_time[0], 1e-3)
+    for unit in ("R1", "R2", "R3", "R4"):
+        block = getattr(m.fs, unit)
+        iscale.set_scaling_factor(block.hydraulic_retention_time, 1e-3)
+
+    for unit in ("R1", "R2", "R3", "R4", "R5", "R6", "R7"):
+        block = getattr(m.fs, unit)
+        iscale.set_scaling_factor(
+            block.control_volume.reactions[0.0].rate_expression, 1e3
+        )
+        iscale.set_scaling_factor(block.cstr_performance_eqn, 1e3)
+        iscale.set_scaling_factor(
+            block.control_volume.rate_reaction_stoichiometry_constraint, 1e3
+        )
+        iscale.set_scaling_factor(block.control_volume.material_balances, 1e3)
+
+    iscale.set_scaling_factor(m.fs.AD.KH_co2, 1e1)
+    iscale.set_scaling_factor(m.fs.AD.KH_ch4, 1e1)
+    iscale.set_scaling_factor(m.fs.AD.KH_h2, 1e2)
 
     if bio_P:
         iscale.set_scaling_factor(m.fs.AD.liquid_phase.heat, 1e3)
+        iscale.constraint_scaling_transform(
+            m.fs.AD.liquid_phase.enthalpy_balances[0], 1e-6
+        )
     else:
-        iscale.set_scaling_factor(m.fs.AD.liquid_phase.heat, 1e4)
-        scaler.scale_constraint_by_nominal_value(
-            m.fs.AD.liquid_phase.enthalpy_balances[0],
-            scheme=ConstraintScalingScheme.inverseMinimum,
-            overwrite=True,
+        iscale.set_scaling_factor(m.fs.AD.liquid_phase.heat, 1e2)
+        iscale.constraint_scaling_transform(
+            m.fs.AD.liquid_phase.enthalpy_balances[0], 1e-3
         )
-        iscale.set_scaling_factor(m.fs.AD.hydraulic_retention_time[0], 1e-6)
-        iscale.constraint_scaling_transform(m.fs.AD.AD_retention_time[0], 1e-4)
 
     # Apply scaling
     scale_variables(m)
-    scale_constraints(m)
     iscale.calculate_scaling_factors(m)
 
 
