--- conflicted
+++ resolved
@@ -25,8 +25,7 @@
 
 from idaes.core import (
     FlowsheetBlock,
-    UnitModelCostingBlock,
-    UnitModelBlockData,
+    # UnitModelCostingBlock,
 )
 from idaes.models.unit_models import (
     CSTR,
@@ -79,16 +78,14 @@
 
 from watertap.core.util.initialization import (
     check_solve,
-    interval_initializer,
-    assert_degrees_of_freedom,
-)
-
-from watertap.costing import WaterTAPCosting
-from watertap.costing.unit_models.clarifier import (
-    cost_circular_clarifier,
-    cost_primary_clarifier,
-)
-from idaes.core.util import DiagnosticsToolbox
+    # assert_degrees_of_freedom
+)
+
+# from watertap.costing import WaterTAPCosting
+# from watertap.costing.unit_models.clarifier import (
+#     cost_circular_clarifier,
+#     cost_primary_clarifier,
+# )
 
 # Set up logger
 _log = idaeslog.getLogger(__name__)
@@ -97,11 +94,6 @@
 def main(bio_P=False):
     m = build(bio_P=bio_P)
     set_operating_conditions(m)
-    set_scaling(m, bio_P=bio_P)
-
-    dt = DiagnosticsToolbox(m)
-    print("---Structural Issues---")
-    dt.report_structural_issues()
 
     for mx in m.fs.mixers:
         mx.pressure_equality_constraints[0.0, 2].deactivate()
@@ -137,17 +129,14 @@
         fail_flag=True,
     )
 
-    add_costing(m)
-    m.fs.costing.initialize()
-
-    interval_initializer(m.fs.costing)
-
-    assert_degrees_of_freedom(m, 0)
-
-    results = solve(m)
-
-    pyo.assert_optimal_termination(results)
-
+    # add_costing(m)
+    # m.fs.costing.initialize()
+    #
+    # assert_degrees_of_freedom(m, 0)
+    #
+    # results = solve(m)
+    # pyo.assert_optimal_termination(results)
+    #
     # display_costing(m)
     # display_performance_metrics(m)
 
@@ -533,34 +522,6 @@
     m.fs.thickener.hydraulic_retention_time.fix(86400 * pyo.units.s)
     m.fs.thickener.diameter.fix(10 * pyo.units.m)
 
-<<<<<<< HEAD
-
-def set_scaling(m, bio_P=False):
-    for var in m.fs.component_data_objects(pyo.Var, descend_into=True):
-        if "flow_vol" in var.name:
-            iscale.set_scaling_factor(var, 1e1)
-        if "temperature" in var.name:
-            iscale.set_scaling_factor(var, 1e-2)
-        if "pressure" in var.name:
-            iscale.set_scaling_factor(var, 1e-4)
-        if "conc_mass_comp" in var.name:
-            # iscale.set_scaling_factor(var, 1e2)
-            if bio_P:
-                iscale.set_scaling_factor(var, 1e2)
-                # if 6e-2 < var.value < 10:
-                #     sf = 1
-                #     iscale.set_scaling_factor(var, sf)
-                # else:
-                #     sf = 1e2
-                #     iscale.set_scaling_factor(var, sf)
-            else:
-                if 1e-2 < var.value < 1:
-                    sf = 1
-                    iscale.set_scaling_factor(var, sf)
-                else:
-                    sf = 1e2
-                    iscale.set_scaling_factor(var, sf)
-=======
     def scale_variables(m):
         for var in m.fs.component_data_objects(pyo.Var, descend_into=True):
             if "flow_vol" in var.name:
@@ -571,7 +532,6 @@
                 iscale.set_scaling_factor(var, 1e-5)
             if "conc_mass_comp" in var.name:
                 iscale.set_scaling_factor(var, 1e1)
->>>>>>> 660e49a3
 
     for unit in ("R1", "R2", "R3", "R4", "R5", "R6", "R7"):
         block = getattr(m.fs, unit)
@@ -585,18 +545,11 @@
         iscale.set_scaling_factor(block.control_volume.material_balances, 1e3)
 
     # Apply scaling
-<<<<<<< HEAD
-    iscale.calculate_scaling_factors(m.fs)
-
-
-def initialize_system(m, bio_P=False):
-=======
     scale_variables(m)
     iscale.calculate_scaling_factors(m)
 
 
 def initialize_system(m, bio_P=False, solver=None):
->>>>>>> 660e49a3
     # Initialize flowsheet
     # Apply sequential decomposition - 1 iteration should suffice
     seq = SequentialDecomposition()
@@ -736,192 +689,189 @@
     return results
 
 
-def add_costing(m):
-    m.fs.costing = WaterTAPCosting()
-    m.fs.costing.base_currency = pyo.units.USD_2020
-
-    # Costing Blocks
-    # m.fs.R1.costing = UnitModelCostingBlock(flowsheet_costing_block=m.fs.costing)
-    # m.fs.R2.costing = UnitModelCostingBlock(flowsheet_costing_block=m.fs.costing)
-    # m.fs.R3.costing = UnitModelCostingBlock(flowsheet_costing_block=m.fs.costing)
-    # m.fs.R4.costing = UnitModelCostingBlock(flowsheet_costing_block=m.fs.costing)
-    # m.fs.R5.costing = UnitModelCostingBlock(flowsheet_costing_block=m.fs.costing)
-    # m.fs.R6.costing = UnitModelCostingBlock(flowsheet_costing_block=m.fs.costing)
-    # m.fs.R7.costing = UnitModelCostingBlock(flowsheet_costing_block=m.fs.costing)
-    m.fs.CL.costing = UnitModelCostingBlock(
-        flowsheet_costing_block=m.fs.costing,
-        costing_method=cost_primary_clarifier,
-    )
-
-    # m.fs.CL2.costing = UnitModelCostingBlock(
-    #     flowsheet_costing_block=m.fs.costing,
-    #     costing_method=cost_circular_clarifier,
-    # )
-
-    # m.fs.AD.costing = UnitModelCostingBlock(flowsheet_costing_block=m.fs.costing)
-    # m.fs.dewater.costing = UnitModelCostingBlock(flowsheet_costing_block=m.fs.costing)
-    # m.fs.thickener.costing = UnitModelCostingBlock(flowsheet_costing_block=m.fs.costing)
-
-    # TODO: Leaving out mixer costs; consider including later
-
-    # process costing and add system level metrics
-    m.fs.costing.cost_process()
-    m.fs.costing.add_annual_water_production(m.fs.Treated.properties[0].flow_vol)
-    m.fs.costing.add_LCOW(m.fs.FeedWater.properties[0].flow_vol)
-    m.fs.costing.add_specific_energy_consumption(m.fs.FeedWater.properties[0].flow_vol)
-
-    m.fs.objective = pyo.Objective(expr=m.fs.costing.LCOW)
-    iscale.set_scaling_factor(m.fs.costing.total_capital_cost, 1e-5)
-
-    for block in m.fs.component_objects(pyo.Block, descend_into=True):
-        if isinstance(block, UnitModelBlockData) and hasattr(block, "costing"):
-            iscale.set_scaling_factor(block.costing.capital_cost, 1e-5)
-    # iscale.set_scaling_factor(m.fs.costing.total_operating_cost, 1e-5)
-
-    iscale.calculate_scaling_factors(m.fs)
-
-
-def display_costing(m):
-    print("Levelized cost of water: %.2f $/m3" % pyo.value(m.fs.costing.LCOW))
-
-    print(
-        "Total operating cost: %.2f $/yr" % pyo.value(m.fs.costing.total_operating_cost)
-    )
-    print("Total capital cost: %.2f $" % pyo.value(m.fs.costing.total_capital_cost))
-
-    print(
-        "Total annualized cost: %.2f $/yr"
-        % pyo.value(m.fs.costing.total_annualized_cost)
-    )
-
-    print(
-        "capital cost R1",
-        pyo.value(m.fs.R1.costing.capital_cost),
-        pyo.units.get_units(m.fs.R1.costing.capital_cost),
-    )
-    print(
-        "capital cost R2",
-        pyo.value(m.fs.R2.costing.capital_cost),
-        pyo.units.get_units(m.fs.R2.costing.capital_cost),
-    )
-    print(
-        "capital cost R3",
-        pyo.value(m.fs.R3.costing.capital_cost),
-        pyo.units.get_units(m.fs.R3.costing.capital_cost),
-    )
-    print(
-        "capital cost R4",
-        pyo.value(m.fs.R4.costing.capital_cost),
-        pyo.units.get_units(m.fs.R4.costing.capital_cost),
-    )
-    print(
-        "capital cost R5",
-        pyo.value(m.fs.R5.costing.capital_cost),
-        pyo.units.get_units(m.fs.R5.costing.capital_cost),
-    )
-    print(
-        "capital cost R6",
-        pyo.value(m.fs.R6.costing.capital_cost),
-        pyo.units.get_units(m.fs.R6.costing.capital_cost),
-    )
-    print(
-        "capital cost R7",
-        pyo.value(m.fs.R7.costing.capital_cost),
-        pyo.units.get_units(m.fs.R7.costing.capital_cost),
-    )
-    print(
-        "capital cost primary clarifier",
-        pyo.value(m.fs.CL.costing.capital_cost),
-        pyo.units.get_units(m.fs.CL.costing.capital_cost),
-    )
-    print(
-        "capital cost secondary clarifier",
-        pyo.value(m.fs.CL2.costing.capital_cost),
-        pyo.units.get_units(m.fs.CL2.costing.capital_cost),
-    )
-    print(
-        "capital cost AD",
-        pyo.value(m.fs.AD.costing.capital_cost),
-        pyo.units.get_units(m.fs.AD.costing.capital_cost),
-    )
-    print(
-        "capital cost dewatering Unit",
-        pyo.value(m.fs.dewater.costing.capital_cost),
-        pyo.units.get_units(m.fs.dewater.costing.capital_cost),
-    )
-    print(
-        "capital cost thickener unit",
-        pyo.value(m.fs.thickener.costing.capital_cost),
-        pyo.units.get_units(m.fs.thickener.costing.capital_cost),
-    )
-
-
-def display_performance_metrics(m):
-    print(
-        "Specific energy consumption with respect to influent flowrate: %.1f kWh/m3"
-        % pyo.value(m.fs.costing.specific_energy_consumption)
-    )
-
-    print(
-        "electricity consumption R5",
-        pyo.value(m.fs.R5.electricity_consumption[0]),
-        pyo.units.get_units(m.fs.R5.electricity_consumption[0]),
-    )
-    print(
-        "electricity consumption R6",
-        pyo.value(m.fs.R6.electricity_consumption[0]),
-        pyo.units.get_units(m.fs.R6.electricity_consumption[0]),
-    )
-    print(
-        "electricity consumption R7",
-        pyo.value(m.fs.R7.electricity_consumption[0]),
-        pyo.units.get_units(m.fs.R7.electricity_consumption[0]),
-    )
-    print(
-        "electricity consumption primary clarifier",
-        pyo.value(m.fs.CL.electricity_consumption[0]),
-        pyo.units.get_units(m.fs.CL.electricity_consumption[0]),
-    )
-    print(
-        "electricity consumption secondary clarifier",
-        pyo.value(m.fs.CL2.electricity_consumption[0]),
-        pyo.units.get_units(m.fs.CL2.electricity_consumption[0]),
-    )
-    print(
-        "electricity consumption AD",
-        pyo.value(m.fs.AD.electricity_consumption[0]),
-        pyo.units.get_units(m.fs.AD.electricity_consumption[0]),
-    )
-    print(
-        "electricity consumption dewatering Unit",
-        pyo.value(m.fs.dewater.electricity_consumption[0]),
-        pyo.units.get_units(m.fs.dewater.electricity_consumption[0]),
-    )
-    print(
-        "electricity consumption thickening Unit",
-        pyo.value(m.fs.thickener.electricity_consumption[0]),
-        pyo.units.get_units(m.fs.thickener.electricity_consumption[0]),
-    )
-    print(
-        "Influent flow",
-        pyo.value(m.fs.FeedWater.flow_vol[0]),
-        pyo.units.get_units(m.fs.FeedWater.flow_vol[0]),
-    )
-    print(
-        "flow into R3",
-        pyo.value(m.fs.R3.control_volume.properties_in[0].flow_vol),
-        pyo.units.get_units(m.fs.R3.control_volume.properties_in[0].flow_vol),
-    )
-    print(
-        "flow into RADM",
-        pyo.value(m.fs.AD.liquid_phase.properties_in[0].flow_vol),
-        pyo.units.get_units(m.fs.AD.liquid_phase.properties_in[0].flow_vol),
-    )
+# def add_costing(m):
+#     m.fs.costing = WaterTAPCosting()
+#     m.fs.costing.base_currency = pyo.units.USD_2020
+#
+#     # Costing Blocks
+#     m.fs.R1.costing = UnitModelCostingBlock(flowsheet_costing_block=m.fs.costing)
+#     m.fs.R2.costing = UnitModelCostingBlock(flowsheet_costing_block=m.fs.costing)
+#     m.fs.R3.costing = UnitModelCostingBlock(flowsheet_costing_block=m.fs.costing)
+#     m.fs.R4.costing = UnitModelCostingBlock(flowsheet_costing_block=m.fs.costing)
+#     m.fs.R5.costing = UnitModelCostingBlock(flowsheet_costing_block=m.fs.costing)
+#     m.fs.R6.costing = UnitModelCostingBlock(flowsheet_costing_block=m.fs.costing)
+#     m.fs.R7.costing = UnitModelCostingBlock(flowsheet_costing_block=m.fs.costing)
+#     m.fs.CL.costing = UnitModelCostingBlock(
+#         flowsheet_costing_block=m.fs.costing,
+#         costing_method=cost_primary_clarifier,
+#     )
+#
+#     m.fs.CL2.costing = UnitModelCostingBlock(
+#         flowsheet_costing_block=m.fs.costing,
+#         costing_method=cost_circular_clarifier,
+#     )
+#
+#     m.fs.AD.costing = UnitModelCostingBlock(flowsheet_costing_block=m.fs.costing)
+#     m.fs.dewater.costing = UnitModelCostingBlock(flowsheet_costing_block=m.fs.costing)
+#     m.fs.thickener.costing = UnitModelCostingBlock(flowsheet_costing_block=m.fs.costing)
+#
+#     # TODO: Leaving out mixer costs; consider including later
+#
+#     # process costing and add system level metrics
+#     m.fs.costing.cost_process()
+#     m.fs.costing.add_annual_water_production(m.fs.Treated.properties[0].flow_vol)
+#     m.fs.costing.add_LCOW(m.fs.FeedWater.properties[0].flow_vol)
+#     m.fs.costing.add_specific_energy_consumption(m.fs.FeedWater.properties[0].flow_vol)
+#
+#     m.fs.objective = pyo.Objective(expr=m.fs.costing.LCOW)
+#     iscale.set_scaling_factor(m.fs.costing.LCOW, 1e3)
+#     iscale.set_scaling_factor(m.fs.costing.total_capital_cost, 1e-7)
+#     iscale.set_scaling_factor(m.fs.costing.total_operating_cost, 1e-5)
+#
+#     iscale.calculate_scaling_factors(m.fs)
+
+
+# def display_costing(m):
+#     print("Levelized cost of water: %.2f $/m3" % pyo.value(m.fs.costing.LCOW))
+#
+#     print(
+#         "Total operating cost: %.2f $/yr" % pyo.value(m.fs.costing.total_operating_cost)
+#     )
+#     print("Total capital cost: %.2f $" % pyo.value(m.fs.costing.total_capital_cost))
+#
+#     print(
+#         "Total annualized cost: %.2f $/yr"
+#         % pyo.value(m.fs.costing.total_annualized_cost)
+#     )
+#
+#     print(
+#         "capital cost R1",
+#         pyo.value(m.fs.R1.costing.capital_cost),
+#         pyo.units.get_units(m.fs.R1.costing.capital_cost),
+#     )
+#     print(
+#         "capital cost R2",
+#         pyo.value(m.fs.R2.costing.capital_cost),
+#         pyo.units.get_units(m.fs.R2.costing.capital_cost),
+#     )
+#     print(
+#         "capital cost R3",
+#         pyo.value(m.fs.R3.costing.capital_cost),
+#         pyo.units.get_units(m.fs.R3.costing.capital_cost),
+#     )
+#     print(
+#         "capital cost R4",
+#         pyo.value(m.fs.R4.costing.capital_cost),
+#         pyo.units.get_units(m.fs.R4.costing.capital_cost),
+#     )
+#     print(
+#         "capital cost R5",
+#         pyo.value(m.fs.R5.costing.capital_cost),
+#         pyo.units.get_units(m.fs.R5.costing.capital_cost),
+#     )
+#     print(
+#         "capital cost R6",
+#         pyo.value(m.fs.R6.costing.capital_cost),
+#         pyo.units.get_units(m.fs.R6.costing.capital_cost),
+#     )
+#     print(
+#         "capital cost R7",
+#         pyo.value(m.fs.R7.costing.capital_cost),
+#         pyo.units.get_units(m.fs.R7.costing.capital_cost),
+#     )
+#     print(
+#         "capital cost primary clarifier",
+#         pyo.value(m.fs.CL.costing.capital_cost),
+#         pyo.units.get_units(m.fs.CL.costing.capital_cost),
+#     )
+#     print(
+#         "capital cost secondary clarifier",
+#         pyo.value(m.fs.CL2.costing.capital_cost),
+#         pyo.units.get_units(m.fs.CL2.costing.capital_cost),
+#     )
+#     print(
+#         "capital cost AD",
+#         pyo.value(m.fs.AD.costing.capital_cost),
+#         pyo.units.get_units(m.fs.AD.costing.capital_cost),
+#     )
+#     print(
+#         "capital cost dewatering Unit",
+#         pyo.value(m.fs.dewater.costing.capital_cost),
+#         pyo.units.get_units(m.fs.dewater.costing.capital_cost),
+#     )
+#     print(
+#         "capital cost thickener unit",
+#         pyo.value(m.fs.thickener.costing.capital_cost),
+#         pyo.units.get_units(m.fs.thickener.costing.capital_cost),
+#     )
+#
+#
+# def display_performance_metrics(m):
+#     print(
+#         "Specific energy consumption with respect to influent flowrate: %.1f kWh/m3"
+#         % pyo.value(m.fs.costing.specific_energy_consumption)
+#     )
+#
+#     print(
+#         "electricity consumption R5",
+#         pyo.value(m.fs.R5.electricity_consumption[0]),
+#         pyo.units.get_units(m.fs.R5.electricity_consumption[0]),
+#     )
+#     print(
+#         "electricity consumption R6",
+#         pyo.value(m.fs.R6.electricity_consumption[0]),
+#         pyo.units.get_units(m.fs.R6.electricity_consumption[0]),
+#     )
+#     print(
+#         "electricity consumption R7",
+#         pyo.value(m.fs.R7.electricity_consumption[0]),
+#         pyo.units.get_units(m.fs.R7.electricity_consumption[0]),
+#     )
+#     print(
+#         "electricity consumption primary clarifier",
+#         pyo.value(m.fs.CL.electricity_consumption[0]),
+#         pyo.units.get_units(m.fs.CL.electricity_consumption[0]),
+#     )
+#     print(
+#         "electricity consumption secondary clarifier",
+#         pyo.value(m.fs.CL2.electricity_consumption[0]),
+#         pyo.units.get_units(m.fs.CL2.electricity_consumption[0]),
+#     )
+#     print(
+#         "electricity consumption AD",
+#         pyo.value(m.fs.AD.electricity_consumption[0]),
+#         pyo.units.get_units(m.fs.AD.electricity_consumption[0]),
+#     )
+#     print(
+#         "electricity consumption dewatering Unit",
+#         pyo.value(m.fs.dewater.electricity_consumption[0]),
+#         pyo.units.get_units(m.fs.dewater.electricity_consumption[0]),
+#     )
+#     print(
+#         "electricity consumption thickening Unit",
+#         pyo.value(m.fs.thickener.electricity_consumption[0]),
+#         pyo.units.get_units(m.fs.thickener.electricity_consumption[0]),
+#     )
+#     print(
+#         "Influent flow",
+#         pyo.value(m.fs.FeedWater.flow_vol[0]),
+#         pyo.units.get_units(m.fs.FeedWater.flow_vol[0]),
+#     )
+#     print(
+#         "flow into R3",
+#         pyo.value(m.fs.R3.control_volume.properties_in[0].flow_vol),
+#         pyo.units.get_units(m.fs.R3.control_volume.properties_in[0].flow_vol),
+#     )
+#     print(
+#         "flow into RADM",
+#         pyo.value(m.fs.AD.liquid_phase.properties_in[0].flow_vol),
+#         pyo.units.get_units(m.fs.AD.liquid_phase.properties_in[0].flow_vol),
+#     )
 
 
 if __name__ == "__main__":
     # This method builds and runs a steady state activated sludge flowsheet.
-    m, results = main(bio_P=True)
+    m, results = main(bio_P=False)
 
     stream_table = create_stream_table_dataframe(
         {
