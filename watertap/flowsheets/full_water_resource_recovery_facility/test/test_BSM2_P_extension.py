--- conflicted
+++ resolved
@@ -58,11 +58,7 @@
             0.24219, rel=1e-3
         )
         assert value(m.fs.Treated.properties[0].conc_mass_comp["S_A"]) == pytest.approx(
-<<<<<<< HEAD
-            0, abs=1e-6
-=======
             6.4300e-07, abs=1e-6
->>>>>>> 2210cf99
         )
         assert value(m.fs.Treated.properties[0].conc_mass_comp["S_F"]) == pytest.approx(
             0.00027610, rel=1e-3
