--- conflicted
+++ resolved
@@ -26,14 +26,11 @@
 from pyomo.util.check_units import assert_units_consistent
 
 from idaes.core.util.model_statistics import degrees_of_freedom
-<<<<<<< HEAD
 from idaes.core.util.model_diagnostics import IpoptConvergenceAnalysis
-=======
 from idaes.core.util.scaling import (
     get_jacobian,
     jacobian_cond,
 )
->>>>>>> 183b4b88
 
 from watertap.flowsheets.full_water_resource_recovery_facility.BSM2_P_extension import (
     main,
@@ -154,7 +151,16 @@
             831978.066, rel=1e-3
         )
 
-<<<<<<< HEAD
+    @pytest.mark.component
+    def test_condition_number(self, system_frame):
+        m = system_frame
+
+        # Check condition number to confirm scaling
+        jac, _ = get_jacobian(m, scaled=False)
+        assert (jacobian_cond(jac=jac, scaled=False)) == pytest.approx(
+            6.011475875e18, rel=1e-3
+        )
+
     @pytest.mark.integration
     @pytest.mark.solver
     @reference_platform_only
@@ -163,7 +169,7 @@
         solver_obj = get_solver()
         ca = IpoptConvergenceAnalysis(m, solver_obj=solver_obj)
 
-        m.fs.FeedWater.conc_mass_comp[0, "S_A"].fix(70 * units.g / units.m**3)
+        m.fs.FeedWater.conc_mass_comp[0, "S_A"].fix(75 * units.g / units.m**3)
 
         success, run_stats = ca._run_model(m, solver_obj)
 
@@ -171,13 +177,13 @@
 
         assert len(run_stats) == 4
         # Iterations
-        assert run_stats[0] == pytest.approx(103, abs=5)
-        # Restoration
-        assert run_stats[1] == pytest.approx(84, abs=5)
-        # Regularization
-        assert run_stats[2] == pytest.approx(41, abs=5)
-
-        m.fs.FeedWater.conc_mass_comp[0, "S_A"].fix(60 * units.g / units.m**3)
+        assert run_stats[0] == pytest.approx(144, abs=5)
+        # Restoration
+        assert run_stats[1] == pytest.approx(126, abs=5)
+        # Regularization
+        assert run_stats[2] == pytest.approx(63, abs=5)
+
+        m.fs.FeedWater.conc_mass_comp[0, "S_A"].fix(65 * units.g / units.m**3)
 
         solver = get_solver()
         success, run_stats = ca._run_model(m, solver)
@@ -186,13 +192,13 @@
 
         assert len(run_stats) == 4
         # Iterations
-        assert run_stats[0] == pytest.approx(124, abs=5)
-        # Restoration
-        assert run_stats[1] == pytest.approx(108, abs=5)
-        # Regularization
-        assert run_stats[2] == pytest.approx(45, abs=5)
-
-        m.fs.FeedWater.conc_mass_comp[0, "S_A"].fix(80 * units.g / units.m**3)
+        assert run_stats[0] == pytest.approx(139, abs=5)
+        # Restoration
+        assert run_stats[1] == pytest.approx(131, abs=5)
+        # Regularization
+        assert run_stats[2] == pytest.approx(63, abs=5)
+
+        m.fs.FeedWater.conc_mass_comp[0, "S_A"].fix(85 * units.g / units.m**3)
 
         solver = get_solver()
         success, run_stats = ca._run_model(m, solver)
@@ -205,18 +211,7 @@
         # Restoration
         assert run_stats[1] == pytest.approx(102, abs=5)
         # Regularization
-        assert run_stats[2] == pytest.approx(42, abs=5)
-=======
-    @pytest.mark.component
-    def test_condition_number(self, system_frame):
-        m = system_frame
-
-        # Check condition number to confirm scaling
-        jac, _ = get_jacobian(m, scaled=False)
-        assert (jacobian_cond(jac=jac, scaled=False)) == pytest.approx(
-            6.0114758752e18, rel=1e-3
-        )
->>>>>>> 183b4b88
+        assert run_stats[2] == pytest.approx(52, abs=5)
 
 
 @pytest.mark.requires_idaes_solver
@@ -319,7 +314,16 @@
             836020.408, rel=1e-3
         )
 
-<<<<<<< HEAD
+    @pytest.mark.component
+    def test_condition_number(self, system_frame):
+        m = system_frame
+
+        # Check condition number to confirm scaling
+        jac, _ = get_jacobian(m, scaled=False)
+        assert (jacobian_cond(jac=jac, scaled=False)) == pytest.approx(
+            7.06961e18, rel=1e-3
+        )
+
     @pytest.mark.integration
     @pytest.mark.solver
     @reference_platform_only
@@ -328,7 +332,7 @@
         solver_obj = get_solver()
         ca = IpoptConvergenceAnalysis(m, solver_obj=solver_obj)
 
-        m.fs.FeedWater.conc_mass_comp[0, "S_A"].fix(70 * units.g / units.m**3)
+        m.fs.FeedWater.conc_mass_comp[0, "S_A"].fix(75 * units.g / units.m**3)
 
         success, run_stats = ca._run_model(m, solver_obj)
 
@@ -336,13 +340,13 @@
 
         assert len(run_stats) == 4
         # Iterations
-        assert run_stats[0] == pytest.approx(194, abs=5)
-        # Restoration
-        assert run_stats[1] == pytest.approx(185, abs=5)
-        # Regularization
-        assert run_stats[2] == pytest.approx(107, abs=5)
-
-        m.fs.FeedWater.conc_mass_comp[0, "S_A"].fix(60 * units.g / units.m**3)
+        assert run_stats[0] == pytest.approx(143, abs=5)
+        # Restoration
+        assert run_stats[1] == pytest.approx(132, abs=5)
+        # Regularization
+        assert run_stats[2] == pytest.approx(46, abs=5)
+
+        m.fs.FeedWater.conc_mass_comp[0, "S_A"].fix(65 * units.g / units.m**3)
 
         solver = get_solver()
         success, run_stats = ca._run_model(m, solver)
@@ -351,13 +355,13 @@
 
         assert len(run_stats) == 4
         # Iterations
-        assert run_stats[0] == pytest.approx(422, abs=5)
-        # Restoration
-        assert run_stats[1] == pytest.approx(409, abs=5)
-        # Regularization
-        assert run_stats[2] == pytest.approx(331, abs=5)
-
-        m.fs.FeedWater.conc_mass_comp[0, "S_A"].fix(80 * units.g / units.m**3)
+        assert run_stats[0] == pytest.approx(122, abs=5)
+        # Restoration
+        assert run_stats[1] == pytest.approx(113, abs=5)
+        # Regularization
+        assert run_stats[2] == pytest.approx(40, abs=5)
+
+        m.fs.FeedWater.conc_mass_comp[0, "S_A"].fix(85 * units.g / units.m**3)
 
         solver = get_solver()
         success, run_stats = ca._run_model(m, solver)
@@ -366,19 +370,8 @@
 
         assert len(run_stats) == 4
         # Iterations
-        assert run_stats[0] == pytest.approx(359, abs=5)
-        # Restoration
-        assert run_stats[1] == pytest.approx(345, abs=5)
-        # Regularization
-        assert run_stats[2] == pytest.approx(286, abs=5)
-=======
-    @pytest.mark.component
-    def test_condition_number(self, system_frame):
-        m = system_frame
-
-        # Check condition number to confirm scaling
-        jac, _ = get_jacobian(m, scaled=False)
-        assert (jacobian_cond(jac=jac, scaled=False)) == pytest.approx(
-            7.069595617e18, rel=1e-3
-        )
->>>>>>> 183b4b88
+        assert run_stats[0] == pytest.approx(129, abs=5)
+        # Restoration
+        assert run_stats[1] == pytest.approx(120, abs=5)
+        # Regularization
+        assert run_stats[2] == pytest.approx(41, abs=5)