--- conflicted
+++ resolved
@@ -58,32 +58,16 @@
             0.24219, rel=1e-3
         )
         assert value(m.fs.Treated.properties[0].conc_mass_comp["S_A"]) == pytest.approx(
-<<<<<<< HEAD
-            6.43e-07, abs=1e-5
-        )
-        assert value(m.fs.Treated.properties[0].conc_mass_comp["S_F"]) == pytest.approx(
-            0.0002761, rel=1e-3
-=======
             6.4300e-07, abs=1e-6
         )
         assert value(m.fs.Treated.properties[0].conc_mass_comp["S_F"]) == pytest.approx(
             0.00027610, rel=1e-3
->>>>>>> 660e49a3
         )
         assert value(m.fs.Treated.properties[0].conc_mass_comp["S_I"]) == pytest.approx(
             0.057450, rel=1e-3
         )
         assert value(
             m.fs.Treated.properties[0].conc_mass_comp["S_N2"]
-<<<<<<< HEAD
-        ) == pytest.approx(0.05206, rel=1e-3)
-        assert value(
-            m.fs.Treated.properties[0].conc_mass_comp["S_NH4"]
-        ) == pytest.approx(0.0001769, rel=1e-3)
-        assert value(
-            m.fs.Treated.properties[0].conc_mass_comp["S_NO3"]
-        ) == pytest.approx(0.006048, rel=1e-3)
-=======
         ) == pytest.approx(0.052060, rel=1e-3)
         assert value(
             m.fs.Treated.properties[0].conc_mass_comp["S_NH4"]
@@ -91,7 +75,6 @@
         assert value(
             m.fs.Treated.properties[0].conc_mass_comp["S_NO3"]
         ) == pytest.approx(0.0060483, rel=1e-3)
->>>>>>> 660e49a3
         assert value(
             m.fs.Treated.properties[0].conc_mass_comp["S_O2"]
         ) == pytest.approx(0.0076767, rel=1e-3)
@@ -103,20 +86,6 @@
         )
         assert value(
             m.fs.Treated.properties[0].conc_mass_comp["S_Mg"]
-<<<<<<< HEAD
-        ) == pytest.approx(0.0186535, rel=1e-3)
-        assert value(
-            m.fs.Treated.properties[0].conc_mass_comp["S_IC"]
-        ) == pytest.approx(0.151479, rel=1e-3)
-        assert value(
-            m.fs.Treated.properties[0].conc_mass_comp["X_AUT"]
-        ) == pytest.approx(0.000415965, rel=1e-3)
-        assert value(m.fs.Treated.properties[0].conc_mass_comp["X_H"]) == pytest.approx(
-            0.0133706, rel=1e-3
-        )
-        assert value(m.fs.Treated.properties[0].conc_mass_comp["X_I"]) == pytest.approx(
-            0.01236, rel=1e-3
-=======
         ) == pytest.approx(0.018654, rel=1e-3)
         assert value(
             m.fs.Treated.properties[0].conc_mass_comp["S_IC"]
@@ -129,42 +98,33 @@
         )
         assert value(m.fs.Treated.properties[0].conc_mass_comp["X_I"]) == pytest.approx(
             0.012360, rel=1e-3
->>>>>>> 660e49a3
         )
         assert value(
             m.fs.Treated.properties[0].conc_mass_comp["X_PAO"]
         ) == pytest.approx(0.011077, rel=1e-3)
         assert value(
             m.fs.Treated.properties[0].conc_mass_comp["X_PHA"]
-<<<<<<< HEAD
-        ) == pytest.approx(5.03892e-06, rel=1e-3)
-=======
         ) == pytest.approx(5.0389e-06, abs=1e-6)
->>>>>>> 660e49a3
         assert value(
             m.fs.Treated.properties[0].conc_mass_comp["X_PP"]
         ) == pytest.approx(0.0036998, rel=1e-3)
         assert value(m.fs.Treated.properties[0].conc_mass_comp["X_S"]) == pytest.approx(
-<<<<<<< HEAD
-            0.000215704, rel=1e-3
-=======
             0.00021570, rel=1e-3
->>>>>>> 660e49a3
-        )
-
-    @pytest.mark.requires_idaes_solver
-    @pytest.mark.component
-    def test_costing(self, system_frame):
-        m = system_frame
-
-        # check costing
-        assert value(m.fs.costing.LCOW) == pytest.approx(0.0581958, rel=1e-3)
-        assert value(m.fs.costing.total_capital_cost) == pytest.approx(
-            3050794.78, rel=1e-3
-        )
-        assert value(m.fs.costing.total_operating_cost) == pytest.approx(
-            95418.59, rel=1e-3
-        )
+        )
+
+    # @pytest.mark.requires_idaes_solver
+    # @pytest.mark.component
+    # def test_costing(self, system_frame):
+    #     m = system_frame
+    #
+    #     # check costing
+    #     assert value(m.fs.costing.LCOW) == pytest.approx(0.469988, rel=1e-3)
+    #     assert value(m.fs.costing.total_capital_cost) == pytest.approx(
+    #         24033383.02, rel=1e-3
+    #     )
+    #     assert value(m.fs.costing.total_operating_cost) == pytest.approx(
+    #         831075.961, rel=1e-3
+    #     )
 
 
 class TestFullFlowsheetBioPTrue:
@@ -201,11 +161,7 @@
         )
         assert value(
             m.fs.Treated.properties[0].conc_mass_comp["S_N2"]
-<<<<<<< HEAD
-        ) == pytest.approx(0.024892, rel=1e-3)
-=======
         ) == pytest.approx(0.050224, rel=1e-3)
->>>>>>> 660e49a3
         assert value(
             m.fs.Treated.properties[0].conc_mass_comp["S_NH4"]
         ) == pytest.approx(0.00019157, rel=1e-3)
@@ -249,16 +205,16 @@
             0.00022424, rel=1e-3
         )
 
-    @pytest.mark.requires_idaes_solver
-    @pytest.mark.component
-    def test_costing(self, system_frame):
-        m = system_frame
-
-        # check costing
-        assert value(m.fs.costing.LCOW) == pytest.approx(0.058198, rel=1e-3)
-        assert value(m.fs.costing.total_capital_cost) == pytest.approx(
-            3050911.62, rel=1e-3
-        )
-        assert value(m.fs.costing.total_operating_cost) == pytest.approx(
-            95422.31, rel=1e-3
-        )+    # @pytest.mark.requires_idaes_solver
+    # @pytest.mark.component
+    # def test_costing(self, system_frame):
+    #     m = system_frame
+    #
+    #     # check costing
+    #     assert value(m.fs.costing.LCOW) == pytest.approx(0.47146, rel=1e-3)
+    #     assert value(m.fs.costing.total_capital_cost) == pytest.approx(
+    #         24108366.80, rel=1e-3
+    #     )
+    #     assert value(m.fs.costing.total_operating_cost) == pytest.approx(
+    #         833724.746, rel=1e-3
+    #     )