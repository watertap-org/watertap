--- conflicted
+++ resolved
@@ -195,49 +195,23 @@
         results = scaling.propagate_solution(rescaled_model, m)
         assert_optimal_termination(results)
 
-<<<<<<< HEAD
         assert degrees_of_freedom(system_frame) == 10
-=======
+
         # check costing
-        assert value(m.fs.costing.LCOW) == pytest.approx(0.351097, rel=1e-3)
+        assert value(m.fs.costing.LCOW) == pytest.approx(0.2857926, rel=1e-5)
         assert value(m.fs.costing.total_capital_cost) == pytest.approx(
-            17443323.82075141, rel=1e-3
+            14181310.8469, rel=1e-5
         )
         assert value(m.fs.costing.total_operating_cost) == pytest.approx(
-            638749.398846816, rel=1e-3
-        )
-
-    @pytest.mark.component
-    def test_condition_number(self, system_frame):
+            521690.032, rel=1e-5
+        )
+
+    @pytest.mark.component
+    def test_optimization_condition_number(self, system_frame):
         m = system_frame
 
         # Check condition number to confirm scaling
         jac, _ = get_jacobian(m, scaled=False)
         assert (jacobian_cond(jac=jac, scaled=False)) == pytest.approx(
             5.5020290179e19, rel=1e-3
-        )
-
-    @pytest.mark.component
-    def test_display(self, system_frame):
-        m = system_frame
-        BSM2.display_results(m)
-        BSM2.display_costing(m)
-
-    @pytest.mark.requires_idaes_solver
-    @pytest.mark.component
-    def test_optimization(self, system_frame):
-        m = system_frame
-        BSM2.setup_optimization(system_frame, reactor_volume_equalities=True)
-        results = BSM2.solve(system_frame)
-        assert_optimal_termination(results)
-        assert degrees_of_freedom(system_frame) == 8
->>>>>>> 183b4b88
-
-        # check costing
-        assert value(m.fs.costing.LCOW) == pytest.approx(0.2857926, rel=1e-5)
-        assert value(m.fs.costing.total_capital_cost) == pytest.approx(
-            14181310.8469, rel=1e-5
-        )
-        assert value(m.fs.costing.total_operating_cost) == pytest.approx(
-            521690.032, rel=1e-5
         )