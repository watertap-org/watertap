--- conflicted
+++ resolved
@@ -447,21 +447,6 @@
     for mx in m.mixers:
         mx.pressure_equality_constraints[0.0, 2].deactivate()
 
-<<<<<<< HEAD
-=======
-    for var in m.fs.component_data_objects(pyo.Var, descend_into=True):
-        if "flow_vol" in var.name:
-            iscale.set_scaling_factor(var, 1e1)
-        if "temperature" in var.name:
-            iscale.set_scaling_factor(var, 1e-1)
-        if "pressure" in var.name:
-            iscale.set_scaling_factor(var, 1e-6)
-        if "conc_mass_comp" in var.name:
-            if reactor_volume_equalities:
-                iscale.set_scaling_factor(var, 1e1)
-            else:
-                iscale.set_scaling_factor(var, 1e3, overwrite=False)
->>>>>>> 38c94be1
 
 def scale_system(m, has_scalers=True):
     if has_scalers:
