#################################################################################
# WaterTAP Copyright (c) 2020-2024, The Regents of the University of California,
# through Lawrence Berkeley National Laboratory, Oak Ridge National Laboratory,
# National Renewable Energy Laboratory, and National Energy Technology
# Laboratory (subject to receipt of any required approvals from the U.S. Dept.
# of Energy). All rights reserved.
#
# Please see the files COPYRIGHT.md and LICENSE.md for full copyright and license
# information, respectively. These files are also available online at the URL
# "https://github.com/watertap-org/watertap/"
#################################################################################

import pytest
from pyomo.environ import (
    ConcreteModel,
    value,
    Var,
    Objective,
    Block,
)
from pyomo.network import Port

from idaes.core import (
    FlowsheetBlock,
    MaterialBalanceType,
    MomentumBalanceType,
)
from idaes.core.util.model_statistics import degrees_of_freedom
from idaes.models.unit_models import Feed, Product, Separator
from watertap.unit_models.electrodialysis_1D import (
    ElectricalOperationMode,
    Electrodialysis1D,
)

from watertap.property_models.multicomp_aq_sol_prop_pack import MCASParameterBlock

import watertap.flowsheets.electrodialysis.electrodialysis_1stack as edfs

__author__ = "Xiangyu Bi"


class TestElectrodialysisVoltageConst:
    @pytest.fixture(scope="class")
    def electrodialysis_1D1stack(self):
        m = edfs.build()
        return m

    @pytest.mark.unit
    def test_build_model(self, electrodialysis_1D1stack):
        m = electrodialysis_1D1stack

        # Test basic build
        assert isinstance(m, ConcreteModel)
        assert isinstance(m.fs, FlowsheetBlock)
        assert isinstance(m.fs.properties, MCASParameterBlock)
        assert isinstance(m.fs.costing, Block)
        assert isinstance(m.fs.feed, Feed)
        assert isinstance(m.fs.separator, Separator)
        assert isinstance(m.fs.EDstack, Electrodialysis1D)
        assert isinstance(m.fs.product, Product)
        assert isinstance(m.fs.disposal, Product)

        # Test port
        assert isinstance(m.fs.feed.outlet, Port)
        assert isinstance(m.fs.separator.inlet, Port)
        assert isinstance(m.fs.separator.inlet_diluate, Port)
        assert isinstance(m.fs.separator.inlet_concentrate, Port)
        assert isinstance(m.fs.EDstack.inlet_diluate, Port)
        assert isinstance(m.fs.EDstack.inlet_concentrate, Port)
        assert isinstance(m.fs.product.inlet, Port)
        assert isinstance(m.fs.disposal.inlet, Port)

        # Test consting
        assert isinstance(m.fs.EDstack.costing, Block)
        assert isinstance(m.fs.EDstack.costing.capital_cost, Var)
        assert isinstance(m.fs.EDstack.costing.fixed_operating_cost, Var)

        var_str_list = [
            "total_capital_cost",
            "total_operating_cost",
        ]
        for var_str in var_str_list:
            var = getattr(m.fs.costing, var_str)
            assert isinstance(var, Var)

        # Test arcs
        arc_dict = {
            m.fs.s01: (m.fs.feed.outlet, m.fs.separator.inlet),
            m.fs.s02: (m.fs.separator.inlet_diluate, m.fs.EDstack.inlet_diluate),
            m.fs.s03: (
                m.fs.separator.inlet_concentrate,
                m.fs.EDstack.inlet_concentrate,
            ),
            m.fs.s04: (m.fs.EDstack.outlet_diluate, m.fs.product.inlet),
            m.fs.s05: (m.fs.EDstack.outlet_concentrate, m.fs.disposal.inlet),
        }
        for arc, port_tpl in arc_dict.items():
            assert arc.source is port_tpl[0]
            assert arc.destination is port_tpl[1]

        # Test the primary EDstack properties
        # test configrations
        assert len(m.fs.EDstack.config) == 21
        assert not m.fs.EDstack.config.dynamic
        assert not m.fs.EDstack.config.has_holdup
        assert (
            m.fs.EDstack.config.operation_mode
            == ElectricalOperationMode.Constant_Voltage
        )
        assert (
            m.fs.EDstack.config.material_balance_type == MaterialBalanceType.useDefault
        )
        assert (
            m.fs.EDstack.config.momentum_balance_type
            == MomentumBalanceType.pressureTotal
        )
        assert m.fs.EDstack.config.property_package is m.fs.properties
        assert "H2O" in m.fs.properties.component_list

    @pytest.mark.component
    def test_specific_operating_conditions(self, electrodialysis_1D1stack):
        m = electrodialysis_1D1stack
        edfs.set_operating_conditions(m)
        assert degrees_of_freedom(m) == 0
        edfs.initialize_system(m)
        edfs.solve(m)
        assert value(m.fs.feed.properties[0].flow_vol_phase["Liq"]) == pytest.approx(
            8.7e-5, abs=1e-6
        )
        assert value(m.fs.product.properties[0].flow_vol_phase["Liq"]) == pytest.approx(
            4.2e-5, abs=1e-6
        )
        assert value(
            m.fs.disposal.properties[0].flow_vol_phase["Liq"]
        ) == pytest.approx(4.5e-5, abs=1e-6)
        assert value(
            sum(
                m.fs.feed.properties[0].conc_mass_phase_comp["Liq", j]
                for j in m.fs.properties.ion_set
            )
        ) == pytest.approx(9.895, rel=1e-3)
        assert value(
            sum(
                m.fs.product.properties[0].conc_mass_phase_comp["Liq", j]
                for j in m.fs.properties.ion_set
            )
        ) == pytest.approx(4.479, rel=1e-3)
        assert value(
            sum(
                m.fs.disposal.properties[0].conc_mass_phase_comp["Liq", j]
                for j in m.fs.properties.ion_set
            )
        ) == pytest.approx(14.942, rel=1e-3)

        assert value(m.fs.EDstack.recovery_mass_H2O[0]) == pytest.approx(
            0.485, rel=1e-3
        )
        assert value(
            m.fs.EDstack.cell_width
            * m.fs.EDstack.cell_length
            * m.fs.EDstack.cell_pair_num
        ) == pytest.approx(7.900, rel=1e-3)
        assert value(m.fs.EDstack.voltage_applied[0]) == 5
        assert value(m.fs.costing.specific_energy_consumption) == pytest.approx(
            0.1973, rel=1e-3
        )
        assert value(m.fs.costing.LCOW) == pytest.approx(1.1142, rel=1e-3)

    @pytest.mark.component
    def test_optimization(self, electrodialysis_1D1stack):
        m = electrodialysis_1D1stack
        edfs.initialize_system(m)
        edfs.optimize_system(m)
        isinstance(m.fs.objective, Objective)
        assert m.fs.objective.expr == m.fs.costing.LCOW

        assert value(m.fs.feed.properties[0].flow_vol_phase["Liq"]) == pytest.approx(
            8.7e-5, abs=1e-6
        )
        assert value(m.fs.product.properties[0].flow_vol_phase["Liq"]) == pytest.approx(
            4.2e-5, abs=1e-6
        )
        assert value(
            m.fs.disposal.properties[0].flow_vol_phase["Liq"]
        ) == pytest.approx(4.5e-5, abs=1e-6)
        assert value(m.fs.product_salinity) == pytest.approx(0.9996, rel=1e-3)
        assert value(m.fs.disposal_salinity) == pytest.approx(18.1124, rel=1e-3)

        assert value(m.fs.EDstack.recovery_mass_H2O[0]) == pytest.approx(
            0.48455, rel=1e-3
        )
        assert value(m.fs.mem_area) == pytest.approx(1.1060, rel=1e-3)
        assert value(m.fs.EDstack.voltage_applied[0]) == pytest.approx(
            7.03676, rel=1e-3
        )
<<<<<<< HEAD
        assert value(m.fs.mem_area) == pytest.approx(1.0980, rel=1e-2)
        assert value(m.fs.EDstack.voltage_applied[0]) == pytest.approx(7.0325, rel=1e-3)
=======
>>>>>>> a76f4127
        assert value(m.fs.costing.specific_energy_consumption) == pytest.approx(
            2.2922, rel=1e-3
        )
        assert value(m.fs.costing.LCOW) == pytest.approx(0.42547, rel=1e-3)

    @pytest.mark.unit
    def test_main_fun(self, electrodialysis_1D1stack):
        edfs.main()<|MERGE_RESOLUTION|>--- conflicted
+++ resolved
@@ -193,11 +193,6 @@
         assert value(m.fs.EDstack.voltage_applied[0]) == pytest.approx(
             7.03676, rel=1e-3
         )
-<<<<<<< HEAD
-        assert value(m.fs.mem_area) == pytest.approx(1.0980, rel=1e-2)
-        assert value(m.fs.EDstack.voltage_applied[0]) == pytest.approx(7.0325, rel=1e-3)
-=======
->>>>>>> a76f4127
         assert value(m.fs.costing.specific_energy_consumption) == pytest.approx(
             2.2922, rel=1e-3
         )
