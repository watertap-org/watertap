<<<<<<< HEAD
# #################################################################################
# # WaterTAP Copyright (c) 2020-2024, The Regents of the University of California,
# # through Lawrence Berkeley National Laboratory, Oak Ridge National Laboratory,
# # National Renewable Energy Laboratory, and National Energy Technology
# # Laboratory (subject to receipt of any required approvals from the U.S. Dept.
# # of Energy). All rights reserved.
# #
# # Please see the files COPYRIGHT.md and LICENSE.md for full copyright and license
# # information, respectively. These files are also available online at the URL
# # "https://github.com/watertap-org/watertap/"
# #################################################################################
# from pyomo.environ import (
#     ConcreteModel,
#     Objective,
#     assert_optimal_termination,
#     TransformationFactory,
#     units as pyunits,
# )
# from pyomo.network import Arc

# from idaes.core import FlowsheetBlock, UnitModelCostingBlock
# from idaes.core.util.model_statistics import degrees_of_freedom
# from idaes.core.util.scaling import calculate_scaling_factors
# from idaes.core.util.initialization import propagate_state
# from idaes.models.unit_models import Product, Feed

# from watertap.core.util.initialization import check_dof
# from watertap.property_models.multicomp_aq_sol_prop_pack import MCASParameterBlock
# from watertap.unit_models.ion_exchange.ion_exchange_0D import IonExchange0D
# from watertap.costing import WaterTAPCosting
# from watertap.core.solvers import get_solver

# import math


# solver = get_solver()


# def main():
#     # The IX model currently only supports one "target" ion (i.e., the component in the water source that can be removed by IX)
#     # All other ions are inert. This demo does not contain inert ions, but an example can be found in the IX test file:
#     # watertap/watertap/unit_models/tests/test_ion_exchange_0D.py
#     target_ion = "Ca_2+"
#     ions = [target_ion]

#     # See ix_build for details on building the model for this demo.
#     m = ix_build(ions)
#     # See set_operating_conditions for details on operating conditions for this demo.
#     set_operating_conditions(m)
#     # See initialize_system for details on initializing the models for this demo.
#     initialize_system(m)
#     # Check the degrees of freedom of the model to ensure it is zero.
#     check_dof(m)
#     # Solve the model. Store the results in a local variable.
#     results = solver.solve(m)
#     # Ensure the solve resulted in an optimal termination status.
#     assert_optimal_termination(results)
#     # Display the degrees of freedom, termination status, and performance metrics of the model.
#     print(f"\nDOF = {degrees_of_freedom(m)}")
#     print(f"Model solve {results.solver.termination_condition.swapcase()}")
#     display_results(m)

#     # See optimize_system for details on optimizing this model for a specific condition.
#     optimize_system(m)
#     ix = m.fs.ion_exchange

#     # With our model optimized to new conditions in optimize_system,
#     # we can get the new number_columns and bed_depth and fix them in our model.
#     num_col = math.ceil(
#         ix.number_columns()
#     )  # To eliminate fractional number of columns
#     bed_depth = ix.bed_depth()
#     ix.bed_depth.fix(bed_depth)
#     ix.number_columns.fix(num_col)
#     check_dof(m)
#     results = solver.solve(m)
#     assert_optimal_termination(results)
#     print(f"\nDOF = {degrees_of_freedom(m)}")
#     print(f"Model solve {results.solver.termination_condition.swapcase()}")
#     display_results(m)

#     return m


# def ix_build(ions, target_ion=None, hazardous_waste=False, regenerant="NaCl"):

#     if not target_ion:
#         target_ion = ions[0]

#     # Create the model and flowsheet
#     m = ConcreteModel()
#     m.fs = FlowsheetBlock(dynamic=False)

#     # ion_config is the dictionary needed to configure the property package.
#     # For this demo, we only have properties related to the target ion (Ca_2+) and water (H2O)
#     ion_props = get_ion_config(ions)

#     # The water property package used for the ion exchange model is the multi-component aqueous solution (MCAS) property package
#     m.fs.properties = MCASParameterBlock(**ion_props)

#     # Add the flowsheet level costing package
#     m.fs.costing = WaterTAPCosting()

#     # Add feed and product blocks to the flowsheet
#     # These are the unit models on the flowsheet that the source water "flows" from/to
#     # The must use the same property package as the ion exchange model
#     m.fs.feed = Feed(property_package=m.fs.properties)
#     m.fs.product = Product(property_package=m.fs.properties)
#     m.fs.regen = Product(property_package=m.fs.properties)

#     # Configuration dictionary used to instantiate the ion exchange model:
#     #   "property_package" indicates which property package to use for the ion exchange model
#     #   "target_ion" indicates which ion in the property package will be the reactive ion for the ion exchange model
#     #   "hazardous_waste" indicates if the regeneration and spent resin is considered hazardous. If so, it adds costs
#     #   "regenerant" indicates the chemical used to regenerate the ion exchange process
#     ix_config = {
#         "property_package": m.fs.properties,
#         "target_ion": target_ion,
#         "hazardous_waste": hazardous_waste,
#         "regenerant": regenerant,
#     }

#     # Add the ion exchange model to the flowsheet
#     m.fs.ion_exchange = ix = IonExchange0D(**ix_config)

#     # Touch properties so they are available for scaling, initialization, and reporting.
#     ix.process_flow.properties_in[0].conc_mass_phase_comp[...]
#     ix.process_flow.properties_out[0].conc_mass_phase_comp[...]
#     ix.regeneration_stream[0].conc_mass_phase_comp[...]
#     m.fs.feed.properties[0].flow_vol_phase[...]
#     m.fs.feed.properties[0].conc_mass_phase_comp[...]
#     m.fs.product.properties[0].conc_mass_phase_comp[...]

#     # Add costing blocks to the flowsheet
#     # Here, the ion exchange model has its own unit-level costing Block
#     m.fs.ion_exchange.costing = UnitModelCostingBlock(
#         flowsheet_costing_block=m.fs.costing  # Indicating which flowsheet costing block to use to aggregate unit-level costs to the system-level costs
#     )
#     # Call cost_process() method to create system-wide global parameters and add aggregating constraints to costing model
#     m.fs.costing.cost_process()
#     # Designate the volumetric flow on the Product block to be the stream used as the annual water production
#     m.fs.costing.add_annual_water_production(
#         m.fs.product.properties[0].flow_vol_phase["Liq"]
#     )
#     # Add LCOW variable to costing block
#     m.fs.costing.add_LCOW(m.fs.product.properties[0].flow_vol_phase["Liq"])
#     # Add specific energy consumption variable to costing block
#     m.fs.costing.add_specific_energy_consumption(
#         m.fs.product.properties[0].flow_vol_phase["Liq"]
#     )

#     # Arcs are used to "connect" Ports on unit process models to Ports on other unit process models
#     # For example, in this next line the outlet Port on the Feed model is connected to the inlet Port on the ion exchange model
#     m.fs.feed_to_ix = Arc(source=m.fs.feed.outlet, destination=ix.inlet)
#     m.fs.ix_to_product = Arc(source=ix.outlet, destination=m.fs.product.inlet)
#     m.fs.ix_to_regen = Arc(source=ix.regen, destination=m.fs.regen.inlet)

#     TransformationFactory("network.expand_arcs").apply_to(m)

#     # Scaling variables in the model
#     # Here, the molar flow for water ("flow_mol_phase_comp[Liq, H2O]") on the Feed block is scaled by 1e-4.
#     # This is because the molar flow rate of water in this demo is ~2777 mol/s
#     # and scaling factors are chosen such that the value of the variable multiplied by the scaling factor is ~1
#     m.fs.properties.set_default_scaling(
#         "flow_mol_phase_comp", 1e-4, index=("Liq", "H2O")
#     )
#     m.fs.properties.set_default_scaling(
#         "flow_mol_phase_comp", 10, index=("Liq", target_ion)
#     )
#     # Call calculate_scaling_factors to apply scaling factors for each variable that we haven't set scaling factors for above.
#     calculate_scaling_factors(m)

#     return m


# def set_operating_conditions(m, flow_in=0.05, conc_mass_in=0.1, solver=None):
#     if solver is None:
#         solver = get_solver()
#     ix = m.fs.ion_exchange
#     target_ion = ix.config.target_ion

#     m.fs.feed.properties.calculate_state(
#         var_args={
#             ("flow_vol_phase", "Liq"): flow_in,  # m3/s
#             ("conc_mass_phase_comp", ("Liq", target_ion)): conc_mass_in,  # kg/m3
#             ("pressure", None): 101325,
#             ("temperature", None): 298,
#         },
#         hold_state=True,
#     )
#     # Fix key decision variables in ion exchange model.
#     ix.langmuir[target_ion].fix(0.7)
#     ix.resin_max_capacity.fix(3)
#     ix.service_flow_rate.fix(15)
#     # Note: number_columns and bed_depth are typically not known a priori for this model.
#     # They can be determined by first running the model without these variables fixed.
#     ix.number_columns.fix(4)
#     ix.bed_depth.fix(1.7)

#     # Fix remaining variables.
#     # Using the .fix() method on a Var fixes the variable to its initialized value.
#     ix.resin_diam.fix()
#     ix.resin_bulk_dens.fix()
#     ix.bed_porosity.fix()
#     ix.dimensionless_time.fix()


# def initialize_system(m):
#     # First we initialize the Feed block using values set in set_operating_conditions
#     m.fs.feed.initialize()

#     # We then propagate the state of the Feed block to the ion exchange model...
#     propagate_state(m.fs.feed_to_ix)
#     # ... and then initialize the ion exchange model.
#     m.fs.ion_exchange.initialize()
#     # With the ion exchange model initialized, we have initial guesses for the Product and Regen blocks
#     # and can propagate the state of the IX effluent and regeneration stream.
#     propagate_state(m.fs.ix_to_product)
#     propagate_state(m.fs.ix_to_regen)
#     # Finally, we initialize the product, regen and costing blocks.
#     m.fs.product.initialize()
#     m.fs.regen.initialize()
#     m.fs.costing.initialize()


# def optimize_system(m):
#     # Example of optimizing number of IX columns based on desired effluent equivalent concentration

#     # Adding an objective to model.
#     # In this case, we want to optimze the model to minimize the LCOW.
#     m.fs.obj = Objective(expr=m.fs.costing.LCOW)
#     ix = m.fs.ion_exchange
#     target_ion = m.fs.ion_exchange.config.target_ion

#     # For this demo, we are optimizing the model to have an effluent concentration of 25 mg/L.
#     # Our initial model resulted in an effluent concentration of 0.21 mg/L.
#     # By increasing the effluent concentration, we will have a longer breakthrough time, which will lead to less regeneration solution used,
#     # and (hopefully) a lower cost.
#     ix.process_flow.properties_out[0].conc_mass_phase_comp["Liq", target_ion].fix(0.025)

#     # With the new effluent conditions for our ion exchange model, this will have implications for our downstream models (the Product and Regen blocks)
#     # Thus, we must re-propagate the new effluent state to these models...
#     propagate_state(m.fs.ix_to_product)
#     propagate_state(m.fs.ix_to_regen)
#     # ...and re-initialize them to our new conditions.
#     m.fs.product.initialize()
#     m.fs.regen.initialize()

#     # To adjust solution to fixed-pattern to achieve desired effluent, must unfix dimensionless_time.
#     ix.dimensionless_time.unfix()
#     # Can optimize around different design variables, e.g., bed_depth, service_flow_rate (or combinations of these)
#     # Here demonstrates optimization around column design
#     ix.number_columns.unfix()
#     ix.bed_depth.unfix()
#     optimized_results = solver.solve(m)
#     assert_optimal_termination(optimized_results)


# def get_ion_config(ions):

#     if not isinstance(ions, (list, tuple)):
#         ions = [ions]
#     diff_data = {
#         "Na_+": 1.33e-9,
#         "Ca_2+": 9.2e-10,
#         "Cl_-": 2.03e-9,
#         "Mg_2+": 0.706e-9,
#         "SO4_2-": 1.06e-9,
#     }
#     mw_data = {
#         "Na_+": 23e-3,
#         "Ca_2+": 40e-3,
#         "Cl_-": 35e-3,
#         "Mg_2+": 24e-3,
#         "SO4_2-": 96e-3,
#     }
#     charge_data = {"Na_+": 1, "Ca_2+": 2, "Cl_-": -1, "Mg_2+": 2, "SO4_2-": -2}
#     ion_config = {
#         "solute_list": [],
#         "diffusivity_data": {},
#         "mw_data": {"H2O": 18e-3},
#         "charge": {},
#     }
#     for ion in ions:
#         ion_config["solute_list"].append(ion)
#         ion_config["diffusivity_data"][("Liq", ion)] = diff_data[ion]
#         ion_config["mw_data"][ion] = mw_data[ion]
#         ion_config["charge"][ion] = charge_data[ion]
#     return ion_config


# def display_results(m):

#     ix = m.fs.ion_exchange
#     liq = "Liq"
#     header = f'{"PARAM":<40s}{"VALUE":<40s}{"UNITS":<40s}\n'

#     prop_in = ix.process_flow.properties_in[0]
#     prop_out = ix.process_flow.properties_out[0]

#     recovery = prop_out.flow_vol_phase["Liq"]() / prop_in.flow_vol_phase["Liq"]()
#     target_ion = ix.config.target_ion
#     ion_set = ix.config.property_package.ion_set
#     bv_to_regen = (ix.vel_bed() * ix.t_breakthru()) / ix.bed_depth()

#     title = f'\n{"=======> SUMMARY <=======":^80}\n'
#     print(title)
#     print(header)
#     print(f'{"LCOW":<40s}{f"{m.fs.costing.LCOW():<40.4f}"}{"$/m3":<40s}')
#     print(
#         f'{"TOTAL Capital Cost":<40s}{f"${ix.costing.capital_cost():<39,.2f}"}{"$":<40s}'
#     )
#     print(
#         f'{"Specific Energy Consumption":<40s}{f"{m.fs.costing.specific_energy_consumption():<39,.5f}"}{"kWh/m3":<40s}'
#     )
#     print(
#         f'{f"Annual Regenerant cost ({ix.config.regenerant})":<40s}{f"${m.fs.costing.aggregate_flow_costs[ix.config.regenerant]():<39,.2f}"}{"$/yr":<40s}'
#     )
#     print(f'{"BV Until Regen":<40s}{bv_to_regen:<40.3f}{"Bed Volumes":<40s}')
#     print(
#         f'{f"Breakthrough/Initial Conc. [{target_ion}]":<40s}{ix.c_norm[target_ion]():<40.3%}'
#     )
#     print(
#         f'{"Vol. Flow In [m3/s]":<40s}{prop_in.flow_vol_phase[liq]():<40.5f}{"m3/s":<40s}'
#     )
#     print(
#         f'{"Vol. Flow Out [m3/s]":<40s}{prop_out.flow_vol_phase[liq]():<40.5f}{"m3/s":<40s}'
#     )
#     print(f'{"Water Vol. Recovery":<40s}{recovery:<40.2%}{"%":<40s}')
#     print(f'{"Breakthrough Time [hr]":<40s}{ix.t_breakthru() / 3600:<40.3f}{"hr":<40s}')
#     print(f'{"Number Columns":<40s}{ix.number_columns():<40.2f}{"---":<40s}')
#     print(f'{"Column Vol.":<40s}{ix.col_vol_per():<40.2f}{"m3":<40s}')
#     print(f'{"Bed Depth":<40s}{ix.bed_depth():<40.2f}{"m":<40s}')
#     for ion in ion_set:
#         print(
#             f'{f"Removal [{ion}]":<40s}{1 - prop_out.conc_mass_phase_comp[liq, ion]() / prop_in.conc_mass_phase_comp[liq, ion]():<40.4%}{"%":<40s}'
#         )
#         print(
#             f'{f"Conc. In [{ion}, mg/L]":<40s}{pyunits.convert(prop_in.conc_mass_phase_comp[liq, ion], to_units=pyunits.mg/pyunits.L)():<40.3e}{"mg/L":<40s}'
#         )
#         print(
#             f'{f"Conc. Out [{ion}, mg/L]":<40s}{pyunits.convert(prop_out.conc_mass_phase_comp[liq, ion], to_units=pyunits.mg/pyunits.L)():<40.3e}{"mg/L":<40s}'
#         )


# if __name__ == "__main__":
#     m = main()
=======
#################################################################################
# WaterTAP Copyright (c) 2020-2026, The Regents of the University of California,
# through Lawrence Berkeley National Laboratory, Oak Ridge National Laboratory,
# National Laboratory of the Rockies, and National Energy Technology
# Laboratory (subject to receipt of any required approvals from the U.S. Dept.
# of Energy). All rights reserved.
#
# Please see the files COPYRIGHT.md and LICENSE.md for full copyright and license
# information, respectively. These files are also available online at the URL
# "https://github.com/watertap-org/watertap/"
#################################################################################
from pyomo.environ import (
    ConcreteModel,
    Objective,
    assert_optimal_termination,
    TransformationFactory,
    units as pyunits,
)
from pyomo.network import Arc

from idaes.core import FlowsheetBlock, UnitModelCostingBlock
from idaes.core.util.model_statistics import degrees_of_freedom
from idaes.core.util.scaling import calculate_scaling_factors
from idaes.core.util.initialization import propagate_state
from idaes.models.unit_models import Product, Feed

from watertap.core.util.initialization import check_dof
from watertap.property_models.multicomp_aq_sol_prop_pack import MCASParameterBlock
from watertap.unit_models.ion_exchange_0D import IonExchange0D
from watertap.costing import WaterTAPCosting
from watertap.core.solvers import get_solver

import math


solver = get_solver()


def main():
    # The IX model currently only supports one "target" ion (i.e., the component in the water source that can be removed by IX)
    # All other ions are inert. This demo does not contain inert ions, but an example can be found in the IX test file:
    # watertap/watertap/unit_models/tests/test_ion_exchange_0D.py
    target_ion = "Ca_2+"
    ions = [target_ion]

    # See ix_build for details on building the model for this demo.
    m = ix_build(ions)
    # See set_operating_conditions for details on operating conditions for this demo.
    set_operating_conditions(m)
    # See initialize_system for details on initializing the models for this demo.
    initialize_system(m)
    # Check the degrees of freedom of the model to ensure it is zero.
    check_dof(m)
    # Solve the model. Store the results in a local variable.
    results = solver.solve(m)
    # Ensure the solve resulted in an optimal termination status.
    assert_optimal_termination(results)
    # Display the degrees of freedom, termination status, and performance metrics of the model.
    print(f"\nDOF = {degrees_of_freedom(m)}")
    print(f"Model solve {results.solver.termination_condition.swapcase()}")
    display_results(m)

    # See optimize_system for details on optimizing this model for a specific condition.
    optimize_system(m)
    ix = m.fs.ion_exchange

    # With our model optimized to new conditions in optimize_system,
    # we can get the new number_columns and bed_depth and fix them in our model.
    num_col = math.ceil(
        ix.number_columns()
    )  # To eliminate fractional number of columns
    bed_depth = ix.bed_depth()
    ix.bed_depth.fix(bed_depth)
    ix.number_columns.fix(num_col)
    check_dof(m)
    results = solver.solve(m)
    assert_optimal_termination(results)
    print(f"\nDOF = {degrees_of_freedom(m)}")
    print(f"Model solve {results.solver.termination_condition.swapcase()}")
    display_results(m)

    return m


def ix_build(ions, target_ion=None, hazardous_waste=False, regenerant="NaCl"):

    if not target_ion:
        target_ion = ions[0]

    # Create the model and flowsheet
    m = ConcreteModel()
    m.fs = FlowsheetBlock(dynamic=False)

    # ion_config is the dictionary needed to configure the property package.
    # For this demo, we only have properties related to the target ion (Ca_2+) and water (H2O)
    ion_props = get_ion_config(ions)

    # The water property package used for the ion exchange model is the multi-component aqueous solution (MCAS) property package
    m.fs.properties = MCASParameterBlock(**ion_props)

    # Add the flowsheet level costing package
    m.fs.costing = WaterTAPCosting()

    # Add feed and product blocks to the flowsheet
    # These are the unit models on the flowsheet that the source water "flows" from/to
    # The must use the same property package as the ion exchange model
    m.fs.feed = Feed(property_package=m.fs.properties)
    m.fs.product = Product(property_package=m.fs.properties)
    m.fs.regen = Product(property_package=m.fs.properties)

    # Configuration dictionary used to instantiate the ion exchange model:
    #   "property_package" indicates which property package to use for the ion exchange model
    #   "target_ion" indicates which ion in the property package will be the reactive ion for the ion exchange model
    #   "hazardous_waste" indicates if the regeneration and spent resin is considered hazardous. If so, it adds costs
    #   "regenerant" indicates the chemical used to regenerate the ion exchange process
    ix_config = {
        "property_package": m.fs.properties,
        "target_ion": target_ion,
        "hazardous_waste": hazardous_waste,
        "regenerant": regenerant,
    }

    # Add the ion exchange model to the flowsheet
    m.fs.ion_exchange = ix = IonExchange0D(**ix_config)

    # Touch properties so they are available for scaling, initialization, and reporting.
    ix.process_flow.properties_in[0].conc_mass_phase_comp[...]
    ix.process_flow.properties_out[0].conc_mass_phase_comp[...]
    ix.regeneration_stream[0].conc_mass_phase_comp[...]
    m.fs.feed.properties[0].flow_vol_phase[...]
    m.fs.feed.properties[0].conc_mass_phase_comp[...]
    m.fs.product.properties[0].conc_mass_phase_comp[...]

    # Add costing blocks to the flowsheet
    # Here, the ion exchange model has its own unit-level costing Block
    m.fs.ion_exchange.costing = UnitModelCostingBlock(
        flowsheet_costing_block=m.fs.costing  # Indicating which flowsheet costing block to use to aggregate unit-level costs to the system-level costs
    )
    # Call cost_process() method to create system-wide global parameters and add aggregating constraints to costing model
    m.fs.costing.cost_process()
    # Designate the volumetric flow on the Product block to be the stream used as the annual water production
    m.fs.costing.add_annual_water_production(
        m.fs.product.properties[0].flow_vol_phase["Liq"]
    )
    # Add LCOW variable to costing block
    m.fs.costing.add_LCOW(m.fs.product.properties[0].flow_vol_phase["Liq"])
    # Add specific energy consumption variable to costing block
    m.fs.costing.add_specific_energy_consumption(
        m.fs.product.properties[0].flow_vol_phase["Liq"]
    )

    # Arcs are used to "connect" Ports on unit process models to Ports on other unit process models
    # For example, in this next line the outlet Port on the Feed model is connected to the inlet Port on the ion exchange model
    m.fs.feed_to_ix = Arc(source=m.fs.feed.outlet, destination=ix.inlet)
    m.fs.ix_to_product = Arc(source=ix.outlet, destination=m.fs.product.inlet)
    m.fs.ix_to_regen = Arc(source=ix.regen, destination=m.fs.regen.inlet)

    TransformationFactory("network.expand_arcs").apply_to(m)

    # Scaling variables in the model
    # Here, the molar flow for water ("flow_mol_phase_comp[Liq, H2O]") on the Feed block is scaled by 1e-4.
    # This is because the molar flow rate of water in this demo is ~2777 mol/s
    # and scaling factors are chosen such that the value of the variable multiplied by the scaling factor is ~1
    m.fs.properties.set_default_scaling(
        "flow_mol_phase_comp", 1e-4, index=("Liq", "H2O")
    )
    m.fs.properties.set_default_scaling(
        "flow_mol_phase_comp", 10, index=("Liq", target_ion)
    )
    # Call calculate_scaling_factors to apply scaling factors for each variable that we haven't set scaling factors for above.
    calculate_scaling_factors(m)

    return m


def set_operating_conditions(m, flow_in=0.05, conc_mass_in=0.1, solver=None):
    if solver is None:
        solver = get_solver()
    ix = m.fs.ion_exchange
    target_ion = ix.config.target_ion

    m.fs.feed.properties.calculate_state(
        var_args={
            ("flow_vol_phase", "Liq"): flow_in,  # m3/s
            ("conc_mass_phase_comp", ("Liq", target_ion)): conc_mass_in,  # kg/m3
            ("pressure", None): 101325,
            ("temperature", None): 298,
        },
        hold_state=True,
    )
    # Fix key decision variables in ion exchange model.
    ix.langmuir[target_ion].fix(0.7)
    ix.resin_max_capacity.fix(3)
    ix.service_flow_rate.fix(15)
    # Note: number_columns and bed_depth are typically not known a priori for this model.
    # They can be determined by first running the model without these variables fixed.
    ix.number_columns.fix(4)
    ix.bed_depth.fix(1.7)

    # Fix remaining variables.
    # Using the .fix() method on a Var fixes the variable to its initialized value.
    ix.resin_diam.fix()
    ix.resin_bulk_dens.fix()
    ix.bed_porosity.fix()
    ix.dimensionless_time.fix()


def initialize_system(m):
    # First we initialize the Feed block using values set in set_operating_conditions
    m.fs.feed.initialize()

    # We then propagate the state of the Feed block to the ion exchange model...
    propagate_state(m.fs.feed_to_ix)
    # ... and then initialize the ion exchange model.
    m.fs.ion_exchange.initialize()
    # With the ion exchange model initialized, we have initial guesses for the Product and Regen blocks
    # and can propagate the state of the IX effluent and regeneration stream.
    propagate_state(m.fs.ix_to_product)
    propagate_state(m.fs.ix_to_regen)
    # Finally, we initialize the product, regen and costing blocks.
    m.fs.product.initialize()
    m.fs.regen.initialize()
    m.fs.costing.initialize()


def optimize_system(m):
    # Example of optimizing number of IX columns based on desired effluent equivalent concentration

    # Adding an objective to model.
    # In this case, we want to optimze the model to minimize the LCOW.
    m.fs.obj = Objective(expr=m.fs.costing.LCOW)
    ix = m.fs.ion_exchange
    target_ion = m.fs.ion_exchange.config.target_ion

    # For this demo, we are optimizing the model to have an effluent concentration of 25 mg/L.
    # Our initial model resulted in an effluent concentration of 0.21 mg/L.
    # By increasing the effluent concentration, we will have a longer breakthrough time, which will lead to less regeneration solution used,
    # and (hopefully) a lower cost.
    ix.process_flow.properties_out[0].conc_mass_phase_comp["Liq", target_ion].fix(0.025)

    # With the new effluent conditions for our ion exchange model, this will have implications for our downstream models (the Product and Regen blocks)
    # Thus, we must re-propagate the new effluent state to these models...
    propagate_state(m.fs.ix_to_product)
    propagate_state(m.fs.ix_to_regen)
    # ...and re-initialize them to our new conditions.
    m.fs.product.initialize()
    m.fs.regen.initialize()

    # To adjust solution to fixed-pattern to achieve desired effluent, must unfix dimensionless_time.
    ix.dimensionless_time.unfix()
    # Can optimize around different design variables, e.g., bed_depth, service_flow_rate (or combinations of these)
    # Here demonstrates optimization around column design
    ix.number_columns.unfix()
    ix.bed_depth.unfix()
    optimized_results = solver.solve(m)
    assert_optimal_termination(optimized_results)


def get_ion_config(ions):

    if not isinstance(ions, (list, tuple)):
        ions = [ions]
    diff_data = {
        "Na_+": 1.33e-9,
        "Ca_2+": 9.2e-10,
        "Cl_-": 2.03e-9,
        "Mg_2+": 0.706e-9,
        "SO4_2-": 1.06e-9,
    }
    mw_data = {
        "Na_+": 23e-3,
        "Ca_2+": 40e-3,
        "Cl_-": 35e-3,
        "Mg_2+": 24e-3,
        "SO4_2-": 96e-3,
    }
    charge_data = {"Na_+": 1, "Ca_2+": 2, "Cl_-": -1, "Mg_2+": 2, "SO4_2-": -2}
    ion_config = {
        "solute_list": [],
        "diffusivity_data": {},
        "mw_data": {"H2O": 18e-3},
        "charge": {},
    }
    for ion in ions:
        ion_config["solute_list"].append(ion)
        ion_config["diffusivity_data"][("Liq", ion)] = diff_data[ion]
        ion_config["mw_data"][ion] = mw_data[ion]
        ion_config["charge"][ion] = charge_data[ion]
    return ion_config


def display_results(m):

    ix = m.fs.ion_exchange
    liq = "Liq"
    header = f'{"PARAM":<40s}{"VALUE":<40s}{"UNITS":<40s}\n'

    prop_in = ix.process_flow.properties_in[0]
    prop_out = ix.process_flow.properties_out[0]

    recovery = prop_out.flow_vol_phase["Liq"]() / prop_in.flow_vol_phase["Liq"]()
    target_ion = ix.config.target_ion
    ion_set = ix.config.property_package.ion_set
    bv_to_regen = (ix.vel_bed() * ix.t_breakthru()) / ix.bed_depth()

    title = f'\n{"=======> SUMMARY <=======":^80}\n'
    print(title)
    print(header)
    print(f'{"LCOW":<40s}{f"{m.fs.costing.LCOW():<40.4f}"}{"$/m3":<40s}')
    print(
        f'{"TOTAL Capital Cost":<40s}{f"${ix.costing.capital_cost():<39,.2f}"}{"$":<40s}'
    )
    print(
        f'{"Specific Energy Consumption":<40s}{f"{m.fs.costing.specific_energy_consumption():<39,.5f}"}{"kWh/m3":<40s}'
    )
    print(
        f'{f"Annual Regenerant cost ({ix.config.regenerant})":<40s}{f"${m.fs.costing.aggregate_flow_costs[ix.config.regenerant]():<39,.2f}"}{"$/yr":<40s}'
    )
    print(f'{"BV Until Regen":<40s}{bv_to_regen:<40.3f}{"Bed Volumes":<40s}')
    print(
        f'{f"Breakthrough/Initial Conc. [{target_ion}]":<40s}{ix.c_norm[target_ion]():<40.3%}'
    )
    print(
        f'{"Vol. Flow In [m3/s]":<40s}{prop_in.flow_vol_phase[liq]():<40.5f}{"m3/s":<40s}'
    )
    print(
        f'{"Vol. Flow Out [m3/s]":<40s}{prop_out.flow_vol_phase[liq]():<40.5f}{"m3/s":<40s}'
    )
    print(f'{"Water Vol. Recovery":<40s}{recovery:<40.2%}{"%":<40s}')
    print(f'{"Breakthrough Time [hr]":<40s}{ix.t_breakthru() / 3600:<40.3f}{"hr":<40s}')
    print(f'{"Number Columns":<40s}{ix.number_columns():<40.2f}{"---":<40s}')
    print(f'{"Column Vol.":<40s}{ix.col_vol_per():<40.2f}{"m3":<40s}')
    print(f'{"Bed Depth":<40s}{ix.bed_depth():<40.2f}{"m":<40s}')
    for ion in ion_set:
        print(
            f'{f"Removal [{ion}]":<40s}{1 - prop_out.conc_mass_phase_comp[liq, ion]() / prop_in.conc_mass_phase_comp[liq, ion]():<40.4%}{"%":<40s}'
        )
        print(
            f'{f"Conc. In [{ion}, mg/L]":<40s}{pyunits.convert(prop_in.conc_mass_phase_comp[liq, ion], to_units=pyunits.mg/pyunits.L)():<40.3e}{"mg/L":<40s}'
        )
        print(
            f'{f"Conc. Out [{ion}, mg/L]":<40s}{pyunits.convert(prop_out.conc_mass_phase_comp[liq, ion], to_units=pyunits.mg/pyunits.L)():<40.3e}{"mg/L":<40s}'
        )


if __name__ == "__main__":
    m = main()
>>>>>>> 723576a4
<|MERGE_RESOLUTION|>--- conflicted
+++ resolved
@@ -1,23 +1,22 @@
-<<<<<<< HEAD
-# #################################################################################
-# # WaterTAP Copyright (c) 2020-2024, The Regents of the University of California,
-# # through Lawrence Berkeley National Laboratory, Oak Ridge National Laboratory,
-# # National Renewable Energy Laboratory, and National Energy Technology
-# # Laboratory (subject to receipt of any required approvals from the U.S. Dept.
-# # of Energy). All rights reserved.
-# #
-# # Please see the files COPYRIGHT.md and LICENSE.md for full copyright and license
-# # information, respectively. These files are also available online at the URL
-# # "https://github.com/watertap-org/watertap/"
-# #################################################################################
-# from pyomo.environ import (
-#     ConcreteModel,
-#     Objective,
-#     assert_optimal_termination,
-#     TransformationFactory,
-#     units as pyunits,
-# )
-# from pyomo.network import Arc
+#################################################################################
+# WaterTAP Copyright (c) 2020-2026, The Regents of the University of California,
+# through Lawrence Berkeley National Laboratory, Oak Ridge National Laboratory,
+# National Laboratory of the Rockies, and National Energy Technology
+# Laboratory (subject to receipt of any required approvals from the U.S. Dept.
+# of Energy). All rights reserved.
+#
+# Please see the files COPYRIGHT.md and LICENSE.md for full copyright and license
+# information, respectively. These files are also available online at the URL
+# "https://github.com/watertap-org/watertap/"
+#################################################################################
+from pyomo.environ import (
+    ConcreteModel,
+    Objective,
+    assert_optimal_termination,
+    TransformationFactory,
+    units as pyunits,
+)
+from pyomo.network import Arc
 
 # from idaes.core import FlowsheetBlock, UnitModelCostingBlock
 # from idaes.core.util.model_statistics import degrees_of_freedom
@@ -345,353 +344,4 @@
 
 
 # if __name__ == "__main__":
-#     m = main()
-=======
-#################################################################################
-# WaterTAP Copyright (c) 2020-2026, The Regents of the University of California,
-# through Lawrence Berkeley National Laboratory, Oak Ridge National Laboratory,
-# National Laboratory of the Rockies, and National Energy Technology
-# Laboratory (subject to receipt of any required approvals from the U.S. Dept.
-# of Energy). All rights reserved.
-#
-# Please see the files COPYRIGHT.md and LICENSE.md for full copyright and license
-# information, respectively. These files are also available online at the URL
-# "https://github.com/watertap-org/watertap/"
-#################################################################################
-from pyomo.environ import (
-    ConcreteModel,
-    Objective,
-    assert_optimal_termination,
-    TransformationFactory,
-    units as pyunits,
-)
-from pyomo.network import Arc
-
-from idaes.core import FlowsheetBlock, UnitModelCostingBlock
-from idaes.core.util.model_statistics import degrees_of_freedom
-from idaes.core.util.scaling import calculate_scaling_factors
-from idaes.core.util.initialization import propagate_state
-from idaes.models.unit_models import Product, Feed
-
-from watertap.core.util.initialization import check_dof
-from watertap.property_models.multicomp_aq_sol_prop_pack import MCASParameterBlock
-from watertap.unit_models.ion_exchange_0D import IonExchange0D
-from watertap.costing import WaterTAPCosting
-from watertap.core.solvers import get_solver
-
-import math
-
-
-solver = get_solver()
-
-
-def main():
-    # The IX model currently only supports one "target" ion (i.e., the component in the water source that can be removed by IX)
-    # All other ions are inert. This demo does not contain inert ions, but an example can be found in the IX test file:
-    # watertap/watertap/unit_models/tests/test_ion_exchange_0D.py
-    target_ion = "Ca_2+"
-    ions = [target_ion]
-
-    # See ix_build for details on building the model for this demo.
-    m = ix_build(ions)
-    # See set_operating_conditions for details on operating conditions for this demo.
-    set_operating_conditions(m)
-    # See initialize_system for details on initializing the models for this demo.
-    initialize_system(m)
-    # Check the degrees of freedom of the model to ensure it is zero.
-    check_dof(m)
-    # Solve the model. Store the results in a local variable.
-    results = solver.solve(m)
-    # Ensure the solve resulted in an optimal termination status.
-    assert_optimal_termination(results)
-    # Display the degrees of freedom, termination status, and performance metrics of the model.
-    print(f"\nDOF = {degrees_of_freedom(m)}")
-    print(f"Model solve {results.solver.termination_condition.swapcase()}")
-    display_results(m)
-
-    # See optimize_system for details on optimizing this model for a specific condition.
-    optimize_system(m)
-    ix = m.fs.ion_exchange
-
-    # With our model optimized to new conditions in optimize_system,
-    # we can get the new number_columns and bed_depth and fix them in our model.
-    num_col = math.ceil(
-        ix.number_columns()
-    )  # To eliminate fractional number of columns
-    bed_depth = ix.bed_depth()
-    ix.bed_depth.fix(bed_depth)
-    ix.number_columns.fix(num_col)
-    check_dof(m)
-    results = solver.solve(m)
-    assert_optimal_termination(results)
-    print(f"\nDOF = {degrees_of_freedom(m)}")
-    print(f"Model solve {results.solver.termination_condition.swapcase()}")
-    display_results(m)
-
-    return m
-
-
-def ix_build(ions, target_ion=None, hazardous_waste=False, regenerant="NaCl"):
-
-    if not target_ion:
-        target_ion = ions[0]
-
-    # Create the model and flowsheet
-    m = ConcreteModel()
-    m.fs = FlowsheetBlock(dynamic=False)
-
-    # ion_config is the dictionary needed to configure the property package.
-    # For this demo, we only have properties related to the target ion (Ca_2+) and water (H2O)
-    ion_props = get_ion_config(ions)
-
-    # The water property package used for the ion exchange model is the multi-component aqueous solution (MCAS) property package
-    m.fs.properties = MCASParameterBlock(**ion_props)
-
-    # Add the flowsheet level costing package
-    m.fs.costing = WaterTAPCosting()
-
-    # Add feed and product blocks to the flowsheet
-    # These are the unit models on the flowsheet that the source water "flows" from/to
-    # The must use the same property package as the ion exchange model
-    m.fs.feed = Feed(property_package=m.fs.properties)
-    m.fs.product = Product(property_package=m.fs.properties)
-    m.fs.regen = Product(property_package=m.fs.properties)
-
-    # Configuration dictionary used to instantiate the ion exchange model:
-    #   "property_package" indicates which property package to use for the ion exchange model
-    #   "target_ion" indicates which ion in the property package will be the reactive ion for the ion exchange model
-    #   "hazardous_waste" indicates if the regeneration and spent resin is considered hazardous. If so, it adds costs
-    #   "regenerant" indicates the chemical used to regenerate the ion exchange process
-    ix_config = {
-        "property_package": m.fs.properties,
-        "target_ion": target_ion,
-        "hazardous_waste": hazardous_waste,
-        "regenerant": regenerant,
-    }
-
-    # Add the ion exchange model to the flowsheet
-    m.fs.ion_exchange = ix = IonExchange0D(**ix_config)
-
-    # Touch properties so they are available for scaling, initialization, and reporting.
-    ix.process_flow.properties_in[0].conc_mass_phase_comp[...]
-    ix.process_flow.properties_out[0].conc_mass_phase_comp[...]
-    ix.regeneration_stream[0].conc_mass_phase_comp[...]
-    m.fs.feed.properties[0].flow_vol_phase[...]
-    m.fs.feed.properties[0].conc_mass_phase_comp[...]
-    m.fs.product.properties[0].conc_mass_phase_comp[...]
-
-    # Add costing blocks to the flowsheet
-    # Here, the ion exchange model has its own unit-level costing Block
-    m.fs.ion_exchange.costing = UnitModelCostingBlock(
-        flowsheet_costing_block=m.fs.costing  # Indicating which flowsheet costing block to use to aggregate unit-level costs to the system-level costs
-    )
-    # Call cost_process() method to create system-wide global parameters and add aggregating constraints to costing model
-    m.fs.costing.cost_process()
-    # Designate the volumetric flow on the Product block to be the stream used as the annual water production
-    m.fs.costing.add_annual_water_production(
-        m.fs.product.properties[0].flow_vol_phase["Liq"]
-    )
-    # Add LCOW variable to costing block
-    m.fs.costing.add_LCOW(m.fs.product.properties[0].flow_vol_phase["Liq"])
-    # Add specific energy consumption variable to costing block
-    m.fs.costing.add_specific_energy_consumption(
-        m.fs.product.properties[0].flow_vol_phase["Liq"]
-    )
-
-    # Arcs are used to "connect" Ports on unit process models to Ports on other unit process models
-    # For example, in this next line the outlet Port on the Feed model is connected to the inlet Port on the ion exchange model
-    m.fs.feed_to_ix = Arc(source=m.fs.feed.outlet, destination=ix.inlet)
-    m.fs.ix_to_product = Arc(source=ix.outlet, destination=m.fs.product.inlet)
-    m.fs.ix_to_regen = Arc(source=ix.regen, destination=m.fs.regen.inlet)
-
-    TransformationFactory("network.expand_arcs").apply_to(m)
-
-    # Scaling variables in the model
-    # Here, the molar flow for water ("flow_mol_phase_comp[Liq, H2O]") on the Feed block is scaled by 1e-4.
-    # This is because the molar flow rate of water in this demo is ~2777 mol/s
-    # and scaling factors are chosen such that the value of the variable multiplied by the scaling factor is ~1
-    m.fs.properties.set_default_scaling(
-        "flow_mol_phase_comp", 1e-4, index=("Liq", "H2O")
-    )
-    m.fs.properties.set_default_scaling(
-        "flow_mol_phase_comp", 10, index=("Liq", target_ion)
-    )
-    # Call calculate_scaling_factors to apply scaling factors for each variable that we haven't set scaling factors for above.
-    calculate_scaling_factors(m)
-
-    return m
-
-
-def set_operating_conditions(m, flow_in=0.05, conc_mass_in=0.1, solver=None):
-    if solver is None:
-        solver = get_solver()
-    ix = m.fs.ion_exchange
-    target_ion = ix.config.target_ion
-
-    m.fs.feed.properties.calculate_state(
-        var_args={
-            ("flow_vol_phase", "Liq"): flow_in,  # m3/s
-            ("conc_mass_phase_comp", ("Liq", target_ion)): conc_mass_in,  # kg/m3
-            ("pressure", None): 101325,
-            ("temperature", None): 298,
-        },
-        hold_state=True,
-    )
-    # Fix key decision variables in ion exchange model.
-    ix.langmuir[target_ion].fix(0.7)
-    ix.resin_max_capacity.fix(3)
-    ix.service_flow_rate.fix(15)
-    # Note: number_columns and bed_depth are typically not known a priori for this model.
-    # They can be determined by first running the model without these variables fixed.
-    ix.number_columns.fix(4)
-    ix.bed_depth.fix(1.7)
-
-    # Fix remaining variables.
-    # Using the .fix() method on a Var fixes the variable to its initialized value.
-    ix.resin_diam.fix()
-    ix.resin_bulk_dens.fix()
-    ix.bed_porosity.fix()
-    ix.dimensionless_time.fix()
-
-
-def initialize_system(m):
-    # First we initialize the Feed block using values set in set_operating_conditions
-    m.fs.feed.initialize()
-
-    # We then propagate the state of the Feed block to the ion exchange model...
-    propagate_state(m.fs.feed_to_ix)
-    # ... and then initialize the ion exchange model.
-    m.fs.ion_exchange.initialize()
-    # With the ion exchange model initialized, we have initial guesses for the Product and Regen blocks
-    # and can propagate the state of the IX effluent and regeneration stream.
-    propagate_state(m.fs.ix_to_product)
-    propagate_state(m.fs.ix_to_regen)
-    # Finally, we initialize the product, regen and costing blocks.
-    m.fs.product.initialize()
-    m.fs.regen.initialize()
-    m.fs.costing.initialize()
-
-
-def optimize_system(m):
-    # Example of optimizing number of IX columns based on desired effluent equivalent concentration
-
-    # Adding an objective to model.
-    # In this case, we want to optimze the model to minimize the LCOW.
-    m.fs.obj = Objective(expr=m.fs.costing.LCOW)
-    ix = m.fs.ion_exchange
-    target_ion = m.fs.ion_exchange.config.target_ion
-
-    # For this demo, we are optimizing the model to have an effluent concentration of 25 mg/L.
-    # Our initial model resulted in an effluent concentration of 0.21 mg/L.
-    # By increasing the effluent concentration, we will have a longer breakthrough time, which will lead to less regeneration solution used,
-    # and (hopefully) a lower cost.
-    ix.process_flow.properties_out[0].conc_mass_phase_comp["Liq", target_ion].fix(0.025)
-
-    # With the new effluent conditions for our ion exchange model, this will have implications for our downstream models (the Product and Regen blocks)
-    # Thus, we must re-propagate the new effluent state to these models...
-    propagate_state(m.fs.ix_to_product)
-    propagate_state(m.fs.ix_to_regen)
-    # ...and re-initialize them to our new conditions.
-    m.fs.product.initialize()
-    m.fs.regen.initialize()
-
-    # To adjust solution to fixed-pattern to achieve desired effluent, must unfix dimensionless_time.
-    ix.dimensionless_time.unfix()
-    # Can optimize around different design variables, e.g., bed_depth, service_flow_rate (or combinations of these)
-    # Here demonstrates optimization around column design
-    ix.number_columns.unfix()
-    ix.bed_depth.unfix()
-    optimized_results = solver.solve(m)
-    assert_optimal_termination(optimized_results)
-
-
-def get_ion_config(ions):
-
-    if not isinstance(ions, (list, tuple)):
-        ions = [ions]
-    diff_data = {
-        "Na_+": 1.33e-9,
-        "Ca_2+": 9.2e-10,
-        "Cl_-": 2.03e-9,
-        "Mg_2+": 0.706e-9,
-        "SO4_2-": 1.06e-9,
-    }
-    mw_data = {
-        "Na_+": 23e-3,
-        "Ca_2+": 40e-3,
-        "Cl_-": 35e-3,
-        "Mg_2+": 24e-3,
-        "SO4_2-": 96e-3,
-    }
-    charge_data = {"Na_+": 1, "Ca_2+": 2, "Cl_-": -1, "Mg_2+": 2, "SO4_2-": -2}
-    ion_config = {
-        "solute_list": [],
-        "diffusivity_data": {},
-        "mw_data": {"H2O": 18e-3},
-        "charge": {},
-    }
-    for ion in ions:
-        ion_config["solute_list"].append(ion)
-        ion_config["diffusivity_data"][("Liq", ion)] = diff_data[ion]
-        ion_config["mw_data"][ion] = mw_data[ion]
-        ion_config["charge"][ion] = charge_data[ion]
-    return ion_config
-
-
-def display_results(m):
-
-    ix = m.fs.ion_exchange
-    liq = "Liq"
-    header = f'{"PARAM":<40s}{"VALUE":<40s}{"UNITS":<40s}\n'
-
-    prop_in = ix.process_flow.properties_in[0]
-    prop_out = ix.process_flow.properties_out[0]
-
-    recovery = prop_out.flow_vol_phase["Liq"]() / prop_in.flow_vol_phase["Liq"]()
-    target_ion = ix.config.target_ion
-    ion_set = ix.config.property_package.ion_set
-    bv_to_regen = (ix.vel_bed() * ix.t_breakthru()) / ix.bed_depth()
-
-    title = f'\n{"=======> SUMMARY <=======":^80}\n'
-    print(title)
-    print(header)
-    print(f'{"LCOW":<40s}{f"{m.fs.costing.LCOW():<40.4f}"}{"$/m3":<40s}')
-    print(
-        f'{"TOTAL Capital Cost":<40s}{f"${ix.costing.capital_cost():<39,.2f}"}{"$":<40s}'
-    )
-    print(
-        f'{"Specific Energy Consumption":<40s}{f"{m.fs.costing.specific_energy_consumption():<39,.5f}"}{"kWh/m3":<40s}'
-    )
-    print(
-        f'{f"Annual Regenerant cost ({ix.config.regenerant})":<40s}{f"${m.fs.costing.aggregate_flow_costs[ix.config.regenerant]():<39,.2f}"}{"$/yr":<40s}'
-    )
-    print(f'{"BV Until Regen":<40s}{bv_to_regen:<40.3f}{"Bed Volumes":<40s}')
-    print(
-        f'{f"Breakthrough/Initial Conc. [{target_ion}]":<40s}{ix.c_norm[target_ion]():<40.3%}'
-    )
-    print(
-        f'{"Vol. Flow In [m3/s]":<40s}{prop_in.flow_vol_phase[liq]():<40.5f}{"m3/s":<40s}'
-    )
-    print(
-        f'{"Vol. Flow Out [m3/s]":<40s}{prop_out.flow_vol_phase[liq]():<40.5f}{"m3/s":<40s}'
-    )
-    print(f'{"Water Vol. Recovery":<40s}{recovery:<40.2%}{"%":<40s}')
-    print(f'{"Breakthrough Time [hr]":<40s}{ix.t_breakthru() / 3600:<40.3f}{"hr":<40s}')
-    print(f'{"Number Columns":<40s}{ix.number_columns():<40.2f}{"---":<40s}')
-    print(f'{"Column Vol.":<40s}{ix.col_vol_per():<40.2f}{"m3":<40s}')
-    print(f'{"Bed Depth":<40s}{ix.bed_depth():<40.2f}{"m":<40s}')
-    for ion in ion_set:
-        print(
-            f'{f"Removal [{ion}]":<40s}{1 - prop_out.conc_mass_phase_comp[liq, ion]() / prop_in.conc_mass_phase_comp[liq, ion]():<40.4%}{"%":<40s}'
-        )
-        print(
-            f'{f"Conc. In [{ion}, mg/L]":<40s}{pyunits.convert(prop_in.conc_mass_phase_comp[liq, ion], to_units=pyunits.mg/pyunits.L)():<40.3e}{"mg/L":<40s}'
-        )
-        print(
-            f'{f"Conc. Out [{ion}, mg/L]":<40s}{pyunits.convert(prop_out.conc_mass_phase_comp[liq, ion], to_units=pyunits.mg/pyunits.L)():<40.3e}{"mg/L":<40s}'
-        )
-
-
-if __name__ == "__main__":
-    m = main()
->>>>>>> 723576a4
+#     m = main()