--- conflicted
+++ resolved
@@ -221,7 +221,7 @@
             source=m.fs.dead_volume.outlet, destination=m.fs.P2.inlet
         )
 
-        m.fs.flushing = FlushingSurrogate()#surrogate_model_file=surrogate_filename)
+        m.fs.flushing = FlushingSurrogate()  # surrogate_model_file=surrogate_filename)
 
         TransformationFactory("network.expand_arcs").apply_to(m)
 
@@ -755,11 +755,7 @@
     )
     op_dict = config_op_dict(op_dict)
     mp = create_multiperiod(n_time_points=11, include_costing=True, op_dict=op_dict)
-<<<<<<< HEAD
     results = solve(mp, tee=True)
-=======
-    results = solve(mp)
->>>>>>> f5d8480f
     setup_optimization(
         mp,
         overall_water_recovery=0.8,
