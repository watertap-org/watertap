###############################################################################
# WaterTAP Copyright (c) 2021, The Regents of the University of California,
# through Lawrence Berkeley National Laboratory, Oak Ridge National
# Laboratory, National Renewable Energy Laboratory, and National Energy
# Technology Laboratory (subject to receipt of any required approvals from
# the U.S. Dept. of Energy). All rights reserved.
#
# Please see the files COPYRIGHT.md and LICENSE.md for full copyright and license
# information, respectively. These files are also available online at the URL
# "https://github.com/watertap-org/watertap/"
#
###############################################################################

from enum import Enum

import pyomo.environ as pyo

from pyomo.util.calc_var_value import calculate_variable_from_constraint

from idaes.core import declare_process_block_class
from idaes.core.base.costing_base import (
    FlowsheetCostingBlockData,
    register_idaes_currency_units,
)
from idaes.core.util.constants import Constants
from idaes.core.util.exceptions import ConfigurationError
from idaes.core.util.misc import StrEnum
from idaes.core.util.math import smooth_min

from idaes.models.unit_models import Mixer

<<<<<<< HEAD
from watertap.core import LazyBlock, LazyBlockMixin
=======
>>>>>>> 92f6ab39
from watertap.unit_models import (
    ReverseOsmosis0D,
    ReverseOsmosis1D,
    NanoFiltration0D,
    NanofiltrationZO,
    PressureExchanger,
    Crystallization,
    Ultraviolet0D,
    Pump,
    EnergyRecoveryDevice,
    Electrodialysis0D,
    Electrodialysis1D,
<<<<<<< HEAD
=======
    IonExchange0D,
>>>>>>> 92f6ab39
    GAC,
)


class ROType(StrEnum):
    standard = "standard"
    high_pressure = "high_pressure"


class PumpType(StrEnum):
    low_pressure = "low_pressure"
    high_pressure = "high_pressure"


class EnergyRecoveryDeviceType(StrEnum):
    pressure_exchanger = "pressure_exchanger"


class MixerType(StrEnum):
    default = "default"
    NaOCl = "NaOCl"
    CaOH2 = "CaOH2"


class CrystallizerCostType(StrEnum):
    default = "default"
    mass_basis = "mass_basis"
    volume_basis = "volume_basis"


@declare_process_block_class("WaterTAPCosting")
<<<<<<< HEAD
class WaterTAPCostingData(LazyBlockMixin, FlowsheetCostingBlockData):
=======
class WaterTAPCostingData(FlowsheetCostingBlockData):
>>>>>>> 92f6ab39
    def build(self):
        super().build()
        self._registered_LCOWs = {}

    def build_global_params(self):

        # Register currency and conversion rates based on CE Index
        register_idaes_currency_units()

        # Set the base year for all costs
        self.base_currency = pyo.units.USD_2018
        # Set a base period for all operating costs
        self.base_period = pyo.units.year

        # Define standard material flows and costs
        # The WaterTAP costing package creates flows
        # in a lazy fashion, the first time `cost_flow`
        # is called for a flow. The `available_flows`
        # are all the flows which can be costed with
        # the WaterTAP costing package.
        self.available_flows = {}

        # Build flowsheet level costing components
        # These are the global parameters
        self.utilization_factor = pyo.Var(
            initialize=0.9,
            doc="Plant capacity utilization [fraction of uptime]",
            units=pyo.units.dimensionless,
        )
        self.factor_total_investment = pyo.Var(
            initialize=2,
            doc="Total investment factor [investment cost/equipment cost]",
            units=pyo.units.dimensionless,
        )
        self.factor_maintenance_labor_chemical = pyo.Var(
            initialize=0.03,
            doc="Maintenance-labor-chemical factor [fraction of investment cost/year]",
            units=pyo.units.year**-1,
        )
        self.factor_capital_annualization = pyo.Var(
            initialize=0.1,
            doc="Capital annualization factor [fraction of investment cost/year]",
            units=pyo.units.year**-1,
        )

        self.electricity_base_cost = pyo.Param(
            mutable=True,
            initialize=0.07,
            doc="Electricity cost",
            units=self.base_currency / pyo.units.kWh,
        )
        self.available_flows["electricity"] = self.electricity_base_cost

        self.electrical_carbon_intensity = pyo.Param(
            mutable=True,
            initialize=0.475,
            doc="Grid carbon intensity [kgCO2_eq/kWh]",
            units=pyo.units.kg / pyo.units.kWh,
        )

        def build_reverse_osmosis_cost_param_block(blk):

            costing = blk.parent_block()

            blk.factor_membrane_replacement = pyo.Var(
                initialize=0.2,
                doc="Membrane replacement factor [fraction of membrane replaced/year]",
                units=pyo.units.year**-1,
            )
            blk.membrane_cost = pyo.Var(
                initialize=30,
                doc="Membrane cost",
                units=costing.base_currency / (pyo.units.meter**2),
            )
            blk.high_pressure_membrane_cost = pyo.Var(
                initialize=75,
                doc="Membrane cost",
                units=costing.base_currency / (pyo.units.meter**2),
            )
<<<<<<< HEAD
            blk.fix_all_vars()

        self.reverse_osmosis = LazyBlock(rule=build_reverse_osmosis_cost_param_block)
=======

        self.reverse_osmosis = pyo.Block(rule=build_reverse_osmosis_cost_param_block)
>>>>>>> 92f6ab39

        def build_nanofiltration_cost_param_block(blk):

            costing = blk.parent_block()

            blk.factor_membrane_replacement = pyo.Var(
                initialize=0.2,
                doc="Membrane replacement factor [fraction of membrane replaced/year]",
                units=pyo.units.year**-1,
            )
            blk.membrane_cost = pyo.Var(
                initialize=15,
                doc="Membrane cost",
                units=costing.base_currency / (pyo.units.meter**2),
            )
<<<<<<< HEAD
            blk.fix_all_vars()

        self.nanofiltration = LazyBlock(rule=build_nanofiltration_cost_param_block)
=======

        self.nanofiltration = pyo.Block(rule=build_nanofiltration_cost_param_block)
>>>>>>> 92f6ab39

        def build_uv_cost_param_block(blk):

            costing = blk.parent_block()

            blk.factor_lamp_replacement = pyo.Var(
                initialize=0.33278,
                doc="UV replacement factor accounting for lamps, sleeves, ballasts and sensors [fraction of uv replaced/year]",
                units=pyo.units.year**-1,
            )
            blk.reactor_cost = pyo.Var(
                initialize=202.346,
                doc="UV reactor cost",
                units=costing.base_currency / (pyo.units.m**3 / pyo.units.hr),
            )
            blk.lamp_cost = pyo.Var(
                initialize=235.5,
                doc="UV lamps, sleeves, ballasts and sensors cost",
                units=costing.base_currency / pyo.units.kW,
            )
<<<<<<< HEAD
            blk.fix_all_vars()

        self.ultraviolet = LazyBlock(rule=build_uv_cost_param_block)
=======

        self.ultraviolet = pyo.Block(rule=build_uv_cost_param_block)
>>>>>>> 92f6ab39

        def build_high_pressure_pump_cost_param_block(blk):

            costing = blk.parent_block()

            blk.cost = pyo.Var(
                initialize=53 / 1e5 * 3600,
                doc="High pressure pump cost",
                units=costing.base_currency / pyo.units.watt,
            )
<<<<<<< HEAD
            blk.fix_all_vars()

        self.high_pressure_pump = LazyBlock(
=======

        self.high_pressure_pump = pyo.Block(
>>>>>>> 92f6ab39
            rule=build_high_pressure_pump_cost_param_block
        )

        def build_low_pressure_pump_cost_param_block(blk):

            costing = blk.parent_block()

            blk.cost = pyo.Var(
                initialize=889,
                doc="Low pressure pump cost",
                units=costing.base_currency / (pyo.units.liter / pyo.units.second),
            )
<<<<<<< HEAD
            blk.fix_all_vars()

        self.low_pressure_pump = LazyBlock(
=======

        self.low_pressure_pump = pyo.Block(
>>>>>>> 92f6ab39
            rule=build_low_pressure_pump_cost_param_block
        )

        def build_energy_recovery_device_cost_param_block(blk):

            costing = blk.parent_block()

            blk.pressure_exchanger_cost = pyo.Var(
                initialize=535,
                doc="Pressure exchanger cost",
                units=costing.base_currency / (pyo.units.meter**3 / pyo.units.hours),
            )
<<<<<<< HEAD
            blk.fix_all_vars()

        self.energy_recovery_device = LazyBlock(
=======

        self.energy_recovery_device = pyo.Block(
>>>>>>> 92f6ab39
            rule=build_energy_recovery_device_cost_param_block
        )

        def build_pressure_exchanger_cost_param_block(blk):

            costing = blk.parent_block()

            blk.cost = pyo.Var(
                initialize=535,
                doc="Pressure exchanger cost",
                units=costing.base_currency / (pyo.units.meter**3 / pyo.units.hours),
            )
<<<<<<< HEAD
            blk.fix_all_vars()

        self.pressure_exchanger = LazyBlock(
=======

        self.pressure_exchanger = pyo.Block(
>>>>>>> 92f6ab39
            rule=build_pressure_exchanger_cost_param_block
        )

        def build_mixer_cost_param_block(blk):

            costing = blk.parent_block()

            blk.unit_cost = pyo.Var(
                initialize=361,
                doc="Mixer cost",
                units=costing.base_currency / (pyo.units.liters / pyo.units.second),
            )
<<<<<<< HEAD
            blk.fix_all_vars()

        self.mixer = LazyBlock(rule=build_mixer_cost_param_block)
=======

        self.mixer = pyo.Block(rule=build_mixer_cost_param_block)
>>>>>>> 92f6ab39

        def build_naocl_cost_param_block(blk):

            costing = blk.parent_block()

            blk.mixer_unit_cost = pyo.Var(
                initialize=5.08,
                doc="NaOCl mixer cost",
                units=costing.base_currency / (pyo.units.m**3 / pyo.units.day),
            )
            blk.cost = pyo.Param(
                initialize=0.23,
                doc="NaOCl cost",
                units=costing.base_currency / pyo.units.kg,
            )
            blk.purity = pyo.Param(
                mutable=True,
                initialize=0.15,
                doc="NaOCl purity",
                units=pyo.units.dimensionless,
            )
<<<<<<< HEAD
            blk.fix_all_vars()
            costing.available_flows["NaOCl"] = blk.cost / blk.purity

        self.naocl = LazyBlock(rule=build_naocl_cost_param_block)
=======
            costing.available_flows["NaOCl"] = blk.cost / blk.purity

        self.naocl = pyo.Block(rule=build_naocl_cost_param_block)
>>>>>>> 92f6ab39

        def build_caoh2_cost_param_block(blk):

            costing = blk.parent_block()

            blk.mixer_unit_cost = pyo.Var(
                initialize=792.8 * 2.20462,
                doc="Ca(OH)2 mixer cost",
                units=costing.base_currency / (pyo.units.kg / pyo.units.day),
            )
            blk.cost = pyo.Param(
                mutable=True,
                initialize=0.12,
                doc="CaOH2 cost",
                units=costing.base_currency / pyo.units.kg,
            )
            blk.purity = pyo.Param(
                mutable=True,
                initialize=1,
                doc="CaOH2 purity",
                units=pyo.units.dimensionless,
            )
<<<<<<< HEAD
            blk.fix_all_vars()
            costing.available_flows["CaOH2"] = blk.cost / blk.purity

        self.caoh2 = LazyBlock(rule=build_caoh2_cost_param_block)
=======
            costing.available_flows["CaOH2"] = blk.cost / blk.purity

        self.caoh2 = pyo.Block(rule=build_caoh2_cost_param_block)

        def build_hcl_cost_param_block(blk):

            costing = blk.parent_block()

            blk.cost = pyo.Param(
                mutable=True,
                initialize=0.17,
                doc="HCl cost",  # for 37% sol'n - CatCost v 1.0.4
                units=pyo.units.USD_2020 / pyo.units.kg,
            )
            blk.purity = pyo.Param(
                mutable=True,
                initialize=0.37,
                doc="HCl purity",
                units=pyo.units.dimensionless,
            )
            costing.available_flows["HCl"] = blk.cost / blk.purity

        self.hcl = pyo.Block(rule=build_hcl_cost_param_block)

        def build_naoh_cost_param_block(blk):

            costing = blk.parent_block()

            blk.cost = pyo.Param(
                mutable=True,
                initialize=0.59,
                doc="NaOH cost",  # for 30% sol'n - iDST
                units=pyo.units.USD_2020 / pyo.units.kg,
            )

            blk.purity = pyo.Param(
                mutable=True,
                initialize=0.30,
                doc="NaOH purity",
                units=pyo.units.dimensionless,
            )
            costing.available_flows["NaOH"] = blk.cost / blk.purity

        self.naoh = pyo.Block(rule=build_naoh_cost_param_block)

        def build_meoh_cost_param_block(blk):
            # MeOH = Methanol

            costing = blk.parent_block()

            blk.cost = pyo.Param(
                mutable=True,
                initialize=3.395,
                doc="MeOH cost",  # for 100% purity - ICIS
                units=pyo.units.USD_2008 / pyo.units.kg,
            )

            blk.purity = pyo.Param(
                mutable=True,
                initialize=1,
                doc="MeOH purity",
                units=pyo.units.dimensionless,
            )
            costing.available_flows["MeOH"] = blk.cost / blk.purity

        self.meoh = pyo.Block(rule=build_meoh_cost_param_block)

        def build_nacl_cost_param_block(blk):

            costing = blk.parent_block()

            blk.cost = pyo.Param(
                mutable=True,
                initialize=0.09,
                doc="NaCl cost",  # for solid, 100% purity - CatCost
                units=pyo.units.USD_2020 / pyo.units.kg,
            )

            blk.purity = pyo.Param(
                mutable=True,
                initialize=1,
                doc="NaCl purity",
                units=pyo.units.dimensionless,
            )
            costing.available_flows["NaCl"] = blk.cost / blk.purity

        self.nacl = pyo.Block(rule=build_nacl_cost_param_block)
>>>>>>> 92f6ab39

        def build_electrodialysis_cost_param_block(blk):

            costing = blk.parent_block()

            blk.cem_membrane_cost = pyo.Var(
                initialize=43,
                doc="Cost of CEM membrane used in Electrodialysis ($/CEM/area)",
                units=costing.base_currency / (pyo.units.meter**2),
            )
            blk.aem_membrane_cost = pyo.Var(
                initialize=43,
                doc="Cost of AEM membrane used in Electrodialysis ($/AEM/area)",
                units=costing.base_currency / (pyo.units.meter**2),
            )
            blk.flowspacer_cost = pyo.Var(
                initialize=3,
                doc="Cost of the spacers used in Electrodialysis ($/spacer/area)",
                units=costing.base_currency / (pyo.units.meter**2),
            )
            blk.factor_membrane_housing_replacement = pyo.Var(
                initialize=0.2,
                doc="Membrane housing replacement factor for CEM, AEM, and spacer replacements [fraction of membrane replaced/year]",
                units=pyo.units.year**-1,
            )
            blk.electrode_cost = pyo.Var(
                initialize=2000,
                doc="Cost of the electrodes used in Electrodialysis ($/electrode/area)",
                units=costing.base_currency / (pyo.units.meter**2),
            )
            blk.factor_electrode_replacement = pyo.Var(
                initialize=0.02,
                doc="Electrode replacements [fraction of electrode replaced/year]",
                units=pyo.units.year**-1,
            )
<<<<<<< HEAD
            blk.fix_all_vars()

        self.electrodialysis = LazyBlock(rule=build_electrodialysis_cost_param_block)
=======

        self.electrodialysis = pyo.Block(rule=build_electrodialysis_cost_param_block)
>>>>>>> 92f6ab39

        def build_crystallizer_cost_param_block(blk):

            blk.steam_pressure = pyo.Var(
                initialize=3,
                units=pyo.units.bar,
                doc="Steam pressure (gauge) for crystallizer heating: 3 bar default based on Dutta example",
            )

            blk.efficiency_pump = pyo.Var(
                initialize=0.7,
                units=pyo.units.dimensionless,
                doc="Crystallizer pump efficiency - assumed",
            )

            blk.pump_head_height = pyo.Var(
                initialize=1,
                units=pyo.units.m,
                doc="Crystallizer pump head height -  assumed, unvalidated",
            )

            # Crystallizer operating cost information from literature
            blk.fob_unit_cost = pyo.Var(
                initialize=675000,
                doc="Forced circulation crystallizer reference free-on-board cost (Woods, 2007)",
                units=pyo.units.USD_2007,
            )

            blk.ref_capacity = pyo.Var(
                initialize=1,
                doc="Forced circulation crystallizer reference crystal capacity (Woods, 2007)",
                units=pyo.units.kg / pyo.units.s,
            )

            blk.ref_exponent = pyo.Var(
                initialize=0.53,
                doc="Forced circulation crystallizer cost exponent factor (Woods, 2007)",
                units=pyo.units.dimensionless,
            )

            blk.iec_percent = pyo.Var(
                initialize=1.43,
                doc="Forced circulation crystallizer installed equipment cost (Diab and Gerogiorgis, 2017)",
                units=pyo.units.dimensionless,
            )

            blk.volume_cost = pyo.Var(
                initialize=16320,
                doc="Forced circulation crystallizer cost per volume (Yusuf et al., 2019)",
                units=pyo.units.USD_2007,  ## TODO: Needs confirmation, but data is from Perry apparently
            )

            blk.vol_basis_exponent = pyo.Var(
                initialize=0.47,
                doc="Forced circulation crystallizer volume-based cost exponent (Yusuf et al., 2019)",
                units=pyo.units.dimensionless,
            )
<<<<<<< HEAD
            blk.fix_all_vars()

        self.crystallizer = LazyBlock(rule=build_crystallizer_cost_param_block)

        # Crystallizer operating cost information from literature
        self.steam_unit_cost = pyo.Param(
            mutable=True,
=======

        self.crystallizer = pyo.Block(rule=build_crystallizer_cost_param_block)

        # Crystallizer operating cost information from literature
        self.steam_unit_cost = pyo.Var(
>>>>>>> 92f6ab39
            initialize=0.004,
            units=pyo.units.USD_2018 / (pyo.units.meter**3),
            doc="Steam cost, Panagopoulos (2019)",
        )
        self.available_flows["steam"] = self.steam_unit_cost

<<<<<<< HEAD
=======
        def build_ion_exhange_cost_param_block(blk):
            blk.anion_exchange_resin_cost = pyo.Var(
                initialize=205,
                units=pyo.units.USD_2020 / pyo.units.ft**3,
                doc="Anion exchange resin cost per cubic ft. Assumes strong base polystyrenic gel-type Type II. From EPA-WBS cost model.",
            )
            blk.cation_exchange_resin_cost = pyo.Var(
                initialize=153,
                units=pyo.units.USD_2020 / pyo.units.ft**3,
                doc="Cation exchange resin cost per cubic ft. Assumes strong acid polystyrenic gel-type. From EPA-WBS cost model.",
            )
            # Ion exchange pressure vessels costed with 3rd order polynomial:
            #   pv_cost = A * col_vol^3 + B * col_vol^2 + C * col_vol + intercept

            blk.vessel_intercept = pyo.Var(
                initialize=10010.86,
                units=pyo.units.USD_2020,
                doc="Ion exchange pressure vessel cost equation - intercept, Carbon steel w/ plastic internals",
            )
            blk.vessel_A_coeff = pyo.Var(
                initialize=6e-9,
                units=pyo.units.USD_2020 / pyo.units.gal**3,
                doc="Ion exchange pressure vessel cost equation - A coeff., Carbon steel w/ plastic internals",
            )
            blk.vessel_B_coeff = pyo.Var(
                initialize=-2.284e-4,
                units=pyo.units.USD_2020 / pyo.units.gal**2,
                doc="Ion exchange pressure vessel cost equation - B coeff., Carbon steel w/ plastic internals",
            )
            blk.vessel_C_coeff = pyo.Var(
                initialize=8.3472,
                units=pyo.units.USD_2020 / pyo.units.gal,
                doc="Ion exchange pressure vessel cost equation - C coeff., Carbon steel w/ plastic internals",
            )
            # Ion exchange pressure vessels costed with 3rd order polynomial:
            #   pv_cost = A * col_vol^3 + B * col_vol^2 + C * col_vol + intercept

            blk.backwash_tank_A_coeff = pyo.Var(
                initialize=1e-9,
                units=pyo.units.USD_2020 / pyo.units.gal**3,
                doc="Ion exchange backwash tank cost equation - A coeff., Fiberglass tank",
            )
            blk.backwash_tank_B_coeff = pyo.Var(
                initialize=-5.8587e-05,
                units=pyo.units.USD_2020 / pyo.units.gal**2,
                doc="Ion exchange backwash tank cost equation - B coeff., Fiberglass tank",
            )
            blk.backwash_tank_C_coeff = pyo.Var(
                initialize=2.2911,
                units=pyo.units.USD_2020 / pyo.units.gal,
                doc="Ion exchange backwash tank cost equation - C coeff., Fiberglass tank",
            )
            blk.backwash_tank_intercept = pyo.Var(
                initialize=4717.255,
                units=pyo.units.dimensionless,
                doc="Ion exchange backwash tank cost equation - exponent, Fiberglass tank",
            )
            # Ion exchange regeneration solution tank costed with 2nd order polynomial:
            #   regen_tank_cost = A * tank_vol^2 + B * tank_vol + intercept

            blk.regen_tank_intercept = pyo.Var(
                initialize=4408.327,
                units=pyo.units.USD_2020 / pyo.units.gal,
                doc="Ion exchange regen tank cost equation - C coeff. Stainless steel",
            )
            blk.regen_tank_A_coeff = pyo.Var(
                initialize=-3.258e-5,
                units=pyo.units.USD_2020 / pyo.units.gal**2,
                doc="Ion exchange regen tank cost equation - A coeff. Stainless steel",
            )
            blk.regen_tank_B_coeff = pyo.Var(
                initialize=3.846,
                units=pyo.units.USD_2020 / pyo.units.gal,
                doc="Ion exchange regen tank cost equation - B coeff. Stainless steel",
            )
            blk.annual_resin_replacement_factor = pyo.Var(
                initialize=0.05,
                units=pyo.units.year**-1,
                doc="Fraction of ion excange resin replaced per year, 4-5% of bed volume - EPA",
            )
            blk.hazardous_min_cost = pyo.Var(
                initialize=3240,
                units=pyo.units.USD_2020,
                doc="Min cost per hazardous waste shipment - EPA",
            )
            blk.hazardous_resin_disposal = pyo.Var(
                initialize=347.10,
                units=pyo.units.USD_2020 * pyo.units.ton**-1,
                doc="Hazardous resin disposal cost - EPA",
            )
            blk.hazardous_regen_disposal = pyo.Var(
                initialize=3.64,
                units=pyo.units.USD_2020 * pyo.units.gal**-1,
                doc="Hazardous liquid disposal cost - EPA",
            )

        self.ion_exchange = pyo.Block(rule=build_ion_exhange_cost_param_block)

>>>>>>> 92f6ab39
        def build_gac_cost_param_block(blk):

            blk.num_contactors_op = pyo.Var(
                initialize=1,
                units=pyo.units.dimensionless,
                doc="Number of GAC contactors in operation in parallel",
            )

            blk.num_contactors_redundant = pyo.Var(
                initialize=1,
                units=pyo.units.dimensionless,
                doc="Number of off-line redundant GAC contactors in parallel",
            )

            blk.contactor_cost_coeff_0 = pyo.Var(
                initialize=10010.9,
                units=pyo.units.USD_2020,
                doc="GAC contactor polynomial cost coefficient 0",
            )

            blk.contactor_cost_coeff_1 = pyo.Var(
                initialize=2204.95,
                units=pyo.units.USD_2020 * (pyo.units.m**3) ** -1,
                doc="GAC contactor polynomial cost coefficient 1",
            )

            blk.contactor_cost_coeff_2 = pyo.Var(
                initialize=-15.9378,
                units=pyo.units.USD_2020 * (pyo.units.m**3) ** -2,
                doc="GAC contactor polynomial cost coefficient 2",
            )

            blk.contactor_cost_coeff_3 = pyo.Var(
                initialize=0.110592,
                units=pyo.units.USD_2020 * (pyo.units.m**3) ** -3,
                doc="GAC contactor polynomial cost coefficient 3",
            )

            blk.bed_mass_max_ref = pyo.Var(
                initialize=18143.7,
                units=pyo.units.kg,
                doc="Reference maximum value of GAC mass needed for initial charge where "
                "economy of scale no longer discounts the unit price",
            )

            blk.adsorbent_unit_cost_coeff = pyo.Var(
                initialize=4.58342,
                units=pyo.units.USD_2020 * pyo.units.kg**-1,
                doc="GAC adsorbent exponential cost pre-exponential coefficient",
            )

            blk.adsorbent_unit_cost_exp_coeff = pyo.Var(
                initialize=-1.25311e-5,
                units=pyo.units.kg**-1,
                doc="GAC adsorbent exponential cost parameter coefficient",
            )

            blk.other_cost_coeff = pyo.Var(
                initialize=16660.7,
                units=pyo.units.USD_2020,
                doc="GAC other cost power law coefficient",
            )

            blk.other_cost_exp = pyo.Var(
                initialize=0.552207,
                units=pyo.units.dimensionless,
                doc="GAC other cost power law exponent",
            )

            blk.regen_frac = pyo.Var(
                initialize=0.70,
                units=pyo.units.dimensionless,
                doc="Fraction of spent GAC adsorbent that can be regenerated for reuse",
            )

            blk.regen_unit_cost = pyo.Var(
                initialize=4.28352,
                units=pyo.units.USD_2020 * pyo.units.kg**-1,
                doc="Unit cost to regenerate spent GAC adsorbent by an offsite regeneration facility",
            )

            blk.makeup_unit_cost = pyo.Var(
                initialize=4.58223,
                units=pyo.units.USD_2020 * pyo.units.kg**-1,
                doc="Unit cost to makeup spent GAC adsorbent with fresh adsorbent",
            )
<<<<<<< HEAD
            blk.fix_all_vars()

        self.gac = LazyBlock(rule=build_gac_cost_param_block)

        self.fix_all_vars()
=======

        self.gac = pyo.Block(rule=build_gac_cost_param_block)

        # fix the parameters
        for var in self.component_objects(pyo.Var, descend_into=True):
            var.fix()
>>>>>>> 92f6ab39

    def cost_flow(self, flow_expr, flow_type):
        """
        This method registers a given flow component (Var or expression) for
        costing. All flows are required to be bounded to be non-negative (i.e.
        a lower bound equal to or greater than 0).

        Args:
            flow_expr: Pyomo Var or expression that represents a material flow
                that should be included in the process costing. Units are
                expected to be on a per time basis.
            flow_type: string identifying the material this flow represents.
                This string must be available to the FlowsheetCostingBlock
                as a known flow type.

        Raises:
            ValueError if flow_type is not recognized.
            TypeError if flow_expr is an indexed Var.
        """
        if flow_type not in self.available_flows:
            raise ValueError(
                f"{flow_type} is not a recognized flow type. Please check "
                "your spelling and that the flow type has been available to"
                " the FlowsheetCostingBlock."
            )
        if flow_type not in self.flow_types:
            self.register_flow_type(flow_type, self.available_flows[flow_type])
        super().cost_flow(flow_expr, flow_type)

    def build_process_costs(self):
        self.total_capital_cost = pyo.Expression(
            expr=self.aggregate_capital_cost, doc="Total capital cost"
        )
        self.total_investment_cost = pyo.Var(
            initialize=1e3,
            domain=pyo.NonNegativeReals,
            doc="Total investment cost",
            units=self.base_currency,
        )
        self.maintenance_labor_chemical_operating_cost = pyo.Var(
            initialize=1e3,
            domain=pyo.NonNegativeReals,
            doc="Maintenance-labor-chemical operating cost",
            units=self.base_currency / self.base_period,
        )
        self.total_operating_cost = pyo.Var(
            initialize=1e3,
            domain=pyo.NonNegativeReals,
            doc="Total operating cost",
            units=self.base_currency / self.base_period,
        )

        self.total_investment_cost_constraint = pyo.Constraint(
            expr=self.total_investment_cost
            == self.factor_total_investment * self.total_capital_cost
        )
        self.maintenance_labor_chemical_operating_cost_constraint = pyo.Constraint(
            expr=self.maintenance_labor_chemical_operating_cost
            == self.factor_maintenance_labor_chemical * self.total_investment_cost
        )

        self.total_operating_cost_constraint = pyo.Constraint(
            expr=self.total_operating_cost
            == self.maintenance_labor_chemical_operating_cost
            + self.aggregate_fixed_operating_cost
            + self.aggregate_variable_operating_cost
            + sum(self.aggregate_flow_costs.values()) * self.utilization_factor
        )

    def initialize_build(self):
        calculate_variable_from_constraint(
            self.total_investment_cost, self.total_investment_cost_constraint
        )
        calculate_variable_from_constraint(
            self.maintenance_labor_chemical_operating_cost,
            self.maintenance_labor_chemical_operating_cost_constraint,
        )
        calculate_variable_from_constraint(
            self.total_operating_cost, self.total_operating_cost_constraint
        )

        for var, con in self._registered_LCOWs.values():
            calculate_variable_from_constraint(var, con)

    def add_LCOW(self, flow_rate, name="LCOW"):
        """
        Add Levelized Cost of Water (LCOW) to costing block.
        Args:
            flow_rate - flow rate of water (volumetric) to be used in
                        calculating LCOW
            name (optional) - name for the LCOW variable (default: LCOW)
        """

        LCOW = pyo.Var(
            doc=f"Levelized Cost of Water based on flow {flow_rate.name}",
            units=self.base_currency / pyo.units.m**3,
        )
        self.add_component(name, LCOW)

        LCOW_constraint = pyo.Constraint(
            expr=LCOW
            == (
                self.total_investment_cost * self.factor_capital_annualization
                + self.total_operating_cost
            )
            / (
                pyo.units.convert(
                    flow_rate, to_units=pyo.units.m**3 / self.base_period
                )
                * self.utilization_factor
            ),
            doc=f"Constraint for Levelized Cost of Water based on flow {flow_rate.name}",
        )
        self.add_component(name + "_constraint", LCOW_constraint)

        self._registered_LCOWs[name] = (LCOW, LCOW_constraint)

    def add_annual_water_production(self, flow_rate, name="annual_water_production"):
        """
        Add annual water production to costing block.
        Args:
            flow_rate - flow rate of water (volumetric) to be used in
                        calculating annual water production
            name (optional) - name for the annual water productionvariable
                              Expression (default: annual_water_production)
        """
        self.add_component(
            name,
            pyo.Expression(
                expr=(
                    pyo.units.convert(
                        flow_rate, to_units=pyo.units.m**3 / self.base_period
                    )
                    * self.utilization_factor
                ),
                doc=f"Annual water production based on flow {flow_rate.name}",
            ),
        )

    def add_specific_energy_consumption(
        self, flow_rate, name="specific_energy_consumption"
    ):
        """
        Add specific energy consumption (kWh/m**3) to costing block.
        Args:
            flow_rate - flow rate of water (volumetric) to be used in
                        calculating specific energy consumption
            name (optional) - the name of the Expression for the specific
                              energy consumption (default: specific_energy_consumption)
        """

        self.add_component(
            name,
            pyo.Expression(
                expr=self.aggregate_flow_electricity
                / pyo.units.convert(
                    flow_rate, to_units=pyo.units.m**3 / pyo.units.hr
                ),
                doc=f"Specific energy consumption based on flow {flow_rate.name}",
            ),
        )

    def add_specific_electrical_carbon_intensity(
        self, flow_rate, name="specific_electrical_carbon_intensity"
    ):
        """
        Add specific electrical carbon intensity (kg_CO2eq/m**3) to costing block.
        Args:
            flow_rate - flow rate of water (volumetric) to be used in
                        calculating specific electrical carbon intensity
            name (optional) - the name of the Expression for the specific
                              energy consumption (default: specific_electrical_carbon_intensity)
        """

        self.add_component(
            name,
            pyo.Expression(
                expr=self.aggregate_flow_electricity
                * self.electrical_carbon_intensity
                / pyo.units.convert(
                    flow_rate, to_units=pyo.units.m**3 / pyo.units.hr
                ),
                doc=f"Specific electrical carbon intensity based on flow {flow_rate.name}",
            ),
        )

    # Define costing methods supported by package

    @staticmethod
    def cost_uv_aop(blk, cost_electricity_flow=True):
        """
        UV-AOP costing method
        """
        cost_uv_aop_bundle(
            blk,
            blk.costing_package.ultraviolet.reactor_cost,
            blk.costing_package.ultraviolet.lamp_cost,
            blk.costing_package.ultraviolet.factor_lamp_replacement,
        )

        t0 = blk.flowsheet().time.first()
        if cost_electricity_flow:
            blk.costing_package.cost_flow(
                pyo.units.convert(
                    blk.unit_model.electricity_demand[t0],
                    to_units=pyo.units.kW,
                ),
                "electricity",
            )

    @staticmethod
    def cost_nanofiltration(blk):
        """
        Nanofiltration costing method

        TODO: describe equations
        """
        cost_membrane(
            blk,
            blk.costing_package.nanofiltration.membrane_cost,
            blk.costing_package.nanofiltration.factor_membrane_replacement,
        )

    @staticmethod
    def cost_reverse_osmosis(blk, ro_type=ROType.standard):
        """
        Reverse osmosis costing method

        TODO: describe equations

        Args:
            ro_type: ROType Enum indicating reverse osmosis type,
                default = ROType.standard
        """
        if ro_type == ROType.standard:
            membrane_cost = blk.costing_package.reverse_osmosis.membrane_cost
        elif ro_type == ROType.high_pressure:
            membrane_cost = (
                blk.costing_package.reverse_osmosis.high_pressure_membrane_cost
            )
        else:
            raise ConfigurationError(
                f"{blk.unit_model.name} received invalid argument for ro_type:"
                f" {ro_type}. Argument must be a member of the ROType Enum."
            )
        cost_membrane(
            blk,
            membrane_cost,
            blk.costing_package.reverse_osmosis.factor_membrane_replacement,
        )

    @staticmethod
    def cost_pump(blk, pump_type=PumpType.high_pressure, cost_electricity_flow=True):
        """
        Pump costing method

        TODO: describe equations

        Args:
            pump_type: PumpType Enum indicating pump type,
                default = PumpType.high_pressure

            cost_electricity_flow: bool, if True, the Pump's work_mechanical will be
                converted to kW and costed as an electricity, default = True
        """
        if pump_type == PumpType.high_pressure:
            WaterTAPCostingData.cost_high_pressure_pump(blk, cost_electricity_flow)
        elif pump_type == PumpType.low_pressure:
            WaterTAPCostingData.cost_low_pressure_pump(blk, cost_electricity_flow)
        else:
            raise ConfigurationError(
                f"{blk.unit_model.name} received invalid argument for pump_type:"
                f" {pump_type}. Argument must be a member of the PumpType Enum."
            )

    @staticmethod
    def cost_energy_recovery_device(
        blk,
        energy_recovery_device_type=EnergyRecoveryDeviceType.pressure_exchanger,
        cost_electricity_flow=True,
    ):
        """
        Energy recovery device costing method

        TODO: describe equations

        Args:
            energy_recovery_device_type: EnergyRecoveryDeviceType Enum indicating ERD type,
                default = EnergyRecoveryDeviceType.pressure_exchanger.

            cost_electricity_flow: bool, if True, the ERD's work_mechanical will
                be converted to kW and costed as an electricity default = True
        """
        if energy_recovery_device_type == EnergyRecoveryDeviceType.pressure_exchanger:
            WaterTAPCostingData.cost_pressure_exchanger_erd(blk)
        else:
            raise ConfigurationError(
                f"{blk.unit_model.name} received invalid argument for energy_recovery_device_type:"
                f" {energy_recovery_device_type}. Argument must be a member of the EnergyRecoveryDeviceType Enum."
            )

    @staticmethod
    def cost_high_pressure_pump(blk, cost_electricity_flow=True):
        """
        High pressure pump costing method

        `TODO: describe equations`

        Args:
            cost_electricity_flow - bool, if True, the Pump's work_mechanical will
                                    be converted to kW and costed as an electricity
                                    default = True
        """
        t0 = blk.flowsheet().time.first()
        make_capital_cost_var(blk)
        blk.capital_cost_constraint = pyo.Constraint(
            expr=blk.capital_cost
            == blk.costing_package.high_pressure_pump.cost
            * pyo.units.convert(blk.unit_model.work_mechanical[t0], pyo.units.W)
        )
        if cost_electricity_flow:
            blk.costing_package.cost_flow(
                pyo.units.convert(
                    blk.unit_model.work_mechanical[t0], to_units=pyo.units.kW
                ),
                "electricity",
            )

    @staticmethod
    def cost_low_pressure_pump(blk, cost_electricity_flow=True):
        """
        Low pressure pump costing method

        TODO: describe equations

        Args:
            cost_electricity_flow - bool, if True, the Pump's work_mechanical will
                                    be converted to kW and costed as an electricity
                                    default = True
        """
        t0 = blk.flowsheet().time.first()
        cost_by_flow_volume(
            blk,
            blk.costing_package.low_pressure_pump.cost,
            pyo.units.convert(
                blk.unit_model.control_volume.properties_in[t0].flow_vol,
                (pyo.units.m**3 / pyo.units.s),
            ),
        )
        if cost_electricity_flow:
            blk.costing_package.cost_flow(
                pyo.units.convert(
                    blk.unit_model.work_mechanical[t0], to_units=pyo.units.kW
                ),
                "electricity",
            )

    @staticmethod
    def cost_pressure_exchanger_erd(blk, cost_electricity_flow=True):
        """
        ERD pressure exchanger costing method

        TODO: describe equations

        Args:
            cost_electricity_flow - bool, if True, the ERD's work_mechanical will
                                    be converted to kW and costed as an electricity
                                    default = True
        """
        t0 = blk.flowsheet().time.first()
        cost_by_flow_volume(
            blk,
            blk.costing_package.energy_recovery_device.pressure_exchanger_cost,
            pyo.units.convert(
                blk.unit_model.control_volume.properties_in[t0].flow_vol,
                (pyo.units.meter**3 / pyo.units.hours),
            ),
        )
        if cost_electricity_flow:
            blk.costing_package.cost_flow(
                pyo.units.convert(
                    blk.unit_model.work_mechanical[t0], to_units=pyo.units.kW
                ),
                "electricity",
            )

    @staticmethod
    def cost_pressure_exchanger(blk):
        """
        Pressure exchanger costing method

        TODO: describe equations
        """
        cost_by_flow_volume(
            blk,
            blk.costing_package.pressure_exchanger.cost,
            pyo.units.convert(
                blk.unit_model.low_pressure_side.properties_in[0].flow_vol,
                (pyo.units.meter**3 / pyo.units.hours),
            ),
        )

    @staticmethod
    def cost_mixer(blk, mixer_type=MixerType.default, **kwargs):
        """
        Mixer costing method

        TODO: describe equations

        Args:
            mixer_type: MixerType Enum indicating mixer type,
                default = MixerType.default

            `**kwargs`: Additional keywords for the MixerType, e.g., NaOCl
                and CaOH2 mixers expect the `dosing_rate` keyword
                argument.
        """
        if mixer_type == MixerType.default:
            WaterTAPCostingData.cost_default_mixer(blk, **kwargs)
        elif mixer_type == MixerType.NaOCl:
            WaterTAPCostingData.cost_naocl_mixer(blk, **kwargs)
        elif mixer_type == MixerType.CaOH2:
            WaterTAPCostingData.cost_caoh2_mixer(blk, **kwargs)
        else:
            raise ConfigurationError(
                f"{blk.unit_model.name} received invalid argument for mixer_type:"
                f" {mixer_type}. Argument must be a member of the MixerType Enum."
            )

    @staticmethod
    def cost_default_mixer(blk):
        """
        Default mixer costing method

        TODO: describe equations
        """
        cost_by_flow_volume(
            blk,
            blk.costing_package.mixer.unit_cost,
            pyo.units.convert(
                blk.unit_model.mixed_state[0].flow_vol,
                pyo.units.liter / pyo.units.second,
            ),
        )

    @staticmethod
    def cost_naocl_mixer(blk, dosing_rate):
        """
        NaOCl mixer costing method

        TODO: describe equations

        Args:
            dosing_rate: An expression in [mass/time] for NaOCl dosage
        """
        cost_by_flow_volume(
            blk,
            blk.costing_package.naocl.mixer_unit_cost,
            pyo.units.convert(
                blk.unit_model.inlet_stream_state[0].flow_vol,
                pyo.units.m**3 / pyo.units.day,
            ),
        )
        blk.costing_package.cost_flow(
            pyo.units.convert(dosing_rate, pyo.units.kg / pyo.units.s), "NaOCl"
        )

    @staticmethod
    def cost_caoh2_mixer(blk, dosing_rate):
        """
        CaOH2 mixer costing method

        TODO: describe equations

        Args:
            dosing_rate: An expression in [mass/time] for CaOH2 dosage
        """
        stream = blk.unit_model.lime_stream
        blk.lime_kg_per_day = pyo.Expression(
            expr=pyo.units.convert(
                dosing_rate,
                pyo.units.kg / pyo.units.day,
            )
        )
        cost_by_flow_volume(
            blk,
            blk.costing_package.caoh2.mixer_unit_cost
            / blk.costing_package.factor_total_investment,
            blk.lime_kg_per_day,
        )
        blk.costing_package.cost_flow(
            pyo.units.convert(dosing_rate, pyo.units.kg / pyo.units.s), "CaOH2"
        )

    @staticmethod
    def cost_electrodialysis(blk, cost_electricity_flow=True):
        """
        Function for costing the Electrodialysis unit

        Args:
            cost_electricity_flow - Option for including the costing of electricity
        """
        t0 = blk.flowsheet().time.first()

        membrane_cost = (
            blk.costing_package.electrodialysis.cem_membrane_cost
            + blk.costing_package.electrodialysis.aem_membrane_cost
        )
        spacer_cost = 2.0 * blk.costing_package.electrodialysis.flowspacer_cost
        electrode_cost = 2.0 * blk.costing_package.electrodialysis.electrode_cost

        cost_electrodialysis_stack(
            blk,
            membrane_cost,
            spacer_cost,
            blk.costing_package.electrodialysis.factor_membrane_housing_replacement,
            electrode_cost,
            blk.costing_package.electrodialysis.factor_electrode_replacement,
        )

        # Changed this to grab power from performance table which is identified
        # by same key regardless of whether the Electrodialysis unit is 0D or 1D
        if cost_electricity_flow:
            blk.costing_package.cost_flow(
                pyo.units.convert(
                    blk.unit_model.get_power_electrical(t0),
                    to_units=pyo.units.kW,
                ),
                "electricity",
            )

    @staticmethod
    def cost_crystallizer(blk, cost_type=CrystallizerCostType.default):
        """
        Function for costing the FC crystallizer by the mass flow of produced crystals.
        The operating cost model assumes that heat is supplied via condensation of saturated steam (see Dutta et al.)

        Args:
            cost_type - Option for crystallizer cost function type - volume or mass basis
        """
        if (
            cost_type == CrystallizerCostType.default
            or cost_type == CrystallizerCostType.mass_basis
        ):
            WaterTAPCostingData.cost_crystallizer_by_crystal_mass(blk)
        elif cost_type == CrystallizerCostType.volume_basis:
            WaterTAPCostingData.cost_crystallizer_by_volume(blk)
        else:
            raise ConfigurationError(
                f"{blk.unit_model.name} received invalid argument for cost_type:"
                f" {cost_type}. Argument must be a member of the CrystallizerCostType Enum."
            )

        blk.costing_package.cost_flow(
            pyo.units.convert(
                (
                    blk.unit_model.magma_circulation_flow_vol
                    * blk.unit_model.dens_mass_slurry
                    * Constants.acceleration_gravity
                    * blk.costing_package.crystallizer.pump_head_height
                    / blk.costing_package.crystallizer.efficiency_pump
                ),
                to_units=pyo.units.kW,
            ),
            "electricity",
        )

        blk.costing_package.cost_flow(
            pyo.units.convert(
                (
                    blk.unit_model.work_mechanical[0]
                    / WaterTAPCostingData._compute_steam_properties(blk)
                ),
                to_units=pyo.units.m**3 / pyo.units.s,
            ),
            "steam",
        )

    @staticmethod
    def cost_crystallizer_by_crystal_mass(blk):
        """
        Mass-based capital cost for FC crystallizer
        """
        make_capital_cost_var(blk)
        blk.capital_cost_constraint = pyo.Constraint(
            expr=blk.capital_cost
            == pyo.units.convert(
                (
                    blk.costing_package.crystallizer.iec_percent
                    * blk.costing_package.crystallizer.fob_unit_cost
                    * (
                        sum(
                            blk.unit_model.solids.flow_mass_phase_comp[0, "Sol", j]
                            for j in blk.unit_model.config.property_package.solute_set
                        )
                        / blk.costing_package.crystallizer.ref_capacity
                    )
                    ** blk.costing_package.crystallizer.ref_exponent
                ),
                to_units=blk.costing_package.base_currency,
            )
        )

    @staticmethod
    def cost_crystallizer_by_volume(blk):
        """
        Volume-based capital cost for FC crystallizer
        """
        make_capital_cost_var(blk)
        blk.capital_cost_constraint = pyo.Constraint(
            expr=blk.capital_cost
            == pyo.units.convert(
                (
                    blk.costing_package.crystallizer.volume_cost
                    * (
                        (
                            pyo.units.convert(
                                blk.unit_model.volume_suspension
                                * (
                                    blk.unit_model.height_crystallizer
                                    / blk.unit_model.height_slurry
                                ),
                                to_units=(pyo.units.ft) ** 3,
                            )
                        )
                        / pyo.units.ft**3
                    )
                    ** blk.costing_package.crystallizer.vol_basis_exponent
                ),
                to_units=blk.costing_package.base_currency,
            )
        )

    @staticmethod
<<<<<<< HEAD
=======
    def cost_ion_exchange(blk):
        """
        Volume-based capital cost for Ion Exchange
        """
        make_capital_cost_var(blk)
        make_fixed_operating_cost_var(blk)
        # Conversions to use units from cost equations in reference
        col_vol_gal = pyo.units.convert(
            blk.unit_model.col_vol_per, to_units=pyo.units.gal
        )
        bed_vol_ft3 = pyo.units.convert(
            blk.unit_model.bed_vol, to_units=pyo.units.ft**3
        )
        bed_mass_ton = pyo.units.convert(
            blk.unit_model.bed_vol * blk.unit_model.resin_bulk_dens,
            to_units=pyo.units.ton,
        )
        bw_tank_vol = pyo.units.convert(
            (
                blk.unit_model.bw_flow * blk.unit_model.t_bw
                + blk.unit_model.rinse_flow * blk.unit_model.t_rinse
            ),
            to_units=pyo.units.gal,
        )
        regen_tank_vol = pyo.units.convert(
            (
                blk.unit_model.properties_regen[0].flow_vol_phase["Liq"]
                * blk.unit_model.t_regen
            ),
            to_units=pyo.units.gal,
        )
        ix_type = blk.unit_model.ion_exchange_type
        TIC = 1.65
        blk.capital_cost_vessel = pyo.Var(
            initialize=1e5,
            domain=pyo.NonNegativeReals,
            units=blk.costing_package.base_currency,
            doc="Capital cost for one vessel",
        )
        blk.capital_cost_resin = pyo.Var(
            initialize=1e5,
            domain=pyo.NonNegativeReals,
            units=blk.costing_package.base_currency,
            doc="Capital cost for resin for one vessel",
        )
        blk.capital_cost_regen_tank = pyo.Var(
            initialize=1e5,
            domain=pyo.NonNegativeReals,
            units=blk.costing_package.base_currency,
            doc="Capital cost for regeneration solution tank",
        )
        blk.capital_cost_backwash_tank = pyo.Var(
            initialize=1e5,
            domain=pyo.NonNegativeReals,
            units=blk.costing_package.base_currency,
            doc="Capital cost for backwash + rinse solution tank",
        )
        blk.operating_cost_hazardous = pyo.Var(
            initialize=1e5,
            domain=pyo.NonNegativeReals,
            units=blk.costing_package.base_currency,
            doc="Operating cost for hazardous waste disposal",
        )

        ion_exchange_params = blk.costing_package.ion_exchange

        # TODO: add way to have other regen chemicals
        if ix_type == "cation":
            resin_cost = ion_exchange_params.cation_exchange_resin_cost

        elif ix_type == "anion":
            resin_cost = ion_exchange_params.anion_exchange_resin_cost

        elif ix_type == "mixed":
            raise ConfigurationError(
                "IonExchangeOD model for IonExchangeType.mixed has not been implemented yet."
            )

        blk.capital_cost_vessel_constraint = pyo.Constraint(
            expr=blk.capital_cost_vessel
            == ion_exchange_params.vessel_intercept
            + ion_exchange_params.vessel_A_coeff * col_vol_gal**3
            + ion_exchange_params.vessel_B_coeff * col_vol_gal**2
            + ion_exchange_params.vessel_C_coeff * col_vol_gal
        )
        blk.capital_cost_resin_constraint = pyo.Constraint(
            expr=blk.capital_cost_resin == resin_cost * bed_vol_ft3
        )
        blk.capital_cost_backwash_tank_constraint = pyo.Constraint(
            expr=blk.capital_cost_backwash_tank
            == ion_exchange_params.backwash_tank_intercept
            + ion_exchange_params.backwash_tank_A_coeff * bw_tank_vol**3
            + ion_exchange_params.backwash_tank_B_coeff * bw_tank_vol**2
            + ion_exchange_params.backwash_tank_C_coeff * bw_tank_vol
        )
        blk.capital_cost_regen_tank_constraint = pyo.Constraint(
            expr=blk.capital_cost_regen_tank
            == ion_exchange_params.regen_tank_intercept
            + ion_exchange_params.regen_tank_A_coeff * regen_tank_vol**2
            + ion_exchange_params.regen_tank_B_coeff * regen_tank_vol
        )
        blk.capital_cost_constraint = pyo.Constraint(
            expr=blk.capital_cost
            == (
                (blk.capital_cost_vessel + blk.capital_cost_resin)
                * (blk.unit_model.number_columns + blk.unit_model.number_columns_redund)
                + blk.capital_cost_backwash_tank
                + blk.capital_cost_regen_tank
            )
            * TIC
        )
        if blk.unit_model.config.hazardous_waste:
            blk.operating_cost_hazardous_constraint = pyo.Constraint(
                expr=blk.operating_cost_hazardous
                == (
                    bw_tank_vol * ion_exchange_params.hazardous_regen_disposal
                    + bed_mass_ton * ion_exchange_params.hazardous_resin_disposal
                )
                * ion_exchange_params.annual_resin_replacement_factor
                + ion_exchange_params.hazardous_min_cost
            )
        else:
            blk.operating_cost_hazardous.fix(0)
        blk.fixed_operating_cost_constraint = pyo.Constraint(
            expr=blk.fixed_operating_cost
            == (
                (
                    bed_vol_ft3
                    * ion_exchange_params.annual_resin_replacement_factor
                    * resin_cost
                )
                + blk.operating_cost_hazardous
            )
        )

        regen_soln_flow = (
            (
                blk.unit_model.regen_dose
                * blk.unit_model.bed_vol
                * (blk.unit_model.number_columns + blk.unit_model.number_columns_redund)
            )
            / (blk.unit_model.t_cycle)
        ) / blk.unit_model.regen_recycle

        electricity_flow = (
            blk.unit_model.main_pump_power
            + blk.unit_model.regen_pump_power
            + blk.unit_model.bw_pump_power
            + blk.unit_model.rinse_pump_power
        )

        blk.costing_package.cost_flow(electricity_flow, "electricity")
        blk.costing_package.cost_flow(regen_soln_flow, blk.unit_model.regen_chem)

>>>>>>> 92f6ab39
    def cost_gac(blk):
        """
        3 equation capital cost estimation for GAC systems with: (i), contactor/pressure vessel cost by polynomial
        as a function of individual contactor volume; (ii), initial charge of GAC adsorbent cost by exponential as a
        function of required mass of GAC adsorbent; and (iii), other process costs (vessels, pipes, instrumentation, and
        controls) calculated by power law as a function of total contactor(s) volume. Operating costs calculated as the
        required makeup and regeneration of GAC adsorbent. Energy for backwash and booster pumps considered negligible
        compared to regeneration costs
        """
        make_capital_cost_var(blk)
        blk.contactor_cost = pyo.Var(
            initialize=1e5,
            domain=pyo.NonNegativeReals,
            units=blk.costing_package.base_currency,
            doc="Unit contactor(s) capital cost",
        )
        blk.bed_mass_gac_ref = pyo.Var(
            initialize=4,
            domain=pyo.NonNegativeReals,
            units=pyo.units.kg,
            doc="Reference value of GAC mass needed for initial charge where "
            "economy of scale no longer discounts the unit price",
        )
        blk.adsorbent_unit_cost = pyo.Var(
            initialize=2,
            domain=pyo.NonNegativeReals,
            units=blk.costing_package.base_currency * pyo.units.kg**-1,
            doc="GAC adsorbent cost per unit mass",
        )
        blk.adsorbent_cost = pyo.Var(
            initialize=1e5,
            domain=pyo.NonNegativeReals,
            units=blk.costing_package.base_currency,
            doc="Unit adsorbent capital cost",
        )
        blk.other_process_cost = pyo.Var(
            initialize=1e5,
            domain=pyo.NonNegativeReals,
            units=blk.costing_package.base_currency,
            doc="Unit other process capital cost",
        )

        blk.contactor_cost_constraint = pyo.Constraint(
            expr=blk.contactor_cost
            == (
                blk.costing_package.gac.num_contactors_op
                + blk.costing_package.gac.num_contactors_redundant
            )
            * pyo.units.convert(
                (
                    blk.costing_package.gac.contactor_cost_coeff_3
                    * (
                        blk.unit_model.bed_volume
                        / blk.costing_package.gac.num_contactors_op
                    )
                    ** 3
                    + blk.costing_package.gac.contactor_cost_coeff_2
                    * (
                        blk.unit_model.bed_volume
                        / blk.costing_package.gac.num_contactors_op
                    )
                    ** 2
                    + blk.costing_package.gac.contactor_cost_coeff_1
                    * (
                        blk.unit_model.bed_volume
                        / blk.costing_package.gac.num_contactors_op
                    )
                    ** 1
                    + blk.costing_package.gac.contactor_cost_coeff_0
                ),
                to_units=blk.costing_package.base_currency,
            )
        )
        blk.bed_mass_gac_ref_constraint = pyo.Constraint(
            expr=blk.bed_mass_gac_ref
            == smooth_min(
                blk.costing_package.gac.bed_mass_max_ref / pyo.units.kg,
                pyo.units.convert(blk.unit_model.bed_mass_gac, to_units=pyo.units.kg)
                / pyo.units.kg,
            )
            * pyo.units.kg
        )
        blk.adsorbent_unit_cost_constraint = pyo.Constraint(
            expr=blk.adsorbent_unit_cost
            == pyo.units.convert(
                blk.costing_package.gac.adsorbent_unit_cost_coeff
                * pyo.exp(
                    blk.bed_mass_gac_ref
                    * blk.costing_package.gac.adsorbent_unit_cost_exp_coeff
                ),
                to_units=blk.costing_package.base_currency * pyo.units.kg**-1,
            )
        )
        blk.adsorbent_cost_constraint = pyo.Constraint(
            expr=blk.adsorbent_cost
            == blk.adsorbent_unit_cost * blk.unit_model.bed_mass_gac
        )
        blk.other_process_cost_constraint = pyo.Constraint(
            expr=blk.other_process_cost
            == pyo.units.convert(
                (
                    blk.costing_package.gac.other_cost_coeff
                    * ((pyo.units.m**3) ** -blk.costing_package.gac.other_cost_exp)
                    * (
                        (
                            blk.costing_package.gac.num_contactors_op
                            + blk.costing_package.gac.num_contactors_redundant
                        )
                        * (
                            blk.unit_model.bed_volume
                            / blk.costing_package.gac.num_contactors_op
                        )
                    )
                    ** blk.costing_package.gac.other_cost_exp
                ),
                to_units=blk.costing_package.base_currency,
            )
        )

        blk.capital_cost_constraint = pyo.Constraint(
            expr=blk.capital_cost
            == blk.contactor_cost + blk.adsorbent_cost + blk.other_process_cost
        )

        make_fixed_operating_cost_var(blk)
        blk.gac_regen_cost = pyo.Var(
            initialize=1e5,
            domain=pyo.NonNegativeReals,
            units=blk.costing_package.base_currency / blk.costing_package.base_period,
            doc="Cost to regenerate spent GAC adsorbent by an offsite regeneration facility",
        )
        blk.gac_makeup_cost = pyo.Var(
            initialize=1e5,
            domain=pyo.NonNegativeReals,
            units=blk.costing_package.base_currency / blk.costing_package.base_period,
            doc="Cost to makeup spent GAC adsorbent with fresh adsorbent",
        )

        blk.gac_regen_cost_constraint = pyo.Constraint(
            expr=blk.gac_regen_cost
            == pyo.units.convert(
                (
                    blk.costing_package.gac.regen_unit_cost
                    * (
                        blk.costing_package.gac.regen_frac
                        * blk.unit_model.gac_mass_replace_rate
                    )
                ),
                to_units=blk.costing_package.base_currency
                / blk.costing_package.base_period,
            )
        )
        blk.gac_makeup_cost_constraint = pyo.Constraint(
            expr=blk.gac_makeup_cost
            == pyo.units.convert(
                (
                    blk.costing_package.gac.makeup_unit_cost
                    * (
                        (1 - blk.costing_package.gac.regen_frac)
                        * blk.unit_model.gac_mass_replace_rate
                    )
                ),
                to_units=blk.costing_package.base_currency
                / blk.costing_package.base_period,
            )
        )
        blk.fixed_operating_cost_constraint = pyo.Constraint(
            expr=blk.fixed_operating_cost == blk.gac_regen_cost + blk.gac_makeup_cost
        )

    def _compute_steam_properties(blk):
        """
        Function for computing saturated steam properties for thermal heating estimation.

        Args:
            pressure_sat:   Steam gauge pressure in bar

        Out:
            Steam thermal capacity (latent heat of condensation * density) in kJ/m3
        """
        pressure_sat = blk.costing_package.crystallizer.steam_pressure
        # 1. Compute saturation temperature of steam: computed from El-Dessouky expression
        tsat_constants = [
            42.6776 * pyo.units.K,
            -3892.7 * pyo.units.K,
            1000 * pyo.units.kPa,
            -9.48654 * pyo.units.dimensionless,
        ]
        psat = (
            pyo.units.convert(pressure_sat, to_units=pyo.units.kPa)
            + 101.325 * pyo.units.kPa
        )
        temperature_sat = tsat_constants[0] + tsat_constants[1] / (
            pyo.log(psat / tsat_constants[2]) + tsat_constants[3]
        )

        # 2. Compute latent heat of condensation/vaporization: computed from Sharqawy expression
        t = temperature_sat - 273.15 * pyo.units.K
        enth_mass_units = pyo.units.J / pyo.units.kg
        t_inv_units = pyo.units.K**-1
        dh_constants = [
            2.501e6 * enth_mass_units,
            -2.369e3 * enth_mass_units * t_inv_units**1,
            2.678e-1 * enth_mass_units * t_inv_units**2,
            -8.103e-3 * enth_mass_units * t_inv_units**3,
            -2.079e-5 * enth_mass_units * t_inv_units**4,
        ]
        dh_vap = (
            dh_constants[0]
            + dh_constants[1] * t
            + dh_constants[2] * t**2
            + dh_constants[3] * t**3
            + dh_constants[4] * t**4
        )
        dh_vap = pyo.units.convert(dh_vap, to_units=pyo.units.kJ / pyo.units.kg)

        # 3. Compute specific volume: computed from Affandi expression (Eq 5)
        t_critical = 647.096 * pyo.units.K
        t_red = temperature_sat / t_critical  # Reduced temperature
        sp_vol_constants = [
            -7.75883 * pyo.units.dimensionless,
            3.23753 * pyo.units.dimensionless,
            2.05755 * pyo.units.dimensionless,
            -0.06052 * pyo.units.dimensionless,
            0.00529 * pyo.units.dimensionless,
        ]
        log_sp_vol = (
            sp_vol_constants[0]
            + sp_vol_constants[1] * (pyo.log(1 / t_red)) ** 0.4
            + sp_vol_constants[2] / (t_red**2)
            + sp_vol_constants[3] / (t_red**4)
            + sp_vol_constants[4] / (t_red**5)
        )
        sp_vol = pyo.exp(log_sp_vol) * pyo.units.m**3 / pyo.units.kg

        # 4. Return specific energy: density * latent heat
        return dh_vap / sp_vol


# Define default mapping of costing methods to unit models
WaterTAPCostingData.unit_mapping = {
    Mixer: WaterTAPCostingData.cost_mixer,
    Pump: WaterTAPCostingData.cost_pump,
    EnergyRecoveryDevice: WaterTAPCostingData.cost_energy_recovery_device,
    PressureExchanger: WaterTAPCostingData.cost_pressure_exchanger,
    ReverseOsmosis0D: WaterTAPCostingData.cost_reverse_osmosis,
    ReverseOsmosis1D: WaterTAPCostingData.cost_reverse_osmosis,
    NanoFiltration0D: WaterTAPCostingData.cost_nanofiltration,
    NanofiltrationZO: WaterTAPCostingData.cost_nanofiltration,
    Crystallization: WaterTAPCostingData.cost_crystallizer,
    Ultraviolet0D: WaterTAPCostingData.cost_uv_aop,
    Electrodialysis0D: WaterTAPCostingData.cost_electrodialysis,
    Electrodialysis1D: WaterTAPCostingData.cost_electrodialysis,
<<<<<<< HEAD
=======
    IonExchange0D: WaterTAPCostingData.cost_ion_exchange,
>>>>>>> 92f6ab39
    GAC: WaterTAPCostingData.cost_gac,
}


def make_capital_cost_var(blk):
    blk.capital_cost = pyo.Var(
        initialize=1e5,
        domain=pyo.NonNegativeReals,
        units=blk.costing_package.base_currency,
        doc="Unit capital cost",
    )


def make_fixed_operating_cost_var(blk):
    blk.fixed_operating_cost = pyo.Var(
        initialize=1e5,
        domain=pyo.NonNegativeReals,
        units=blk.costing_package.base_currency / blk.costing_package.base_period,
        doc="Unit fixed operating cost",
    )


def cost_membrane(blk, membrane_cost, factor_membrane_replacement):
    """
    Generic function for costing a membrane. Assumes the unit_model
    has an `area` variable or parameter.

    Args:
        membrane_cost - The cost of the membrane in currency per area
        factor_membrane_replacement - Membrane replacement factor
                                      [fraction of membrane replaced/year]
    """

    make_capital_cost_var(blk)
    make_fixed_operating_cost_var(blk)
    blk.membrane_cost = pyo.Expression(expr=membrane_cost)
    blk.factor_membrane_replacement = pyo.Expression(expr=factor_membrane_replacement)

    blk.capital_cost_constraint = pyo.Constraint(
        expr=blk.capital_cost == blk.membrane_cost * blk.unit_model.area
    )
    blk.fixed_operating_cost_constraint = pyo.Constraint(
        expr=blk.fixed_operating_cost
        == blk.factor_membrane_replacement * blk.membrane_cost * blk.unit_model.area
    )


def cost_electrodialysis_stack(
    blk,
    membrane_cost,
    spacer_cost,
    membrane_replacement_factor,
    electrode_cost,
    electrode_replacement_factor,
):
    """
    Generic function for costing the stack in an electrodialysis unit.
    Assumes the unit_model has a `cell_pair_num`, `cell_width`, and `cell_length`
    set of variables used to size the total membrane area.

    Args:
        membrane_cost - The total cost of the CEM and AEM per cell pair in currency per area

        spacer_cost - The total cost of the spacers per cell pair in currency per area

        membrane_replacement_factor - Replacement factor for membranes and spacers
                                      [fraction of membranes/spacers replaced/year]

        electrode_cost - The total cost of electrodes in a given stack in currency per area

        electrode_replacement_factor - Replacement factor for electrodes
                                        [fraction of electrodes replaced/year]
    """
    make_capital_cost_var(blk)
    make_fixed_operating_cost_var(blk)

    blk.membrane_cost = pyo.Expression(expr=membrane_cost)
    blk.membrane_replacement_factor = pyo.Expression(expr=membrane_replacement_factor)
    blk.spacer_cost = pyo.Expression(expr=spacer_cost)
    blk.electrode_cost = pyo.Expression(expr=electrode_cost)
    blk.electrode_replacement_factor = pyo.Expression(expr=electrode_replacement_factor)

    blk.capital_cost_constraint = pyo.Constraint(
        expr=blk.capital_cost
        == (blk.membrane_cost + blk.spacer_cost)
        * (
            blk.unit_model.cell_pair_num
            * blk.unit_model.cell_width
            * blk.unit_model.cell_length
        )
        + blk.electrode_cost * (blk.unit_model.cell_width * blk.unit_model.cell_length)
    )
    blk.fixed_operating_cost_constraint = pyo.Constraint(
        expr=blk.fixed_operating_cost
        == blk.membrane_replacement_factor
        * (blk.membrane_cost + blk.spacer_cost)
        * (
            blk.unit_model.cell_pair_num
            * blk.unit_model.cell_width
            * blk.unit_model.cell_length
        )
        + blk.electrode_replacement_factor
        * blk.electrode_cost
        * (blk.unit_model.cell_width * blk.unit_model.cell_length)
    )


def cost_by_flow_volume(blk, flow_cost, flow_to_cost):
    """
    Generic function for costing by flow volume.

    Args:
        flow_cost - The cost of the device in [currency]/([volume]/[time])
        flow_to_cost - The flow costed in [volume]/[time]
    """
    make_capital_cost_var(blk)
    blk.flow_cost = pyo.Expression(expr=flow_cost)
    blk.capital_cost_constraint = pyo.Constraint(
        expr=blk.capital_cost == blk.flow_cost * flow_to_cost
    )


def cost_uv_aop_bundle(blk, reactor_cost, lamp_cost, factor_lamp_replacement):
    """
    Generic function for costing a UV system.

    Args:
        reactor_cost - The cost of UV reactor in [currency]/[volume]
        lamp_cost - The costs of the lamps, sleeves, ballasts and sensors in [currency]/[kW]
    """
    make_capital_cost_var(blk)
    make_fixed_operating_cost_var(blk)
    blk.reactor_cost = pyo.Expression(expr=reactor_cost)
    blk.lamp_cost = pyo.Expression(expr=lamp_cost)
    blk.factor_lamp_replacement = pyo.Expression(expr=factor_lamp_replacement)

    flow_in = pyo.units.convert(
        blk.unit_model.control_volume.properties_in[0].flow_vol,
        to_units=pyo.units.m**3 / pyo.units.hr,
    )

    electricity_demand = pyo.units.convert(
        blk.unit_model.electricity_demand[0], to_units=pyo.units.kW
    )

    blk.capital_cost_constraint = pyo.Constraint(
        expr=blk.capital_cost
        == blk.reactor_cost * flow_in + blk.lamp_cost * electricity_demand
    )
    blk.fixed_operating_cost_constraint = pyo.Constraint(
        expr=blk.fixed_operating_cost
        == blk.factor_lamp_replacement * blk.lamp_cost * electricity_demand
    )<|MERGE_RESOLUTION|>--- conflicted
+++ resolved
@@ -29,10 +29,7 @@
 
 from idaes.models.unit_models import Mixer
 
-<<<<<<< HEAD
 from watertap.core import LazyBlock, LazyBlockMixin
-=======
->>>>>>> 92f6ab39
 from watertap.unit_models import (
     ReverseOsmosis0D,
     ReverseOsmosis1D,
@@ -45,10 +42,7 @@
     EnergyRecoveryDevice,
     Electrodialysis0D,
     Electrodialysis1D,
-<<<<<<< HEAD
-=======
     IonExchange0D,
->>>>>>> 92f6ab39
     GAC,
 )
 
@@ -80,11 +74,7 @@
 
 
 @declare_process_block_class("WaterTAPCosting")
-<<<<<<< HEAD
 class WaterTAPCostingData(LazyBlockMixin, FlowsheetCostingBlockData):
-=======
-class WaterTAPCostingData(FlowsheetCostingBlockData):
->>>>>>> 92f6ab39
     def build(self):
         super().build()
         self._registered_LCOWs = {}
@@ -164,14 +154,9 @@
                 doc="Membrane cost",
                 units=costing.base_currency / (pyo.units.meter**2),
             )
-<<<<<<< HEAD
             blk.fix_all_vars()
 
         self.reverse_osmosis = LazyBlock(rule=build_reverse_osmosis_cost_param_block)
-=======
-
-        self.reverse_osmosis = pyo.Block(rule=build_reverse_osmosis_cost_param_block)
->>>>>>> 92f6ab39
 
         def build_nanofiltration_cost_param_block(blk):
 
@@ -187,14 +172,9 @@
                 doc="Membrane cost",
                 units=costing.base_currency / (pyo.units.meter**2),
             )
-<<<<<<< HEAD
             blk.fix_all_vars()
 
         self.nanofiltration = LazyBlock(rule=build_nanofiltration_cost_param_block)
-=======
-
-        self.nanofiltration = pyo.Block(rule=build_nanofiltration_cost_param_block)
->>>>>>> 92f6ab39
 
         def build_uv_cost_param_block(blk):
 
@@ -215,14 +195,9 @@
                 doc="UV lamps, sleeves, ballasts and sensors cost",
                 units=costing.base_currency / pyo.units.kW,
             )
-<<<<<<< HEAD
             blk.fix_all_vars()
 
         self.ultraviolet = LazyBlock(rule=build_uv_cost_param_block)
-=======
-
-        self.ultraviolet = pyo.Block(rule=build_uv_cost_param_block)
->>>>>>> 92f6ab39
 
         def build_high_pressure_pump_cost_param_block(blk):
 
@@ -233,14 +208,9 @@
                 doc="High pressure pump cost",
                 units=costing.base_currency / pyo.units.watt,
             )
-<<<<<<< HEAD
             blk.fix_all_vars()
 
         self.high_pressure_pump = LazyBlock(
-=======
-
-        self.high_pressure_pump = pyo.Block(
->>>>>>> 92f6ab39
             rule=build_high_pressure_pump_cost_param_block
         )
 
@@ -253,14 +223,9 @@
                 doc="Low pressure pump cost",
                 units=costing.base_currency / (pyo.units.liter / pyo.units.second),
             )
-<<<<<<< HEAD
             blk.fix_all_vars()
 
         self.low_pressure_pump = LazyBlock(
-=======
-
-        self.low_pressure_pump = pyo.Block(
->>>>>>> 92f6ab39
             rule=build_low_pressure_pump_cost_param_block
         )
 
@@ -273,14 +238,9 @@
                 doc="Pressure exchanger cost",
                 units=costing.base_currency / (pyo.units.meter**3 / pyo.units.hours),
             )
-<<<<<<< HEAD
             blk.fix_all_vars()
 
         self.energy_recovery_device = LazyBlock(
-=======
-
-        self.energy_recovery_device = pyo.Block(
->>>>>>> 92f6ab39
             rule=build_energy_recovery_device_cost_param_block
         )
 
@@ -293,14 +253,9 @@
                 doc="Pressure exchanger cost",
                 units=costing.base_currency / (pyo.units.meter**3 / pyo.units.hours),
             )
-<<<<<<< HEAD
             blk.fix_all_vars()
 
         self.pressure_exchanger = LazyBlock(
-=======
-
-        self.pressure_exchanger = pyo.Block(
->>>>>>> 92f6ab39
             rule=build_pressure_exchanger_cost_param_block
         )
 
@@ -313,14 +268,9 @@
                 doc="Mixer cost",
                 units=costing.base_currency / (pyo.units.liters / pyo.units.second),
             )
-<<<<<<< HEAD
             blk.fix_all_vars()
 
         self.mixer = LazyBlock(rule=build_mixer_cost_param_block)
-=======
-
-        self.mixer = pyo.Block(rule=build_mixer_cost_param_block)
->>>>>>> 92f6ab39
 
         def build_naocl_cost_param_block(blk):
 
@@ -342,16 +292,10 @@
                 doc="NaOCl purity",
                 units=pyo.units.dimensionless,
             )
-<<<<<<< HEAD
             blk.fix_all_vars()
             costing.available_flows["NaOCl"] = blk.cost / blk.purity
 
         self.naocl = LazyBlock(rule=build_naocl_cost_param_block)
-=======
-            costing.available_flows["NaOCl"] = blk.cost / blk.purity
-
-        self.naocl = pyo.Block(rule=build_naocl_cost_param_block)
->>>>>>> 92f6ab39
 
         def build_caoh2_cost_param_block(blk):
 
@@ -374,15 +318,10 @@
                 doc="CaOH2 purity",
                 units=pyo.units.dimensionless,
             )
-<<<<<<< HEAD
             blk.fix_all_vars()
             costing.available_flows["CaOH2"] = blk.cost / blk.purity
 
         self.caoh2 = LazyBlock(rule=build_caoh2_cost_param_block)
-=======
-            costing.available_flows["CaOH2"] = blk.cost / blk.purity
-
-        self.caoh2 = pyo.Block(rule=build_caoh2_cost_param_block)
 
         def build_hcl_cost_param_block(blk):
 
@@ -402,7 +341,7 @@
             )
             costing.available_flows["HCl"] = blk.cost / blk.purity
 
-        self.hcl = pyo.Block(rule=build_hcl_cost_param_block)
+        self.hcl = LazyBlock(rule=build_hcl_cost_param_block)
 
         def build_naoh_cost_param_block(blk):
 
@@ -423,7 +362,7 @@
             )
             costing.available_flows["NaOH"] = blk.cost / blk.purity
 
-        self.naoh = pyo.Block(rule=build_naoh_cost_param_block)
+        self.naoh = LazyBlock(rule=build_naoh_cost_param_block)
 
         def build_meoh_cost_param_block(blk):
             # MeOH = Methanol
@@ -445,7 +384,7 @@
             )
             costing.available_flows["MeOH"] = blk.cost / blk.purity
 
-        self.meoh = pyo.Block(rule=build_meoh_cost_param_block)
+        self.meoh = LazyBlock(rule=build_meoh_cost_param_block)
 
         def build_nacl_cost_param_block(blk):
 
@@ -466,8 +405,7 @@
             )
             costing.available_flows["NaCl"] = blk.cost / blk.purity
 
-        self.nacl = pyo.Block(rule=build_nacl_cost_param_block)
->>>>>>> 92f6ab39
+        self.nacl = LazyBlock(rule=build_nacl_cost_param_block)
 
         def build_electrodialysis_cost_param_block(blk):
 
@@ -503,14 +441,9 @@
                 doc="Electrode replacements [fraction of electrode replaced/year]",
                 units=pyo.units.year**-1,
             )
-<<<<<<< HEAD
             blk.fix_all_vars()
 
         self.electrodialysis = LazyBlock(rule=build_electrodialysis_cost_param_block)
-=======
-
-        self.electrodialysis = pyo.Block(rule=build_electrodialysis_cost_param_block)
->>>>>>> 92f6ab39
 
         def build_crystallizer_cost_param_block(blk):
 
@@ -568,7 +501,6 @@
                 doc="Forced circulation crystallizer volume-based cost exponent (Yusuf et al., 2019)",
                 units=pyo.units.dimensionless,
             )
-<<<<<<< HEAD
             blk.fix_all_vars()
 
         self.crystallizer = LazyBlock(rule=build_crystallizer_cost_param_block)
@@ -576,21 +508,12 @@
         # Crystallizer operating cost information from literature
         self.steam_unit_cost = pyo.Param(
             mutable=True,
-=======
-
-        self.crystallizer = pyo.Block(rule=build_crystallizer_cost_param_block)
-
-        # Crystallizer operating cost information from literature
-        self.steam_unit_cost = pyo.Var(
->>>>>>> 92f6ab39
             initialize=0.004,
             units=pyo.units.USD_2018 / (pyo.units.meter**3),
             doc="Steam cost, Panagopoulos (2019)",
         )
         self.available_flows["steam"] = self.steam_unit_cost
 
-<<<<<<< HEAD
-=======
         def build_ion_exhange_cost_param_block(blk):
             blk.anion_exchange_resin_cost = pyo.Var(
                 initialize=205,
@@ -686,10 +609,10 @@
                 units=pyo.units.USD_2020 * pyo.units.gal**-1,
                 doc="Hazardous liquid disposal cost - EPA",
             )
-
-        self.ion_exchange = pyo.Block(rule=build_ion_exhange_cost_param_block)
-
->>>>>>> 92f6ab39
+            blk.fix_all_vars()
+
+        self.ion_exchange = LazyBlock(rule=build_ion_exhange_cost_param_block)
+
         def build_gac_cost_param_block(blk):
 
             blk.num_contactors_op = pyo.Var(
@@ -776,20 +699,11 @@
                 units=pyo.units.USD_2020 * pyo.units.kg**-1,
                 doc="Unit cost to makeup spent GAC adsorbent with fresh adsorbent",
             )
-<<<<<<< HEAD
             blk.fix_all_vars()
 
         self.gac = LazyBlock(rule=build_gac_cost_param_block)
 
         self.fix_all_vars()
-=======
-
-        self.gac = pyo.Block(rule=build_gac_cost_param_block)
-
-        # fix the parameters
-        for var in self.component_objects(pyo.Var, descend_into=True):
-            var.fix()
->>>>>>> 92f6ab39
 
     def cost_flow(self, flow_expr, flow_type):
         """
@@ -1424,8 +1338,6 @@
         )
 
     @staticmethod
-<<<<<<< HEAD
-=======
     def cost_ion_exchange(blk):
         """
         Volume-based capital cost for Ion Exchange
@@ -1580,7 +1492,6 @@
         blk.costing_package.cost_flow(electricity_flow, "electricity")
         blk.costing_package.cost_flow(regen_soln_flow, blk.unit_model.regen_chem)
 
->>>>>>> 92f6ab39
     def cost_gac(blk):
         """
         3 equation capital cost estimation for GAC systems with: (i), contactor/pressure vessel cost by polynomial
@@ -1834,10 +1745,7 @@
     Ultraviolet0D: WaterTAPCostingData.cost_uv_aop,
     Electrodialysis0D: WaterTAPCostingData.cost_electrodialysis,
     Electrodialysis1D: WaterTAPCostingData.cost_electrodialysis,
-<<<<<<< HEAD
-=======
     IonExchange0D: WaterTAPCostingData.cost_ion_exchange,
->>>>>>> 92f6ab39
     GAC: WaterTAPCostingData.cost_gac,
 }
 
