#################################################################################
# WaterTAP Copyright (c) 2020-2024, The Regents of the University of California,
# through Lawrence Berkeley National Laboratory, Oak Ridge National Laboratory,
# National Renewable Energy Laboratory, and National Energy Technology
# Laboratory (subject to receipt of any required approvals from the U.S. Dept.
# of Energy). All rights reserved.
#
# Please see the files COPYRIGHT.md and LICENSE.md for full copyright and license
# information, respectively. These files are also available online at the URL
# "https://github.com/watertap-org/watertap/"
#################################################################################
"""
Project setup with setuptools
"""

# Always prefer setuptools over distutils
from setuptools import setup, find_packages
from pathlib import Path

cwd = Path(__file__).parent
long_description = (cwd / "README.md").read_text()

<<<<<<< HEAD
SPECIAL_DEPENDENCIES_FOR_RELEASE = [
    "idaes-pse>=2.6.0,<2.7.0rc0",  # from PyPI
]

SPECIAL_DEPENDENCIES_FOR_PRERELEASE = [
    # update with a tag from the nawi-hub/idaes-pse
    # when a version of IDAES newer than the latest stable release from PyPI
    # will become needed for the watertap development
    "idaes-pse @ git+https://github.com/watertap-org/idaes-pse@2.7.0.dev0.watertap.24.10.10",
]
=======
>>>>>>> 42424969

# Arguments marked as "Required" below must be included for upload to PyPI.
# Fields marked as "Optional" may be commented out.

setup(
    name="watertap",
    url="https://github.com/watertap-org/watertap",
    version="1.5.dev0",
    description="WaterTAP modeling library",
    long_description=long_description,
    long_description_content_type="text/markdown",
    author="NAWI team",
    license="BSD",
    # Classifiers help users find your project by categorizing it.
    #
    # For a list of valid classifiers, see https://pypi.org/classifiers/
    classifiers=[
        #   3 - Alpha
        #   4 - Beta
        #   5 - Production/Stable
        "Development Status :: 3 - Alpha",
        "Intended Audience :: End Users/Desktop",
        "Intended Audience :: Science/Research",
        "License :: OSI Approved :: BSD License",
        "Natural Language :: English",
        "Operating System :: MacOS",
        "Operating System :: Microsoft :: Windows",
        "Operating System :: Unix",
        "Programming Language :: Python",
        "Programming Language :: Python :: 3",
        "Programming Language :: Python :: 3.9",
        "Programming Language :: Python :: 3.10",
        "Programming Language :: Python :: 3.11",
        "Programming Language :: Python :: Implementation :: CPython",
        "Topic :: Scientific/Engineering :: Mathematics",
        "Topic :: Scientific/Engineering :: Chemistry",
        "Topic :: Software Development :: Libraries :: Python Modules",
        "Programming Language :: Python :: 3 :: Only",
    ],
    keywords="water systems, chemical engineering, process modeling, filtration, desalination, nawi",
    # just include watertap and everything under it
    packages=find_packages(
        include=("watertap*",),
    ),
    python_requires=">=3.9",
    install_requires=[
        # primary requirements for unit and property models
        # allow X.Y.Z stable release(s) and X.Y+1.dev0 (i.e. the main branch after X.Y.Z)
        # disallow X.Y+1.0rc0 (i.e. forcing a manual update to this requirement)
        "idaes-pse >=2.8.0,<2.9.0rc0",
        "pyomo>=6.6.1",
        "watertap-solvers",
        "pyyaml",  # watertap.core.wt_database
        # for parameter_sweep
        "parameter-sweep >=0.1.0",
        "numpy",
    ],
    extras_require={
        "testing": [
            "pytest",
            "pandas",
            # treebeardtech/nbmake#121
            "nbmake != 1.5.1",
            "nbconvert",
            "idaes-flowsheet-processor >=0.1.dev4",
        ],
        "notebooks": [
            "jupyter",
            "ipykernel",
        ],
        "oli_api": [
            "requests",
            "cryptography",  # for encrypting OLI credentials
        ],
    },
    package_data={  # Optional
        "": [
            "*.json",
            "*.yaml",
            "*.yml",
            "*.csv",
            "*.png",
        ],
        "watertap.tools.oli_api.tests": [
            "test.dbs",
        ],
    },
    entry_points={
        "watertap.flowsheets": [
            "nf = watertap.flowsheets.nf_dspmde.nf_ui",
            "bsm2 = watertap.flowsheets.full_water_resource_recovery_facility.BSM2_ui",
            "bsm2_P_extension = watertap.flowsheets.full_water_resource_recovery_facility.BSM2_P_extension_ui",
            "dye_desalination = watertap.flowsheets.dye_desalination.dye_desalination_ui",
            "mvc = watertap.flowsheets.mvc.mvc_single_stage_ui",
            "RO = watertap.flowsheets.RO_with_energy_recovery.RO_with_energy_recovery_ui",
            "OARO = watertap.flowsheets.oaro.oaro_multi_ui",
            "GAC = watertap.flowsheets.gac.gac_ui",
            "ED_conc_recirc = watertap.flowsheets.electrodialysis.electrodialysis_1stack_conc_recirc_ui",
            "LSRRO = watertap.flowsheets.lsrro.lsrro_ui",
            "generic desal train = watertap.flowsheets.generic_desalination_train.generic_train_ui",
        ],
    },
)<|MERGE_RESOLUTION|>--- conflicted
+++ resolved
@@ -20,19 +20,6 @@
 cwd = Path(__file__).parent
 long_description = (cwd / "README.md").read_text()
 
-<<<<<<< HEAD
-SPECIAL_DEPENDENCIES_FOR_RELEASE = [
-    "idaes-pse>=2.6.0,<2.7.0rc0",  # from PyPI
-]
-
-SPECIAL_DEPENDENCIES_FOR_PRERELEASE = [
-    # update with a tag from the nawi-hub/idaes-pse
-    # when a version of IDAES newer than the latest stable release from PyPI
-    # will become needed for the watertap development
-    "idaes-pse @ git+https://github.com/watertap-org/idaes-pse@2.7.0.dev0.watertap.24.10.10",
-]
-=======
->>>>>>> 42424969
 
 # Arguments marked as "Required" below must be included for upload to PyPI.
 # Fields marked as "Optional" may be commented out.
