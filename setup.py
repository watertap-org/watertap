###############################################################################
# ProteusLib Copyright (c) 2021, The Regents of the University of California,
# through Lawrence Berkeley National Laboratory, Oak Ridge National
# Laboratory, National Renewable Energy Laboratory, and National Energy
# Technology Laboratory (subject to receipt of any required approvals from
# the U.S. Dept. of Energy). All rights reserved.
#
# Please see the files COPYRIGHT.md and LICENSE.md for full copyright and license
# information, respectively. These files are also available online at the URL
# "https://github.com/nawi-hub/proteuslib/"
#
###############################################################################
"""
Project setup with setuptools
"""

# Always prefer setuptools over distutils
from setuptools import setup, find_namespace_packages
import pathlib

cwd = pathlib.Path(__file__).parent.resolve()  # this will come in handy, probably

long_description = """ProteusLib is an open-source, integrated suite of predictive multi-scale models
for design and optimization of water treatment processes and systems. Specifically, ProteusLib is a new
library of water treatment-specific property, process unit, and network models that depend on the IDAES Platform,
an open source, next generation process systems engineering platform developed at the National Energy Technology
Laboratory with other partners. The ProteusLib project is funded by the NAWI  as a part of U.S. Department of
Energy’s Energy-Water Desalination Hub. The goal of ProteusLib is to assist the hub and the broader water R&D
community in assessing existing and emerging water treatment technologies by 1) providing predictive capabilities
involving the design, optimization, and performance of water treatment systems that will lead to improved energy
efficiency and lower cost, 2) advancing the state of the art for the design of water treatment components, systems
and networks to be comparable with, or even surpass, that in the chemical industry, and 3) disseminating these tools
for active use by water treatment researchers and engineers.""".replace(
    "\n", " "
).strip()

# Arguments marked as "Required" below must be included for upload to PyPI.
# Fields marked as "Optional" may be commented out.

setup(
    name="proteuslib",
    url="https://github.com/nawi-hub/proteuslib",
    version="0.0.1",
    description="ProteusLib modeling library",
    long_description=long_description,
    long_description_content_type="text/plain",
    author="NAWI team",
    # Classifiers help users find your project by categorizing it.
    #
    # For a list of valid classifiers, see https://pypi.org/classifiers/
    classifiers=[
        #   3 - Alpha
        #   4 - Beta
        #   5 - Production/Stable
        "Development Status :: 3 - Alpha",
        "Intended Audience :: End Users/Desktop",
        "Intended Audience :: Science/Research",
        "License :: OSI Approved :: BSD License",
        "Natural Language :: English",
        "Operating System :: MacOS",
        "Operating System :: Microsoft :: Windows",
        "Operating System :: Unix",
        "Programming Language :: Python",
        "Programming Language :: Python :: 3",
        "Programming Language :: Python :: 3.6",
        "Programming Language :: Python :: 3.7",
        "Programming Language :: Python :: 3.8",
        "Programming Language :: Python :: Implementation :: CPython",
        "Topic :: Scientific/Engineering :: Mathematics",
        "Topic :: Scientific/Engineering :: Chemistry",
        "Topic :: Software Development :: Libraries :: Python Modules",
        "Programming Language :: Python :: 3 :: Only",
    ],
    keywords="water systems, chemical engineering, process modeling, filtration, desalination, nawi",
    packages=find_namespace_packages(),
    python_requires=">=3.6, <4",
    install_requires=[
        # primary requirements for unit and property models
        "idaes-pse",
        "pyomo",  # (also needed for units in electrolyte database (edb))
        # the following requirements are for the electrolyte database (edb)
        "pymongo>3",  # database interface
        "fastjsonschema",  # schema validation
<<<<<<< HEAD
        "click",  # command-line tools with Click
        "json-schema-for-humans",  # pretty JSON schema in HTML/Markdown
        "myst-parser",  # markdown support for Sphinx
        "linkify-it-py",
=======
        # other requirements
        "pytest",  # technically developer, but everyone likes tests
        "pytest-cov", # technically developer, but everyone likes tests
        # tutorial tests
        "nbformat",
>>>>>>> d208e544
    ],
    extras_require={
        "dev": [
            "Sphinx",  # docs
            "sphinx_rtd_theme",  # docs
<<<<<<< HEAD
=======
            "nbsphinx", # docs - convert Jupyter notebooks
            "json-schema-for-humans",  # pretty JSON schema in HTML
>>>>>>> d208e544
            "black",  # code formatting
            # other requirements
            "pytest",  # test framework
            "pytest-cov",  # code coverage
        ],
    },
    package_data={  # Optional
        "": [
            "*.json",
        ],
    },
    entry_points={
        # add edb CLI commands
        "console_scripts": [
            "edb = proteuslib.edb.commands:command_base",
        ]
    },
)<|MERGE_RESOLUTION|>--- conflicted
+++ resolved
@@ -81,28 +81,19 @@
         # the following requirements are for the electrolyte database (edb)
         "pymongo>3",  # database interface
         "fastjsonschema",  # schema validation
-<<<<<<< HEAD
         "click",  # command-line tools with Click
         "json-schema-for-humans",  # pretty JSON schema in HTML/Markdown
         "myst-parser",  # markdown support for Sphinx
         "linkify-it-py",
-=======
-        # other requirements
-        "pytest",  # technically developer, but everyone likes tests
-        "pytest-cov", # technically developer, but everyone likes tests
         # tutorial tests
         "nbformat",
->>>>>>> d208e544
     ],
     extras_require={
         "dev": [
             "Sphinx",  # docs
             "sphinx_rtd_theme",  # docs
-<<<<<<< HEAD
-=======
             "nbsphinx", # docs - convert Jupyter notebooks
             "json-schema-for-humans",  # pretty JSON schema in HTML
->>>>>>> d208e544
             "black",  # code formatting
             # other requirements
             "pytest",  # test framework
