#################################################################################
# WaterTAP Copyright (c) 2020-2024, The Regents of the University of California,
# through Lawrence Berkeley National Laboratory, Oak Ridge National Laboratory,
# National Renewable Energy Laboratory, and National Energy Technology
# Laboratory (subject to receipt of any required approvals from the U.S. Dept.
# of Energy). All rights reserved.
#
# Please see the files COPYRIGHT.md and LICENSE.md for full copyright and license
# information, respectively. These files are also available online at the URL
# "https://github.com/watertap-org/watertap/"
#################################################################################
"""
Project setup with setuptools
"""

# Always prefer setuptools over distutils
from setuptools import setup, find_packages
from pathlib import Path

cwd = Path(__file__).parent
long_description = (cwd / "README.md").read_text()


# Arguments marked as "Required" below must be included for upload to PyPI.
# Fields marked as "Optional" may be commented out.

setup(
    name="watertap",
    url="https://github.com/watertap-org/watertap",
    version="1.5.dev0",
    description="WaterTAP modeling library",
    long_description=long_description,
    long_description_content_type="text/markdown",
    author="NAWI team",
    license="BSD",
    # Classifiers help users find your project by categorizing it.
    #
    # For a list of valid classifiers, see https://pypi.org/classifiers/
    classifiers=[
        #   3 - Alpha
        #   4 - Beta
        #   5 - Production/Stable
        "Development Status :: 3 - Alpha",
        "Intended Audience :: End Users/Desktop",
        "Intended Audience :: Science/Research",
        "License :: OSI Approved :: BSD License",
        "Natural Language :: English",
        "Operating System :: MacOS",
        "Operating System :: Microsoft :: Windows",
        "Operating System :: Unix",
        "Programming Language :: Python",
        "Programming Language :: Python :: 3",
        "Programming Language :: Python :: 3.9",
        "Programming Language :: Python :: 3.10",
        "Programming Language :: Python :: 3.11",
        "Programming Language :: Python :: Implementation :: CPython",
        "Topic :: Scientific/Engineering :: Mathematics",
        "Topic :: Scientific/Engineering :: Chemistry",
        "Topic :: Software Development :: Libraries :: Python Modules",
        "Programming Language :: Python :: 3 :: Only",
    ],
    keywords="water systems, chemical engineering, process modeling, filtration, desalination, nawi",
    # just include watertap and everything under it
    packages=find_packages(
        include=("watertap*",),
    ),
    python_requires=">=3.9",
    install_requires=[
        # primary requirements for unit and property models
        # allow X.Y.Z stable release(s) and X.Y+1.dev0 (i.e. the main branch after X.Y.Z)
        # disallow X.Y+1.0rc0 (i.e. forcing a manual update to this requirement)
<<<<<<< HEAD
        "idaes-pse @ git+https://github.com/radhakrishnatg/idaes-pse.git@pt-improvements",  # "idaes-pse >=2.8.0,<2.9.0rc0",
=======
        "idaes-pse >=2.9.0,<2.10.0rc0",
>>>>>>> 747c77d3
        "pyomo>=6.6.1",
        "watertap-solvers",
        "pyyaml",  # watertap.core.wt_database
        # for parameter_sweep
        "parameter-sweep >=0.1.0",
        "numpy",
        "pint<0.25",
    ],
    extras_require={
        "testing": [
            "pytest",
            "pandas",
            # treebeardtech/nbmake#121
            "nbmake != 1.5.1",
            "nbconvert",
            "idaes-flowsheet-processor >=0.1.dev4",
        ],
        "notebooks": [
            "jupyter",
            "ipykernel",
        ],
        "oli_api": [
            "requests",
            "cryptography",  # for encrypting OLI credentials
        ],
    },
    package_data={  # Optional
        "": [
            "*.json",
            "*.yaml",
            "*.yml",
            "*.csv",
            "*.png",
        ],
        "watertap.tools.oli_api.tests": [
            "test.dbs",
        ],
    },
    entry_points={
        "watertap.flowsheets": [
            "nf = watertap.flowsheets.nf_dspmde.nf_ui",
            "bsm2 = watertap.flowsheets.full_water_resource_recovery_facility.BSM2_ui",
            "bsm2_P_extension = watertap.flowsheets.full_water_resource_recovery_facility.BSM2_P_extension_ui",
            "dye_desalination = watertap.flowsheets.dye_desalination.dye_desalination_ui",
            "mvc = watertap.flowsheets.mvc.mvc_single_stage_ui",
            "RO = watertap.flowsheets.RO_with_energy_recovery.RO_with_energy_recovery_ui",
            "OARO = watertap.flowsheets.oaro.oaro_multi_ui",
            "GAC = watertap.flowsheets.gac.gac_ui",
            "ED_conc_recirc = watertap.flowsheets.electrodialysis.electrodialysis_1stack_conc_recirc_ui",
            "LSRRO = watertap.flowsheets.lsrro.lsrro_ui",
            "generic desal train = watertap.flowsheets.generic_desalination_train.generic_train_ui",
        ],
    },
)<|MERGE_RESOLUTION|>--- conflicted
+++ resolved
@@ -69,11 +69,7 @@
         # primary requirements for unit and property models
         # allow X.Y.Z stable release(s) and X.Y+1.dev0 (i.e. the main branch after X.Y.Z)
         # disallow X.Y+1.0rc0 (i.e. forcing a manual update to this requirement)
-<<<<<<< HEAD
-        "idaes-pse @ git+https://github.com/radhakrishnatg/idaes-pse.git@pt-improvements",  # "idaes-pse >=2.8.0,<2.9.0rc0",
-=======
         "idaes-pse >=2.9.0,<2.10.0rc0",
->>>>>>> 747c77d3
         "pyomo>=6.6.1",
         "watertap-solvers",
         "pyyaml",  # watertap.core.wt_database
